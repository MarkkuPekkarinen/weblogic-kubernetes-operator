#!/bin/bash
# Copyright (c) 2018, 2019, Oracle Corporation and/or its affiliates. All rights reserved.
# Licensed under the Universal Permissive License v 1.0 as shown at https://oss.oracle.com/licenses/upl.

# -----------------
# Summary and Usage
# -----------------
#
# This script does a best-effort delete of acceptance test k8s artifacts, the
# local test tmp directory, and the potentially remote domain pv directories.
#
# This script accepts optional env var overrides:
#
#   RESULT_ROOT     The root directory of the test temporary files.
#
#   PV_ROOT         The root directory on the kubernetes cluster
#                   used for persistent volumes.
#
#   LEASE_ID        Set this if you want cleanup to release the
#                   given lease on a failure.
#
#   SHARED_CLUSTER  Set this to true if you want cleanup to delete tiller
#
#   DELETE_FILES    Delete local test files, and launch a job to delete PV
#                   hosted test files (default true).
#
#   FAST_DELETE     Set to "--grace-period=1 --timeout=1" to speedup
#                   deletes and skip phase 2.
#
# --------------------
# Detailed Description
# --------------------
#
# The test runs in phases:
#
#   Phase 0:  If helm is installed, helm delete all helm charts.
#             Possibly also delete tiller (see SHARED_CLUSTER env var above.)
#
#   Phase 1:  Delete test kubernetes artifacts with labels.
#
#   Phase 2:  Wait 15 seconds to see if previous phase succeeded, and
#             if not, repeatedly search for all test related kubectl
#             artifacts and try delete them directly for up to 60 more
#             seconds. 
#
#   Phase 3:  Use a kubernetes job to delete the PV directories
#             on the kubernetes cluster.
#
#   Phase 4:  Delete the local test output directory.
#
#   Phase 5:  If we own a lease, then release it on a failure.
#             (See optional LEASE_ID env var above.)
#

SCRIPTPATH="$( cd "$(dirname "$0")" > /dev/null 2>&1 ; pwd -P )"
PROJECT_ROOT="$SCRIPTPATH/../../.."
RESULT_ROOT=${RESULT_ROOT:-/scratch/$USER/wl_k8s_test_results}
PV_ROOT=${PV_ROOT:-$RESULT_ROOT}
RESULT_DIR="$RESULT_ROOT/acceptance_test_tmp"
USER_PROJECTS_DIR="$RESULT_DIR/user-projects"
TMP_DIR="$RESULT_DIR/cleanup_tmp"
JOB_NAME="weblogic-command-job"


function fail {
  echo @@ cleanup.sh: Error "$@"
  exit 1
}

#!/bin/bash
#
# Usage:
# getResWithLabel outfilename
#
function getResWithLabel {

  # first, let's get all namespaced types with -l $LABEL_SELECTOR
  kubectl get $NAMESPACED_TYPES \
          -l "$LABEL_SELECTOR" \
          -o=jsonpath='{range .items[*]}{.kind}{" "}{.metadata.name}{" -n "}{.metadata.namespace}{"\n"}{end}' \
          --all-namespaces=true >> $1

  # now, get all non-namespaced types with -l $LABEL_SELECTOR
  kubectl get $NOT_NAMESPACED_TYPES \
          -l "$LABEL_SELECTOR" \
          -o=jsonpath='{range .items[*]}{.kind}{" "}{.metadata.name}{"\n"}{end}' \
          --all-namespaces=true >> $1
}

#
# Usage:
# deleteResWithLabel outputfile
#
function deleteWithOneLabel {
  echo @@ Delete resources with label $LABEL_SELECTOR.
  # clean the output file first
  if [ -e $1 ]; then
    rm $1
  fi

  echo @@ Deleting resources with label $LABEL_SELECTOR.
  getResWithLabel $1
  # delete namespaced types
  cat $1 | awk '{ print $4 }' | grep -v "^$" | sort -u | while read line; do
    echo "@@ Running command - kubectl $FAST_DELETE -n $line delete $NAMESPACED_TYPES -l $LABEL_SELECTOR"
    kubectl $FAST_DELETE -n $line delete $NAMESPACED_TYPES -l "$LABEL_SELECTOR"
  done

  # delete non-namespaced types
  local no_namespace_count=`grep -c -v " -n " $1`
  if [ ! "$no_namespace_count" = "0" ]; then
    echo "@@ Running command - kubectl $FAST_DELETE delete $NOT_NAMESPACED_TYPES -l $LABEL_SELECTOR"
    kubectl $FAST_DELETE delete $NOT_NAMESPACED_TYPES -l "$LABEL_SELECTOR"
  fi

  echo "@@ Waiting for pods to stop running."
  local total=0
  local mstart=`date +%s`
  local mnow=mstart
  local maxwaitsecs=60
  while [ $((mnow - mstart)) -lt $maxwaitsecs ]; do
    pods=($(kubectl get pods --all-namespaces -l $LABEL_SELECTOR -o jsonpath='{range .items[*]}{.metadata.name} {end}'))
    total=${#pods[*]}
    if [ $total -eq 0 ] ; then
        break
    else
      echo "@@ There are $total running pods with label $LABEL_SELECTOR."
    fi
    sleep 3
    mnow=`date +%s`
  done

  if [ $total -gt 0 ]; then
    echo "Warning: after waiting $maxwaitsecs seconds, there are still $total running pods with label $LABEL_SELECTOR."
  fi
}

#
# Usage:
# deleteNamespaces outputfile
#
function deleteNamespaces {
  cat $1 | awk '{ print $4 }' | grep -v "^$" | sort -u | while read line; do
    if [ "$line" != "default" ]; then
      echo "@@ Running command - kubectl $FAST_DELETE delete namespace $line --ignore-not-found"
      kubectl $FAST_DELETE delete namespace $line --ignore-not-found
    fi
  done

}

function deleteWithLabels {
  NAMESPACED_TYPES="pod,job,deploy,rs,service,pvc,ingress,cm,serviceaccount,role,rolebinding,secret"

  HANDLE_VOYAGER="false"
  VOYAGER_ING_NAME="ingresses.voyager.appscode.com"
  if [ `kubectl get crd $VOYAGER_ING_NAME --ignore-not-found | grep $VOYAGER_ING_NAME | wc -l` = 1 ]; then
    NAMESPACED_TYPES="$VOYAGER_ING_NAME,$NAMESPACED_TYPES"
    HANDLE_VOYAGER="true"
  fi

  DOMAIN_CRD="domains.weblogic.oracle"
  if [ `kubectl get crd $DOMAIN_CRD --ignore-not-found | grep $DOMAIN_CRD | wc -l` = 1 ]; then
    NAMESPACED_TYPES="$DOMAIN_CRD,$NAMESPACED_TYPES"
  fi

  NOT_NAMESPACED_TYPES="pv,crd,clusterroles,clusterrolebindings"

  tempfile="/tmp/$(basename $0).tmp.$$"  # == /tmp/[script-file-name].tmp.[pid]

  echo @@ Deleting domain resources.
  LABEL_SELECTOR="weblogic.domainUID"
  deleteWithOneLabel "$tempfile-0"

  echo @@ Deleting wls operator resources.
  LABEL_SELECTOR="weblogic.operatorName"
  deleteWithOneLabel "$tempfile-1"

  deleteNamespaces "$tempfile-0"
  deleteNamespaces "$tempfile-1"

  echo @@ Deleting voyager controller.
  if [ "$HANDLE_VOYAGER" = "true" ]; then
    deleteVoyagerOperator
  fi
}

# function genericDelete
#
#   This function is a 'generic kubernetes delete' that takes three arguments:
#
#     arg1:  Comma separated list of types of kubernetes namespaced types to search/delete.
#            example: "all,cm,pvc,ns,roles,rolebindings,secrets"
#
#     arg2:  Comma separated list of types of kubernetes non-namespaced types to search/delete.
#            example: "crd,pv,clusterroles,clusterrolebindings"
#
#     arg3:  '|' (pipe) separated list of keywords.
#            Artifacts with a label or name that contains one
#            or more of the keywords are delete candidates.
#            example:  "logstash|kibana|elastisearch|weblogic|elk|domain"
#
#   It runs in two stages:
#     In the first, wait to see if artifacts delete on their own.
#     In the second, try to delete any leftovers.
#
function genericDelete {

  for iteration in first second; do
    # In the first iteration, we wait to see if artifacts delete.
    # in the second iteration, we try to delete any leftovers.

    if [ "$iteration" = "first" ]; then
      local maxwaitsecs=15
    else
      local maxwaitsecs=60
    fi

    echo "@@ Waiting up to $maxwaitsecs seconds for ${1:?} and ${2:?} artifacts that contain string ${3:?} to delete."

    local artcount_no
    local artcount_yes
    local artcount_total
    local resfile_no
    local resfile_yes

    local mstart=`date +%s`

    while : ; do
      resfile_no="$TMP_DIR/kinv_filtered_nonamespace.out.tmp"
      resfile_yes="$TMP_DIR/kinv_filtered_yesnamespace.out.tmp"

      # leftover namespaced artifacts
      kubectl get $1 \
          -o=jsonpath='{range .items[*]}{.metadata.namespace}{" "}{.kind}{"/"}{.metadata.name}{"\n"}{end}' \
          --all-namespaces=true 2>&1 \
          | egrep -e "($3)" | sort > $resfile_yes 2>&1
      artcount_yes="`cat $resfile_yes | wc -l`"

      # leftover non-namespaced artifacts
      kubectl get $2 \
          -o=jsonpath='{range .items[*]}{.kind}{"/"}{.metadata.name}{"\n"}{end}' \
          --all-namespaces=true 2>&1 \
          | egrep -e "($3)" | sort > $resfile_no 2>&1
      artcount_no="`cat $resfile_no | wc -l`"

      artcount_total=$((artcount_yes + artcount_no))

      mnow=`date +%s`

      if [ $((artcount_total)) -eq 0 ]; then
        echo "@@ No artifacts found."
        return 0
      fi

      if [ "$iteration" = "first" ] && [ "$FAST_DELETE" = "" ]; then
        # in the first iteration we just wait to see if artifacts go away on there own

        echo "@@ Waiting for $artcount_total artifacts to delete.  Wait time $((mnow - mstart)) seconds (max=$maxwaitsecs).  Waiting for:"

        cat $resfile_yes | awk '{ print "n=" $1 " " $2 }'
        cat $resfile_no | awk '{ print $1 }'

      else
        # in the second thirty seconds we try to delete remaining artifacts

        echo "@@ Trying to delete ${artcount_total} leftover artifacts, including ${artcount_yes} namespaced artifacts and ${artcount_no} non-namespaced artifacts, wait time $((mnow - mstart)) seconds (max=$maxwaitsecs)."

        if [ ${artcount_yes} -gt 0 ]; then
          cat "$resfile_yes" | while read line; do
            local args="`echo \"$line\" | awk '{ print "-n " $1 " delete " $2 " --ignore-not-found" }'`"
            echo "kubectl $args"
            kubectl $args
          done
        fi

        if [ ${artcount_no} -gt 0 ]; then
          cat "$resfile_no" | while read line; do
            echo "kubectl $FAST_DELETE delete $line --ignore-not-found"
            kubectl $FAST_DELETE delete $line --ignore-not-found
          done
        fi

      fi

      if [ $((mnow - mstart)) -gt $((maxwaitsecs)) ]; then
        if [ "$iteration" = "first" ]; then
          echo "@@ Warning:  ${maxwaitsecs} seconds reached.   Will try deleting unexpected resources via kubectl delete."
        else
          echo "@@ Error:  ${maxwaitsecs} seconds reached and possibly ${artcount_total} artifacts remaining.  Giving up."
        fi
        break
      fi

      sleep 5
    done
  done
  return 1
}

function cleanup_tiller {
  kubectl $FAST_DELETE -n kube-system delete deployment tiller-deploy --ignore-not-found=true
  kubectl $FAST_DELETE delete clusterrolebinding tiller-cluster-rule --ignore-not-found=true
  kubectl $FAST_DELETE -n kube-system delete serviceaccount tiller --ignore-not-found=true
}

function fail {
  echo @@ cleanup.sh: Error "$@"
  exit 1
}

echo @@ Starting cleanup.
script="${BASH_SOURCE[0]}"
scriptDir="$( cd "$(dirname "${script}")" > /dev/null 2>&1 ; pwd -P)"
source $PROJECT_ROOT/kubernetes/internal/utility.sh

echo "@@ RESULT_ROOT=$RESULT_ROOT TMP_DIR=$TMP_DIR RESULT_DIR=$RESULT_DIR PROJECT_ROOT=$PROJECT_ROOT PV_ROOT=$PV_ROOT"

mkdir -p $TMP_DIR || fail No permision to create directory $TMP_DIR

# first, if helm is installed, delete all installed helm charts
if [ -x "$(command -v helm)" ]; then
  helm version --short --client  | grep v2
  [[ $? == 0 ]] && HELM_VERSION=V2
  [[ $? == 1 ]] && HELM_VERSION=V3
  echo "Detected Helm Version [$(helm version --short --client)]"
<<<<<<< HEAD
  echo @@ Deleting installed helm charts
  namespaces=`kubectl get ns | grep -v NAME | awk '{ print $1 }'`
  for ns in $namespaces
  do 
     helm list --short --namespace $ns | while read helm_name; do
     if [ "$HELM_VERSION" == "V2" ]; then
       helm delete --purge  $helm_name
     else 
      helm uninstall $helm_name -n $ns 
     fi
     done
  done
=======
  echo @@ `timestamp` Deleting installed helm charts
  if [ "$HELM_VERSION" == "V2" ]; then
   helm list --short | while read helm_name; do
   if [ ! "$DRY_RUN" = "true" ]; then
   (
     set -x
     helm delete --purge  $helm_name
    )
   else
     echo @@ `timestamp` Info: DRYRUN: helm delete --purge  $helm_name
   fi
   done
  fi

  if [ "$HELM_VERSION" == "V3" ]; then
    if [ ! "$DRY_RUN" = "true" ]; then
    (
      set -x
      helm list --all-namespaces | grep -v NAME | awk '{system("helm uninstall " $1 " --namespace " $2)}'
    )
    else 
      echo @@ `timestamp` Info: DRYRUN: helm uninstall 
      helm list --all-namespaces | grep -v NAME | awk '{print $1 "\t" $2)}'
   fi
  fi
>>>>>>> 103e0866

  # cleanup tiller artifacts
  if [ "$SHARED_CLUSTER" = "true" ]; then
    cleanup_tiller
  fi
fi

# second, try to delete with labels since the conversion is that all created resources need to
# have the proper label(s)
echo @@ Starting deleteWithLabels
deleteWithLabels

# third, try a generic delete in case there are some leftover resources, this runs in two phases:
#   phase 1:  wait to see if artifacts dissappear naturally due to the above 
#   phase 2:  kubectl delete left over artifacts
# arguments
#   arg1 - namespaced kubernetes artifacts
#   arg2 - non-namespaced artifacts
#   arg3 - keywords in deletable artificats

<<<<<<< HEAD
echo @@ Starting genericDelete
genericDelete "all,cm,pvc,roles,rolebindings,serviceaccount,secrets,ingress" "crd,pv,ns,clusterroles,clusterrolebindings" "logstash|kibana|elastisearch|weblogic|elk|domain|traefik|voyager|apache-webtier|mysql"
=======
echo @@ `timestamp` Starting genericDelete
genericDelete "all,cm,pvc,roles,rolebindings,serviceaccount,secrets,ingress" "crd,pv,ns,clusterroles,clusterrolebindings" "logstash|kibana|elastisearch|weblogic|elk|domain|traefik|voyager|apache-webtier|mysql|test|opns"
>>>>>>> 103e0866
SUCCESS="$?"

if [ "${DELETE_FILES:-true}" = "true" ]; then

  # Delete pv directories using a run (/sharedparent maps to PV_ROOT on the k8s cluster machines).

  echo @@ Launching run to delete all pv contents.  This runs in the k8s cluster, /sharedparent mounts PV_ROOT.
  # $SCRIPTPATH/job.sh "rm -fr /scratch/acceptance_test_pv"
  $SCRIPTPATH/krun.sh -i openjdk:11-oracle -t 600 -m "${PV_ROOT}:/sharedparent" -c 'rm -fr /sharedparent/*/acceptance_test_pv'
  [ "$?" = "0" ] || SUCCESS="1"
  echo @@ SUCCESS=$SUCCESS

  # Delete old test files owned by the current user.  

  echo @@ Deleting local $RESULT_DIR contents.
  rm -fr $RESULT_ROOT/*/acceptance_test_tmp
  [ "$?" = "0" ] || SUCCESS="1"
  echo @@ SUCCESS=$SUCCESS

  echo @@ Deleting /tmp/test_suite.\* files.
  rm -f /tmp/test_suite.*

fi

# Bye

if [ ! "$LEASE_ID" = "" ] && [ ! "$SUCCESS" = "0" ]; then
  # release the lease if we own it
  ${SCRIPTPATH}/lease.sh -d "$LEASE_ID" > /tmp/release_lease.out 2>&1
  if [ "$?" = "0" ]; then
    echo @@ Lease released.
  else
    echo @@ Lease could not be released:
    cat /tmp/release_lease.out
  fi
  rm -f /tmp/release_lease.out
fi

echo @@ Exiting with status $SUCCESS
exit $SUCCESS
<|MERGE_RESOLUTION|>--- conflicted
+++ resolved
@@ -324,20 +324,6 @@
   [[ $? == 0 ]] && HELM_VERSION=V2
   [[ $? == 1 ]] && HELM_VERSION=V3
   echo "Detected Helm Version [$(helm version --short --client)]"
-<<<<<<< HEAD
-  echo @@ Deleting installed helm charts
-  namespaces=`kubectl get ns | grep -v NAME | awk '{ print $1 }'`
-  for ns in $namespaces
-  do 
-     helm list --short --namespace $ns | while read helm_name; do
-     if [ "$HELM_VERSION" == "V2" ]; then
-       helm delete --purge  $helm_name
-     else 
-      helm uninstall $helm_name -n $ns 
-     fi
-     done
-  done
-=======
   echo @@ `timestamp` Deleting installed helm charts
   if [ "$HELM_VERSION" == "V2" ]; then
    helm list --short | while read helm_name; do
@@ -363,7 +349,6 @@
       helm list --all-namespaces | grep -v NAME | awk '{print $1 "\t" $2)}'
    fi
   fi
->>>>>>> 103e0866
 
   # cleanup tiller artifacts
   if [ "$SHARED_CLUSTER" = "true" ]; then
@@ -384,13 +369,8 @@
 #   arg2 - non-namespaced artifacts
 #   arg3 - keywords in deletable artificats
 
-<<<<<<< HEAD
-echo @@ Starting genericDelete
-genericDelete "all,cm,pvc,roles,rolebindings,serviceaccount,secrets,ingress" "crd,pv,ns,clusterroles,clusterrolebindings" "logstash|kibana|elastisearch|weblogic|elk|domain|traefik|voyager|apache-webtier|mysql"
-=======
 echo @@ `timestamp` Starting genericDelete
 genericDelete "all,cm,pvc,roles,rolebindings,serviceaccount,secrets,ingress" "crd,pv,ns,clusterroles,clusterrolebindings" "logstash|kibana|elastisearch|weblogic|elk|domain|traefik|voyager|apache-webtier|mysql|test|opns"
->>>>>>> 103e0866
 SUCCESS="$?"
 
 if [ "${DELETE_FILES:-true}" = "true" ]; then
