--- conflicted
+++ resolved
@@ -104,34 +104,6 @@
   public static final String ASYNC_FAILURE = "WLSKO-0088";
   public static final String ASYNC_SUCCESS = "WLSKO-0089";
   public static final String ASYNC_NO_RETRY = "WLSKO-0090";
-<<<<<<< HEAD
-  public static final String ASYNC_TIMEOUT = "WLSKO-0091";
-  public static final String DOMAIN_STATUS = "WLSKO-0092";
-  public static final String INVALID_MANAGE_SERVER_COUNT = "WLSKO-0093";
-  public static final String SCALE_COUNT_GREATER_THAN_CONFIGURED = "WLSKO-0094";
-  public static final String SCALING_AUTO_CONTROL_AUTO = "WLSKO-0095";
-  public static final String MATCHING_DOMAIN_NOT_FOUND = "WLSKO-0096";
-  public static final String INVALID_DOMAIN_UID = "WLSKO-0097";
-  public static final String NULL_DOMAIN_UID = "WLSKO-0098";
-  public static final String NULL_TOKEN_REVIEW_STATUS = "WLSKO-0099";
-  public static final String NULL_USER_INFO = "WLSKO-0100";
-  public static final String RESOURCE_BUNDLE_NOT_FOUND = "WLSKO-0101";
-  public static final String RESTART_ADMIN_COMPLETE = "WLSKO-0102";
-  public static final String RESTART_SERVERS_COMPLETE = "WLSKO-0103";
-  public static final String ROLLING_CLUSTERS_COMPLETE = "WLSKO-0104";
-  public static final String RESTART_ADMIN_STARTING = "WLSKO-0105";
-  public static final String RESTART_SERVERS_STARTING = "WLSKO-0106";
-  public static final String ROLLING_CLUSTERS_STARTING = "WLSKO-0107";
-  public static final String CYCLING_SERVERS = "WLSKO-0108";
-  public static final String ROLLING_SERVERS = "WLSKO-0109";
-  public static final String REMOVING_INGRESS = "WLSKO-0110";
-  public static final String LIST_INGRESS_FOR_DOMAIN = "WLSKO-0111";
-  public static final String WLS_UPDATE_CLUSTER_SIZE_FAILED = "WLSKO-0112";
-  public static final String WLS_UPDATE_CLUSTER_SIZE_TIMED_OUT = "WLSKO-0113";
-  public static final String WLS_UPDATE_CLUSTER_SIZE_INVALID_CLUSTER = "WLSKO-0114";
-  public static final String WLS_CLUSTER_SIZE_UPDATED = "WLSKO-0115";
-  public static final String WLS_SERVER_TEMPLATE_NOT_FOUND = "WLSKO-0116";
-=======
   public static final String ASYNC_RETRY = "WLSKO-0091";
   public static final String ASYNC_TIMEOUT = "WLSKO-0092";
   public static final String DOMAIN_STATUS = "WLSKO-0093";
@@ -157,6 +129,9 @@
   public static final String POD_DELETED = "WLSKO-0113";
   public static final String SERVICE_DELETED = "WLSKO-0114";
   public static final String INGRESS_DELETED = "WLSKO-0115";
-
->>>>>>> 46d70e8d
+  public static final String WLS_UPDATE_CLUSTER_SIZE_FAILED = "WLSKO-0116";
+  public static final String WLS_UPDATE_CLUSTER_SIZE_TIMED_OUT = "WLSKO-0117";
+  public static final String WLS_UPDATE_CLUSTER_SIZE_INVALID_CLUSTER = "WLSKO-0118";
+  public static final String WLS_CLUSTER_SIZE_UPDATED = "WLSKO-0119";
+  public static final String WLS_SERVER_TEMPLATE_NOT_FOUND = "WLSKO-0120";
 }