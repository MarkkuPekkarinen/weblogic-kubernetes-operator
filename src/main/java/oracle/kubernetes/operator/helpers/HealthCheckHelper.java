--- conflicted
+++ resolved
@@ -241,25 +241,14 @@
       if (major < 1) {
         k8sMinVersion = false;
       } else if (major == 1) {
-<<<<<<< HEAD
-        // issue-36, revisited
-        // minor can be "8+"
-        String m = info.getMinor();
-        int idx = m.indexOf('+');
-        if (idx > 0) {
-          m = m.substring(0, idx);
-        }
-        Integer minor = Integer.parseInt(m);
-=======
-	// The Minor version can be also 8+
-	String minor_string = info.getMinor();
-	// It will check if it is a number.
-	// If not it will remove the last part of the string in order to have just a number
-	while( ! minor_string.chars().allMatch( Character::isDigit )) {
+	      // The Minor version can be also 8+
+	      String minor_string = info.getMinor();
+	      // It will check if it is a number.
+	      // If not it will remove the last part of the string in order to have just a number
+	      while( ! minor_string.chars().allMatch( Character::isDigit )) {
           minor_string = minor_string.substring(0, minor_string.length() -1);
-	}
-        Integer minor = Integer.parseInt(info.getMinor());
->>>>>>> a8fb4755
+	      }
+        Integer minor = Integer.parseInt(minor_string);
         if (minor < 7) {
           k8sMinVersion = false;
         } else if (minor >= 7) {
