WLSKO-0000=The Oracle WebLogic Server Operator for Kubernetes has started
WLSKO-0001=Creating API Client
WLSKO-0002=The Kuberenetes Master URL is set to {0}
WLSKO-0003=Creating API Extension Client
WLSKO-0004=Creating Core API Client
WLSKO-0005=The Oracle WebLogic Server Operator for Kubernetes is shutting down
WLSKO-0006=Exception thrown: {0}
WLSKO-0007=Created Service: {0}
WLSKO-0008=Status: {0}
WLSKO-0009=Created Network Policy: {0}
WLSKO-0010=Service Details: {0}
WLSKO-0011=Creating Service in namespace {0} with details: {1}
WLSKO-0012=Create Custom Resource Definition: {0}
WLSKO-0013=Creating WebLogic V1 API Client
WLSKO-0014=Listing WebLogic Domains
WLSKO-0015=WebLogic Domain information: {0}
WLSKO-0016=There are {0} domains in namespace {1}
WLSKO-0017=There are {0} domains
WLSKO-0018=Secret not found: {0}
WLSKO-0019=Retrieving secret: {0}
WLSKO-0020=Secret data field not found: {0}
WLSKO-0021=Read server configurations from administration server took {0} ms. Configuration read: {1}
WLSKO-0022=Failed to read server configurations from administration server due to exception: {0}
WLSKO-0023=Failed to read server configurations from administration server within timeout of {0} milliseconds
WLSKO-0024=Trying to retrieve WLS configuration from administration server. {0} ms before giving up...
WLSKO-0025=Got exception {0} while trying to retrieve WLS configuration from administration server. Will attempt again in {1} milliseconds
WLSKO-0026=Fail to parse REST response from WLS. Json response is {0}. Exception is {1}
WLSKO-0027=Service URL is {0}
WLSKO-0028=No servers configured in WebLogic cluster with name {0}
WLSKO-0029=Verifying that service account {0} can access required operations on required resources
WLSKO-0030=Access denied for service account {0} for operation {1} on resource {2}
WLSKO-0031=A namespace has not been created for the Oracle WebLogic Server Operator for Kubernetes
WLSKO-0032=A service account has not been created for the Oracle WebLogic Server Operator for Kubernetes
WLSKO-0033=RBAC authorization mode is not enabled for the Kubernetes API server: {0}. To enable RBAC, start the apiserver with --authorization-mode=RBAC
WLSKO-0034=Starting Operator Liveness Thread
WLSKO-0035=Could not create Operator Liveness file /operator/.alive
WLSKO-0036=Main thread was interrupted while waiting on liveness thread!
WLSKO-0037=The request must contain an ''Authorization'' header whose value is ''Bearer <accessToken>'' where <accessToken> is a Kubernetes access token
WLSKO-0038=Creating or updating Kubernetes presence for WebLogic Domain with UID: {0}
WLSKO-0039=Watch event triggered for WebLogic Domain with UID: {0}
WLSKO-0040=Watch event triggered for deletion of WebLogic domain with UID: {0}
WLSKO-0041=Creating administration server Pod for WebLogic domain with UID: {0}. Administration server name: {1}.
WLSKO-0042=Replacing administration server Pod for WebLogic domain with UID: {0}. Administration server name: {1}.
WLSKO-0043=Existing administration server Pod is correct for WebLogic domain with UID: {0}. Administration server name: {1}.
WLSKO-0044=Creating administration server Service for WebLogic domain with UID: {0}. Administration server name: {1}.
WLSKO-0045=Replacing administration server Service for WebLogic domain with UID: {0}. Administration server name: {1}.
WLSKO-0046=Existing administration server Service is correct for WebLogic domain with UID: {0}. Administration server name: {1}.
WLSKO-0047=Creating managed server Pod for WebLogic domain with UID: {0}. Managed server name: {1}.
WLSKO-0048=Replacing managed server Pod for WebLogic domain with UID: {0}. Managed server name: {1}.
WLSKO-0049=Existing managed server Pod is correct for WebLogic domain with UID: {0}. Managed server name: {1}.
WLSKO-0050=Creating managed server Service for WebLogic domain with UID: {0}. Managed server name: {1}.
WLSKO-0051=Replacing managed server Service for WebLogic domain with UID: {0}. Managed server name: {1}.
WLSKO-0052=Existing managed server Service is correct for WebLogic domain with UID: {0}. Managed server name: {1}.
WLSKO-0053=Creating cluster Service for WebLogic domain with UID: {0}. Cluster name: {1}.
WLSKO-0054=Replacing cluster Service for WebLogic domain with UID: {0}. Cluster name: {1}.
WLSKO-0055=Existing cluster Service is correct for WebLogic domain with UID: {0}. Cluster name: {1}.
<<<<<<< HEAD
WLSKO-0056=Cannot create Token Review - not authorized.
WLSKO-0057=Cannot create Network Policy - not authorized.
WLSKO-0058=Cannot delete Network Policy - not authorized.
WLSKO-0059=Cannot create Pod - not authorized.
WLSKO-0060=Cannot create Service - not authorized.
WLSKO-0061=Cannot delete Service - not authorized.
WLSKO-0062=Cannot replace Service - not authorized.
WLSKO-0063=Cannot read Service - not authorized.
WLSKO-0064=Cannot list Services - not authorized.
WLSKO-0065=ApiException from TokenReview: {0}
WLSKO-0066=ApiException from SubjectAccessReview: {0}
WLSKO-0067=SubjectAccessReview: {0}
WLSKO-0068=Replicas in {0} for cluster {1} is specified with a value of {2} which is larger than the number of configured WLS servers in the cluster: {3}
WLSKO-0069=Replicas specified in Domain spec is ignored because there number of configured WLS cluster is not 1.
WLSKO-0070=Kubernetes minimum version check failed. Required minimum version is {0}, but found version {1}
WLSKO-0071=Verifying Kubernetes minimum version
WLSKO-0072=WebLogic domain image check failed. Required image is {0}, but found image {1}
WLSKO-0073=WebLogic domain UID uniqueness check failed. Domain UID {0} exists in domains named {1} and {2}
WLSKO-0074=Persistent volume not found for domain named {0} with domain UID {1}
WLSKO-0075=Persistent volume named {0} for domain named {1} with domain UID {2} does not have access mode of {3}
WLSKO-0076=Kubernetes version is: {0}
WLSKO-0077=Failure reading Kubernetes version.  Exception thrown: {0}
WLSKO-0078=HTTP {0} method on URL {1} failed with return code {2}.
WLSKO-0079=Watch event ignored for domain with domain UID {0} because no change to domain specification.
WLSKO-0080=Operator namespace is: {0}
WLSKO-0081=Operator target namespaces are: {0}
WLSKO-0082=Operator service account is: {0}
WLSKO-0083=Operator did not check RBAC enablement because it did not have permission
WLSKO-0084=Waiting for pod {0} to be ready
WLSKO-0085=Pod {0} is ready
WLSKO-0086=Pod {0} has failed
WLSKO-0087=Listen and Public ports are not the same for external channel: {0}
WLSKO-0088=External Channel {0} is using {1} protocol. For non-T3 channels use Ingress instead
WLSKO-0089=External Channel {0} is not defined in server {1}
WLSKO-0090=External Channel {0} port {1} is outside the NodePort range starting at {2} through {3} 
WLSKO-0091=Async call invoking: {0}, namespace: {1}, name: {2}, body: {3}, fieldSelector: {4}, labelSelector: {5}, resourceVersion: {6}
WLSKO-0092=Async call failed: {0}, code: {1}, headers {2} after invoking {3}, namespace: {4}, name: {5}, body: {6}, fieldSelector: {7}, labelSelector: {8}, resourceVersion: {9}
WLSKO-0093=Async call succeeded: {0}, code: {1}, headers {2}
WLSKO-0094=Async call will not be retried: {0}, code: {1}, headers {2}
WLSKO-0095=Async call will be retried after delay: {0} ms
WLSKO-0096=Async call timed-out: {0}, namespace: {1}, name: {2}, body: {3}, fieldSelector: {4}, labelSelector: {5}, resourceVersion: {6}
WLSKO-0097=Watch call invoking: {0}, namespace: {1}, fieldSelector: {2}, labelSelector: {3}, resourceVersion: {4}, limit: {5}, timeoutSeconds: {6}
WLSKO-0098=Watch event: {0}, object: {1}
WLSKO-0099=Status for Domain with UID {0} is now, available server: {1}, available clusters: {2}, unavailable servers: {3}, unavailable clusters: {4}, conditions: {5}
WLSKO-0100=Specified managed server count parameter of {0} is invalid.  Please specify a positive managed server count for scaling
WLSKO-0101=Requested scaling count of {0} is greater than configured cluster size of {1} for WebLogic cluster {2}. Please increase the number of configured managed servers for WebLogic cluster {3}
WLSKO-0102=Scaling of WLS Cluster {0} is only supported with Startup Control=AUTO
WLSKO-0103=Domain matching {0} not found
WLSKO-0104=Invalid domain UID: {0}
WLSKO-0105=Null domainUID
WLSKO-0106=Null V1TokenReviewStatus
WLSKO-0107=Null userInfo {0}
WLSKO-0108=Could not find the resource bundle
WLSKO-0109=Restart of administration server for Domain with UID {0} has completed
WLSKO-0110=Restart of servers for Domain with UID {0} in the list {1} has completed
WLSKO-0111=Rolling restart of servers for Domain with UID {0} in the list of clusters {1} has completed
WLSKO-0112=Restart of administration server for Domain with UID {0} is starting
WLSKO-0113=Restart of servers for Domain with UID {0} in the list {1} is starting
WLSKO-0114=Rolling restart of servers for Domain with UID {0} in the list of clusters {1} is starting
WLSKO-0115=Cycling of servers for Domain with UID {0} in the list {1} now
WLSKO-0116=Rolling of servers for Domain with UID {0} in the list {1} now with ready servers {2}
WLSKO-0117=Removing Ingress {0} in namespace {1}
WLSKO-0118=List Ingress for domain with domainUID {0} in namespace {1}
WLSKO-0119=Pod for domain with domainUID {0} in namespace {1} and with server name {2} deleted; validating domain
WLSKO-0120=Service for domain with domainUID {0} in namespace {1} and with server name {2} deleted; validating domain
WLSKO-0121=Service for domain with domainUID {0} in namespace {1} and with cluster name {2} deleted; validating domain
WLSKO-0122=Ingress for domain with domainUID {0} in namespace {1} and with cluster name {2} deleted; validating domain
WLSKO-0201=Updating cluster size for WebLogic dynamic cluster {0} to {1}
WLSKO-0202=Failed to update WebLogic dynamic cluster size for cluster {0} due to exception: {1}
WLSKO-0203=Failed to update WebLogic dynamic cluster size for cluster {0} within timeout of {1} milliseconds
WLSKO-0204=Failed to update WebLogic dynamic cluster size for cluster {0}. Cluster is not a dynamic cluster
WLSKO-0205=Updated cluster size for WebLogic dynamic cluster {0} to {1}. Time taken {2} ms
WLSKO-0206=Cannot find WebLogic server template with name {0} which is referenced by WebLogic cluster {1}
WLSKO-0207=Creating WebLogic machine named {0}
WLSKO-0208=WebLogic edit session started
WLSKO-0209=WebLogic edit session activated
WLSKO-0210=WebLogic edit session cancelled
=======
WLSKO-0056=Creating domain control config map for namespace: {0}.
WLSKO-0057=Replacing domain control config map for namespace: {0}.
WLSKO-0058=Existing domain config map is correct for namespace: {0}.
WLSKO-0059=Cannot create Token Review - not authorized.
WLSKO-0060=Cannot create Network Policy - not authorized.
WLSKO-0061=Cannot delete Network Policy - not authorized.
WLSKO-0062=Cannot create Pod - not authorized.
WLSKO-0063=Cannot create Service - not authorized.
WLSKO-0064=Cannot delete Service - not authorized.
WLSKO-0065=Cannot replace Service - not authorized.
WLSKO-0066=Cannot read Service - not authorized.
WLSKO-0067=Cannot list Services - not authorized.
WLSKO-0068=ApiException from TokenReview: {0}
WLSKO-0069=ApiException from SubjectAccessReview: {0}
WLSKO-0070=SubjectAccessReview: {0}
WLSKO-0071=Replicas in {0} for cluster {1} is specified with a value of {2} which is larger than the number of configured WLS servers in the cluster: {3}
WLSKO-0072=Replicas specified in Domain spec is ignored because there number of configured WLS cluster is not 1.
WLSKO-0073=Kubernetes minimum version check failed. Required minimum version is {0}, but found version {1}
WLSKO-0074=Verifying Kubernetes minimum version
WLSKO-0075=WebLogic domain image check failed. Required image is {0}, but found image {1}
WLSKO-0076=WebLogic domain UID uniqueness check failed. Domain UID {0} exists in domains named {1} and {2}
WLSKO-0077=Persistent volume not found for domain named {0} with domain UID {1}
WLSKO-0078=Persistent volume named {0} for domain named {1} with domain UID {2} does not have access mode of {3}
WLSKO-0079=Kubernetes version is: {0}
WLSKO-0080=Failure reading Kubernetes version.  Exception thrown: {0}
WLSKO-0081=HTTP {0} method on URL {1} failed with return code {2}.
WLSKO-0082=Watch event ignored for domain with domain UID {0} because no change to domain specification.
WLSKO-0083=Operator namespace is: {0}
WLSKO-0084=Operator target namespaces are: {0}
WLSKO-0085=Operator service account is: {0}
WLSKO-0086=Operator did not check RBAC enablement because it did not have permission
WLSKO-0087=Waiting for pod {0} to be ready
WLSKO-0088=Pod {0} is ready
WLSKO-0089=Pod {0} has failed
WLSKO-0090=Listen and Public ports are not the same for external channel: {0}
WLSKO-0091=External Channel {0} is using {1} protocol. For non-T3 channels use Ingress instead
WLSKO-0092=External Channel {0} is not defined in server {1}
WLSKO-0093=External Channel {0} port {1} is outside the NodePort range starting at {2} through {3} 
WLSKO-0094=Async call invoking: {0}, namespace: {1}, name: {2}, body: {3}, fieldSelector: {4}, labelSelector: {5}, resourceVersion: {6}
WLSKO-0095=Async call failed: {0}, code: {1}, headers {2} after invoking {3}, namespace: {4}, name: {5}, body: {6}, fieldSelector: {7}, labelSelector: {8}, resourceVersion: {9}
WLSKO-0096=Async call succeeded: {0}, code: {1}, headers {2}
WLSKO-0097=Async call will not be retried: {0}, code: {1}, headers {2}
WLSKO-0098=Async call will be retried after delay: {0} ms
WLSKO-0099=Async call timed-out: {0}, namespace: {1}, name: {2}, body: {3}, fieldSelector: {4}, labelSelector: {5}, resourceVersion: {6}
WLSKO-0100=Watch call invoking: {0}, namespace: {1}, fieldSelector: {2}, labelSelector: {3}, resourceVersion: {4}, limit: {5}, timeoutSeconds: {6}
WLSKO-0101=Watch event: {0}, object: {1}
WLSKO-0102=Status for Domain with UID {0} is now, available server: {1}, available clusters: {2}, unavailable servers: {3}, unavailable clusters: {4}, conditions: {5}
WLSKO-0103=Specified managed server count parameter of {0} is invalid.  Please specify a positive managed server count for scaling
WLSKO-0104=Requested scaling count of {0} is greater than configured cluster size of {1} for WebLogic cluster {2}. Please increase the number of configured managed servers for WebLogic cluster {3}
WLSKO-0105=Scaling of WLS Cluster {0} is only supported with Startup Control=AUTO
WLSKO-0106=Domain matching {0} not found
WLSKO-0107=Invalid domain UID: {0}
WLSKO-0108=Null domainUID
WLSKO-0109=Null V1TokenReviewStatus
WLSKO-0110=Null userInfo {0}
WLSKO-0111=Could not find the resource bundle
WLSKO-0112=Restart of administration server for Domain with UID {0} has completed
WLSKO-0113=Restart of servers for Domain with UID {0} in the list {1} has completed
WLSKO-0114=Rolling restart of servers for Domain with UID {0} in the list of clusters {1} has completed
WLSKO-0115=Restart of administration server for Domain with UID {0} is starting
WLSKO-0116=Restart of servers for Domain with UID {0} in the list {1} is starting
WLSKO-0117=Rolling restart of servers for Domain with UID {0} in the list of clusters {1} is starting
WLSKO-0118=Cycling of servers for Domain with UID {0} in the list {1} now
WLSKO-0119=Rolling of servers for Domain with UID {0} in the list {1} now with ready servers {2}
WLSKO-0120=Removing Ingress {0} in namespace {1}
WLSKO-0121=List Ingress for domain with domainUID {0} in namespace {1}
WLSKO-0122=Pod for domain with domainUID {0} in namespace {1} and with server name {2} deleted; validating domain
WLSKO-0123=Service for domain with domainUID {0} in namespace {1} and with server name {2} deleted; validating domain
WLSKO-0124=Service for domain with domainUID {0} in namespace {1} and with cluster name {2} deleted; validating domain
WLSKO-0125=Ingress for domain with domainUID {0} in namespace {1} and with cluster name {2} deleted; validating domain

>>>>>>> 747e93fe
<|MERGE_RESOLUTION|>--- conflicted
+++ resolved
@@ -54,85 +54,6 @@
 WLSKO-0053=Creating cluster Service for WebLogic domain with UID: {0}. Cluster name: {1}.
 WLSKO-0054=Replacing cluster Service for WebLogic domain with UID: {0}. Cluster name: {1}.
 WLSKO-0055=Existing cluster Service is correct for WebLogic domain with UID: {0}. Cluster name: {1}.
-<<<<<<< HEAD
-WLSKO-0056=Cannot create Token Review - not authorized.
-WLSKO-0057=Cannot create Network Policy - not authorized.
-WLSKO-0058=Cannot delete Network Policy - not authorized.
-WLSKO-0059=Cannot create Pod - not authorized.
-WLSKO-0060=Cannot create Service - not authorized.
-WLSKO-0061=Cannot delete Service - not authorized.
-WLSKO-0062=Cannot replace Service - not authorized.
-WLSKO-0063=Cannot read Service - not authorized.
-WLSKO-0064=Cannot list Services - not authorized.
-WLSKO-0065=ApiException from TokenReview: {0}
-WLSKO-0066=ApiException from SubjectAccessReview: {0}
-WLSKO-0067=SubjectAccessReview: {0}
-WLSKO-0068=Replicas in {0} for cluster {1} is specified with a value of {2} which is larger than the number of configured WLS servers in the cluster: {3}
-WLSKO-0069=Replicas specified in Domain spec is ignored because there number of configured WLS cluster is not 1.
-WLSKO-0070=Kubernetes minimum version check failed. Required minimum version is {0}, but found version {1}
-WLSKO-0071=Verifying Kubernetes minimum version
-WLSKO-0072=WebLogic domain image check failed. Required image is {0}, but found image {1}
-WLSKO-0073=WebLogic domain UID uniqueness check failed. Domain UID {0} exists in domains named {1} and {2}
-WLSKO-0074=Persistent volume not found for domain named {0} with domain UID {1}
-WLSKO-0075=Persistent volume named {0} for domain named {1} with domain UID {2} does not have access mode of {3}
-WLSKO-0076=Kubernetes version is: {0}
-WLSKO-0077=Failure reading Kubernetes version.  Exception thrown: {0}
-WLSKO-0078=HTTP {0} method on URL {1} failed with return code {2}.
-WLSKO-0079=Watch event ignored for domain with domain UID {0} because no change to domain specification.
-WLSKO-0080=Operator namespace is: {0}
-WLSKO-0081=Operator target namespaces are: {0}
-WLSKO-0082=Operator service account is: {0}
-WLSKO-0083=Operator did not check RBAC enablement because it did not have permission
-WLSKO-0084=Waiting for pod {0} to be ready
-WLSKO-0085=Pod {0} is ready
-WLSKO-0086=Pod {0} has failed
-WLSKO-0087=Listen and Public ports are not the same for external channel: {0}
-WLSKO-0088=External Channel {0} is using {1} protocol. For non-T3 channels use Ingress instead
-WLSKO-0089=External Channel {0} is not defined in server {1}
-WLSKO-0090=External Channel {0} port {1} is outside the NodePort range starting at {2} through {3} 
-WLSKO-0091=Async call invoking: {0}, namespace: {1}, name: {2}, body: {3}, fieldSelector: {4}, labelSelector: {5}, resourceVersion: {6}
-WLSKO-0092=Async call failed: {0}, code: {1}, headers {2} after invoking {3}, namespace: {4}, name: {5}, body: {6}, fieldSelector: {7}, labelSelector: {8}, resourceVersion: {9}
-WLSKO-0093=Async call succeeded: {0}, code: {1}, headers {2}
-WLSKO-0094=Async call will not be retried: {0}, code: {1}, headers {2}
-WLSKO-0095=Async call will be retried after delay: {0} ms
-WLSKO-0096=Async call timed-out: {0}, namespace: {1}, name: {2}, body: {3}, fieldSelector: {4}, labelSelector: {5}, resourceVersion: {6}
-WLSKO-0097=Watch call invoking: {0}, namespace: {1}, fieldSelector: {2}, labelSelector: {3}, resourceVersion: {4}, limit: {5}, timeoutSeconds: {6}
-WLSKO-0098=Watch event: {0}, object: {1}
-WLSKO-0099=Status for Domain with UID {0} is now, available server: {1}, available clusters: {2}, unavailable servers: {3}, unavailable clusters: {4}, conditions: {5}
-WLSKO-0100=Specified managed server count parameter of {0} is invalid.  Please specify a positive managed server count for scaling
-WLSKO-0101=Requested scaling count of {0} is greater than configured cluster size of {1} for WebLogic cluster {2}. Please increase the number of configured managed servers for WebLogic cluster {3}
-WLSKO-0102=Scaling of WLS Cluster {0} is only supported with Startup Control=AUTO
-WLSKO-0103=Domain matching {0} not found
-WLSKO-0104=Invalid domain UID: {0}
-WLSKO-0105=Null domainUID
-WLSKO-0106=Null V1TokenReviewStatus
-WLSKO-0107=Null userInfo {0}
-WLSKO-0108=Could not find the resource bundle
-WLSKO-0109=Restart of administration server for Domain with UID {0} has completed
-WLSKO-0110=Restart of servers for Domain with UID {0} in the list {1} has completed
-WLSKO-0111=Rolling restart of servers for Domain with UID {0} in the list of clusters {1} has completed
-WLSKO-0112=Restart of administration server for Domain with UID {0} is starting
-WLSKO-0113=Restart of servers for Domain with UID {0} in the list {1} is starting
-WLSKO-0114=Rolling restart of servers for Domain with UID {0} in the list of clusters {1} is starting
-WLSKO-0115=Cycling of servers for Domain with UID {0} in the list {1} now
-WLSKO-0116=Rolling of servers for Domain with UID {0} in the list {1} now with ready servers {2}
-WLSKO-0117=Removing Ingress {0} in namespace {1}
-WLSKO-0118=List Ingress for domain with domainUID {0} in namespace {1}
-WLSKO-0119=Pod for domain with domainUID {0} in namespace {1} and with server name {2} deleted; validating domain
-WLSKO-0120=Service for domain with domainUID {0} in namespace {1} and with server name {2} deleted; validating domain
-WLSKO-0121=Service for domain with domainUID {0} in namespace {1} and with cluster name {2} deleted; validating domain
-WLSKO-0122=Ingress for domain with domainUID {0} in namespace {1} and with cluster name {2} deleted; validating domain
-WLSKO-0201=Updating cluster size for WebLogic dynamic cluster {0} to {1}
-WLSKO-0202=Failed to update WebLogic dynamic cluster size for cluster {0} due to exception: {1}
-WLSKO-0203=Failed to update WebLogic dynamic cluster size for cluster {0} within timeout of {1} milliseconds
-WLSKO-0204=Failed to update WebLogic dynamic cluster size for cluster {0}. Cluster is not a dynamic cluster
-WLSKO-0205=Updated cluster size for WebLogic dynamic cluster {0} to {1}. Time taken {2} ms
-WLSKO-0206=Cannot find WebLogic server template with name {0} which is referenced by WebLogic cluster {1}
-WLSKO-0207=Creating WebLogic machine named {0}
-WLSKO-0208=WebLogic edit session started
-WLSKO-0209=WebLogic edit session activated
-WLSKO-0210=WebLogic edit session cancelled
-=======
 WLSKO-0056=Creating domain control config map for namespace: {0}.
 WLSKO-0057=Replacing domain control config map for namespace: {0}.
 WLSKO-0058=Existing domain config map is correct for namespace: {0}.
@@ -203,5 +124,13 @@
 WLSKO-0123=Service for domain with domainUID {0} in namespace {1} and with server name {2} deleted; validating domain
 WLSKO-0124=Service for domain with domainUID {0} in namespace {1} and with cluster name {2} deleted; validating domain
 WLSKO-0125=Ingress for domain with domainUID {0} in namespace {1} and with cluster name {2} deleted; validating domain
-
->>>>>>> 747e93fe
+WLSKO-0201=Updating cluster size for WebLogic dynamic cluster {0} to {1}
+WLSKO-0202=Failed to update WebLogic dynamic cluster size for cluster {0} due to exception: {1}
+WLSKO-0203=Failed to update WebLogic dynamic cluster size for cluster {0} within timeout of {1} milliseconds
+WLSKO-0204=Failed to update WebLogic dynamic cluster size for cluster {0}. Cluster is not a dynamic cluster
+WLSKO-0205=Updated cluster size for WebLogic dynamic cluster {0} to {1}. Time taken {2} ms
+WLSKO-0206=Cannot find WebLogic server template with name {0} which is referenced by WebLogic cluster {1}
+WLSKO-0207=Creating WebLogic machine named {0}
+WLSKO-0208=WebLogic edit session started
+WLSKO-0209=WebLogic edit session activated
+WLSKO-0210=WebLogic edit session cancelled