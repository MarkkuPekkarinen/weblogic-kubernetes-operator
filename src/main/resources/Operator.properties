--- conflicted
+++ resolved
@@ -63,13 +63,8 @@
 WLSKO-0062=ApiException from TokenReview: {0}
 WLSKO-0063=ApiException from SubjectAccessReview: {0}
 WLSKO-0064=SubjectAccessReview: {0}
-<<<<<<< HEAD
-WLSKO-0065=replicas in {0} for cluster {1} is specified with a value of {2} which is larger than the number of configured WLS servers in the cluster: {3}
-WLSKO-0066=replicas specified in Domain spec is ignored because the number of configured WLS cluster is not 1.
-=======
 WLSKO-0065=Replicas in {0} for cluster {1} is specified with a value of {2} which is larger than the number of configured WLS servers in the cluster: {3}
 WLSKO-0066=Replicas specified in Domain spec is ignored because there number of configured WLS cluster is not 1.
->>>>>>> 2e1fc6e6
 WLSKO-0067=Kubernetes minimum version check failed. Required minimum version is {0}, but found version {1}
 WLSKO-0068=Verifying Kubernetes minimum version
 WLSKO-0069=WebLogic domain image check failed. Required image is {0}, but found image {1}
@@ -91,42 +86,6 @@
 WLSKO-0085=External Channel {0} is using {1} protocol. For non-T3 channels use Ingress instead
 WLSKO-0086=External Channel {0} is not defined in server {1}
 WLSKO-0087=External Channel {0} port {1} is outside the NodePort range starting at {2} through {3} 
-<<<<<<< HEAD
-WLSKO-0088=Async call failed: {0}, code: {1}, headers {2} after invoking {3}, namespace: {4}, name: {5}, body: {6}, fieldSelector: {7}, labelSelector: {8}, resourceVersion: {9}
-WLSKO-0089=Async call succeeded with result: {0}, code: {1}, headers {2}
-WLSKO-0090=Async call will not be retried after message: {0}, code: {1}, headers {2}
-WLSKO-0091=Async call will be retried after delay: {0} ms
-WLSKO-0092=Async call timed-out while invoking {0}, namespace: {1}, name: {2}, body: {3}, fieldSelector: {4}, labelSelector: {5}, resourceVersion: {6}
-WLSKO-0093=Status for Domain with UID {0} is now, available server: {1}, available clusters: {2}, unavailable servers: {3}, unavailable clusters: {4}, conditions: {5}
-WLSKO-0094=Specified managed server count parameter of {0} is invalid.  Please specify a positive managed server count for scaling
-WLSKO-0095=Requested scaling count of {0} is greater than configured cluster size of {1} for WebLogic cluster {2}. Please increase the number of configured managed servers for WebLogic cluster {3}
-WLSKO-0096=Scaling of WLS Cluster {0} is only supported with Startup Control=AUTO
-WLSKO-0097=Domain matching {0} not found
-WLSKO-0098=Invalid domain UID: {0}
-WLSKO-0099=Null domainUID
-WLSKO-0100=Null V1TokenReviewStatus
-WLSKO-0101=Null userInfo {0}
-WLSKO-0102=Could not find the resource bundle
-WLSKO-0103=Restart of administration server for Domain with UID {0} has completed
-WLSKO-0104=Restart of servers for Domain with UID {0} in the list {1} has completed
-WLSKO-0105=Rolling restart of servers for Domain with UID {0} in the list of clusters {1} has completed
-WLSKO-0106=Restart of administration server for Domain with UID {0} is starting
-WLSKO-0107=Restart of servers for Domain with UID {0} in the list {1} is starting
-WLSKO-0108=Rolling restart of servers for Domain with UID {0} in the list of clusters {1} is starting
-WLSKO-0109=Cycling of servers for Domain with UID {0} in the list {1} now
-WLSKO-0110=Rolling of servers for Domain with UID {0} in the list {1} now with ready servers {2}
-WLSKO-0111=Removing Ingress {0} in namespace {1}
-WLSKO-0112=List Ingress for domain with domainUID {0} in namespace {1}
-WLSKO-0113=Pod for domain with domainUID {0} in namespace {1} and with server name {2} deleted; validating domain
-WLSKO-0114=Service for domain with domainUID {0} in namespace {1} and with server name {2} deleted; validating domain
-WLSKO-0115=Ingress for domain with domainUID {0} in namespace {1} and with cluster name {2} deleted; validating domain
-WLSKO-0116=Updating cluster size for WebLogic dynamic cluster {0} to {1}.
-WLSKO-0117=Failed to update WebLogic dynamic cluster size for cluster {0} due to exception: {1}
-WLSKO-0118=Failed to update WebLogic dynamic cluster size for cluster {0} within timeout of {1} milliseconds
-WLSKO-0119=Failed to update WebLogic dynamic cluster size for cluster {0}. Cluster is not a dynamic cluster.
-WLSKO-0120=Updated cluster size for WebLogic dynamic cluster {0} to {1}. Time taken {2} ms.
-WLSKO-0121=Cannot find WebLogic server template with name {0} which is referenced by WebLogic cluster {1}.
-=======
 WLSKO-0088=Async call: invoking {0}, namespace: {1}, name: {2}, body: {3}, fieldSelector: {4}, labelSelector: {5}, resourceVersion: {6}
 WLSKO-0089=Async call failed: {0}, code: {1}, headers {2} after invoking {3}, namespace: {4}, name: {5}, body: {6}, fieldSelector: {7}, labelSelector: {8}, resourceVersion: {9}
 WLSKO-0090=Async call succeeded with result: {0}, code: {1}, headers {2}
@@ -156,5 +115,9 @@
 WLSKO-0114=Pod for domain with domainUID {0} in namespace {1} and with server name {2} deleted; validating domain
 WLSKO-0115=Service for domain with domainUID {0} in namespace {1} and with server name {2} deleted; validating domain
 WLSKO-0116=Ingress for domain with domainUID {0} in namespace {1} and with cluster name {2} deleted; validating domain
-
->>>>>>> 2e1fc6e6
+WLSKO-0117=Updating cluster size for WebLogic dynamic cluster {0} to {1}.
+WLSKO-0118=Failed to update WebLogic dynamic cluster size for cluster {0} due to exception: {1}
+WLSKO-0119=Failed to update WebLogic dynamic cluster size for cluster {0} within timeout of {1} milliseconds
+WLSKO-0120=Failed to update WebLogic dynamic cluster size for cluster {0}. Cluster is not a dynamic cluster.
+WLSKO-0121=Updated cluster size for WebLogic dynamic cluster {0} to {1}. Time taken {2} ms.
+WLSKO-0122=Cannot find WebLogic server template with name {0} which is referenced by WebLogic cluster {1}.