// Copyright 2017, Oracle Corporation and/or its affiliates.  All rights reserved.

package oracle.kubernetes.operator.wlsconfig;

import oracle.kubernetes.TestUtils;
import oracle.kubernetes.operator.domain.model.oracle.kubernetes.weblogic.domain.v1.ClusterStartup;
import oracle.kubernetes.operator.domain.model.oracle.kubernetes.weblogic.domain.v1.DomainSpec;
import oracle.kubernetes.operator.logging.LoggingFactory;
import org.junit.After;
import org.junit.Before;
import org.junit.Test;

import java.util.List;
import java.util.Map;
import java.util.logging.Handler;
import java.util.logging.Logger;

import static org.junit.Assert.assertEquals;
import static org.junit.Assert.assertFalse;
import static org.junit.Assert.assertNotNull;
import static org.junit.Assert.assertNull;
import static org.junit.Assert.assertTrue;

/**
 * Copyright (c) 2017, Oracle and/or its affiliates. All rights reserved.
 */
public class WlsDomainConfigTest {

  private static final Logger UNDERLYING_LOGGER = LoggingFactory.getLogger("Operator", "Operator").getUnderlyingLogger();
  private List<Handler> savedhandlers;

  @Before
  public void disableConsoleLogging() {
    savedhandlers = TestUtils.removeConsoleHandlers(UNDERLYING_LOGGER);
  }

  @After
  public void restoreConsoleLogging() {
    TestUtils.restoreConsoleHandlers(UNDERLYING_LOGGER, savedhandlers);
  }

  @Test
  public void verifyDomainNameLoadedFromJsonString() throws Exception {
    WlsDomainConfig wlsDomainConfig = WlsDomainConfig.create(JSON_STRING_1_CLUSTER);
    assertEquals("base_domain", wlsDomainConfig.getName());
  }

  @Test
  public void verifyServersLoadedFromJsonString() throws Exception {
    WlsDomainConfig wlsDomainConfig = WlsDomainConfig.create(JSON_STRING_1_CLUSTER);
    Map<String, WlsClusterConfig> wlsClusterConfigList = wlsDomainConfig.getClusterConfigs();
    assertEquals(1, wlsClusterConfigList.size());

    WlsClusterConfig wlsClusterConfig = wlsDomainConfig.getClusterConfig("DockerCluster");
    assertEquals(5, wlsClusterConfig.getClusterSize());
    for (WlsServerConfig wlsServerConfig : wlsClusterConfig.getServerConfigs()) {
      if (!wlsServerConfig.isDynamicServer()) {
        assertEquals(wlsServerConfig.getName() + ".wls-subdomain.default.svc.cluster.local", wlsServerConfig.getListenAddress());
        assertEquals(new Integer(8011), wlsServerConfig.getListenPort());
      }
    }
    assertEquals(6, wlsDomainConfig.getServerConfigs().size());
    assertEquals("AdminServer", wlsDomainConfig.getServerConfig("AdminServer").getName());
  }

  @Test
  public void verifyDynamicServersLoadedFromJsonString() throws Exception {
    WlsDomainConfig wlsDomainConfig = WlsDomainConfig.create(JSON_STRING_MIXED_CLUSTER);
    WlsClusterConfig wlsClusterConfig = wlsDomainConfig.getClusterConfig("DockerCluster");
    assertEquals(2, wlsClusterConfig.getDynamicClusterSize());
    assertEquals(8, wlsClusterConfig.getMaxDynamicClusterSize());

    List<WlsServerConfig> serverConfigs = wlsClusterConfig.getServerConfigs();
    assertEquals(7, serverConfigs.size()); // 5 static + 2 dynamic servers

    assertTrue(containsServer(wlsClusterConfig, "dynamic-1"));
    assertTrue(containsServer(wlsClusterConfig, "dynamic-2"));
    assertTrue(containsServer(wlsClusterConfig, "ms-0"));
    assertTrue(containsServer(wlsClusterConfig, "ms-1"));
    assertTrue(containsServer(wlsClusterConfig, "ms-2"));
    assertTrue(containsServer(wlsClusterConfig, "ms-3"));
    assertTrue(containsServer(wlsClusterConfig, "ms-4"));

    for (WlsServerConfig wlsServerConfig : wlsClusterConfig.getServerConfigs()) {
      if (wlsServerConfig.isDynamicServer()) {
        String serverName = wlsServerConfig.getName();
        assertEquals("domain1-" + serverName, wlsServerConfig.getListenAddress());
        assertTrue(wlsServerConfig.isSslPortEnabled());
        if ("dynamic-1".equals(serverName)) {
          assertEquals(new Integer(8051), wlsServerConfig.getListenPort());
          assertEquals(new Integer(8151), wlsServerConfig.getSslListenPort());

        } else {
          assertEquals(new Integer(8052), wlsServerConfig.getListenPort());
          assertEquals(new Integer(8152), wlsServerConfig.getSslListenPort());
        }
      }
    }

    assertEquals(6, wlsDomainConfig.getServerConfigs().size()); // does not include dynamic servers
  }

  @Test
  public void verifyGetServerConfigsDoesNotIncludeDynamicServers() throws Exception {
    WlsDomainConfig wlsDomainConfig = WlsDomainConfig.create(JSON_STRING_MIXED_CLUSTER);
    WlsClusterConfig wlsClusterConfig = wlsDomainConfig.getClusterConfig("DockerCluster");

    assertEquals(6, wlsDomainConfig.getServerConfigs().size());
  }

  @Test
  public void verifyNetworkAccessPointsInDynamicServersLoadedFromJsonString() throws Exception {
    WlsDomainConfig wlsDomainConfig = WlsDomainConfig.create(JSON_STRING_MIXED_CLUSTER);
    WlsClusterConfig wlsClusterConfig = wlsDomainConfig.getClusterConfig("DockerCluster");
    assertEquals(2, wlsClusterConfig.getDynamicClusterSize());
    assertEquals(8, wlsClusterConfig.getMaxDynamicClusterSize());

    for (WlsServerConfig wlsServerConfig : wlsClusterConfig.getServerConfigs()) {
      if (wlsServerConfig.isDynamicServer()) {
        String serverName = wlsServerConfig.getName();
        assertTrue(containsNetworkAccessPoint(wlsServerConfig, "DChannel-0"));
        assertTrue(containsNetworkAccessPoint(wlsServerConfig, "DChannel-1"));
        List<NetworkAccessPoint> networkAccessPoints = wlsServerConfig.getNetworkAccessPoints();
        for (NetworkAccessPoint networkAccessPoint: networkAccessPoints) {
          String expectedProtocol = null;
          Integer expectedListenPort = null;
          if ("DChannel-0".equals(networkAccessPoint.getName())) {
            expectedProtocol = "t3";
            expectedListenPort = "dynamic-1".equals(serverName)? 9011: 9012;
          } else if ("DChannel-1".equals(networkAccessPoint.getName())) {
            expectedProtocol = "t3s";
            expectedListenPort = "dynamic-1".equals(serverName)? 9021: 9022;
          }
          assertEquals("protocol for " + networkAccessPoint.getName() + " not loaded properly", expectedProtocol, networkAccessPoint.getProtocol());
          assertEquals("listen port for " + networkAccessPoint.getName() + " not loaded properly", expectedListenPort, networkAccessPoint.getListenPort());
        }
      }
    }
  }

  @Test
  public void verifyServerWithNoChannelLoadedFromJsonString() throws Exception {
    WlsDomainConfig wlsDomainConfig = WlsDomainConfig.create(JSON_STRING_1_CLUSTER);

    WlsServerConfig serverConfig = wlsDomainConfig.getServerConfig("ms-1");
    assertEquals(0, serverConfig.getNetworkAccessPoints().size());
  }

  @Test
  public void verifyNetworkAccessPointsLoadedFromJsonString() throws Exception {
    WlsDomainConfig wlsDomainConfig = WlsDomainConfig.create(JSON_STRING_1_CLUSTER);

    WlsServerConfig serverConfig = wlsDomainConfig.getServerConfig("ms-0");
    assertEquals(3, serverConfig.getNetworkAccessPoints().size());
    assertTrue(containsNetworkAccessPoint(serverConfig, "Channel-0"));
    assertTrue(containsNetworkAccessPoint(serverConfig, "Channel-1"));
    assertTrue(containsNetworkAccessPoint(serverConfig, "Channel-2"));

    for (NetworkAccessPoint networkAccessPoint: serverConfig.getNetworkAccessPoints()) {
      String expectedProtocol = null;
      Integer expectedListenPort = null;
      if ("Channel-0".equals(networkAccessPoint.getName())) {
        expectedProtocol = "t3";
        expectedListenPort = 8012;
      } else if ("Channel-1".equals(networkAccessPoint.getName())) {
        expectedProtocol = "t3";
        expectedListenPort = 8013;
      } else if ("Channel-2".equals(networkAccessPoint.getName())) {
        expectedProtocol = "t3s";
        expectedListenPort = 8014;
      }
      assertEquals("protocol for " + networkAccessPoint.getName() + " not loaded properly", expectedProtocol, networkAccessPoint.getProtocol());
      assertEquals("listen port for " + networkAccessPoint.getName() + " not loaded properly", expectedListenPort, networkAccessPoint.getListenPort());
    }
  }

  @Test
  public void verifySSLConfigsLoadedFromJsonString() throws Exception {
    WlsDomainConfig wlsDomainConfig = WlsDomainConfig.create(JSON_STRING_1_CLUSTER);

    WlsServerConfig serverConfig = wlsDomainConfig.getServerConfig("ms-0");
    assertEquals(new Integer(8101), serverConfig.getSslListenPort());
    assertTrue(serverConfig.isSslPortEnabled());

    serverConfig = wlsDomainConfig.getServerConfig("ms-1");
    assertNull(serverConfig.getSslListenPort());
    assertFalse(serverConfig.isSslPortEnabled());
  }

  @Test
  public void verifyMultipleClustersLoadedFromJsonString() throws Exception {
    WlsDomainConfig wlsDomainConfig = WlsDomainConfig.create(JSON_STRING_2_CLUSTERS);
    Map<String, WlsClusterConfig> wlsClusterConfigList = wlsDomainConfig.getClusterConfigs();
    assertEquals(2, wlsClusterConfigList.size());

    WlsClusterConfig wlsClusterConfig = wlsDomainConfig.getClusterConfig("DockerCluster");
    assertEquals(3, wlsClusterConfig.getClusterSize());
    assertTrue(containsServer(wlsClusterConfig, "ms-0"));
    assertTrue(containsServer(wlsClusterConfig, "ms-1"));
    assertTrue(containsServer(wlsClusterConfig, "ms-2"));

    WlsClusterConfig wlsClusterConfig2 = wlsDomainConfig.getClusterConfig("DockerCluster2");
    assertEquals(2, wlsClusterConfig2.getClusterSize());
    assertTrue(containsServer(wlsClusterConfig2, "ms-3"));
    assertTrue(containsServer(wlsClusterConfig2, "ms-4"));
  }

  @Test
  public void verifyGetClusterConfigsDoesNotReturnNull() throws Exception {
    WlsDomainConfig wlsDomainConfig = new WlsDomainConfig(null);
    WlsClusterConfig wlsClusterConfig = wlsDomainConfig.getClusterConfig("DockerCluster");
    assertNotNull(wlsClusterConfig);
    assertEquals(0, wlsClusterConfig.getClusterSize());
    assertEquals("newly created empty WlsClusterConfig should not added to the clsuterConfigs list", 0, wlsDomainConfig.getClusterConfigs().size());
  }

  @Test
  public void verifyGetServerConfigsReturnNullIfNotFound() throws Exception {
    WlsDomainConfig wlsDomainConfig = new WlsDomainConfig(null);
    assertNull(wlsDomainConfig.getServerConfig("noSuchServer"));
  }

  @Test
  public void verifyUpdateDomainSpecWarnsIfNoServersInClusterStartupCluster() throws Exception {
    WlsDomainConfig wlsDomainConfig = new WlsDomainConfig(null);
    DomainSpec domainSpec = new DomainSpec().addClusterStartupItem(new ClusterStartup().clusterName("noSuchCluster"));
    TestUtil.LogHandlerImpl handler = null;
    WlsClusterConfig wlsClusterConfig = wlsDomainConfig.getClusterConfig("noSuchCluster");
    try {
      handler = TestUtil.setupLogHandler(wlsClusterConfig);
<<<<<<< HEAD
      wlsDomainConfig.validate(domainSpec);
=======
      wlsDomainConfig.updateDomainSpecAsNeeded(domainSpec);
>>>>>>> f4c5cb59
      assertTrue("Message logged: " + handler.getAllFormattedMessage(), handler.hasWarningMessageWithSubString("No servers configured in WebLogic cluster with name noSuchCluster"));
    } finally {
      TestUtil.removeLogHandler(wlsClusterConfig, handler);
    }
  }

  @Test
  public void verifyUpdateDomainSpecWarnsIfReplicasTooLarge() throws Exception {
    WlsDomainConfig wlsDomainConfig = WlsDomainConfig.create(JSON_STRING_1_CLUSTER);
    DomainSpec domainSpec = new DomainSpec().addClusterStartupItem(new ClusterStartup().clusterName("DockerCluster")).replicas(10);
    TestUtil.LogHandlerImpl handler = null;
    WlsClusterConfig wlsClusterConfig = wlsDomainConfig.getClusterConfig("DockerCluster");
    try {
      handler = TestUtil.setupLogHandler(wlsClusterConfig);
<<<<<<< HEAD
      wlsDomainConfig.validate(domainSpec);
=======
      wlsDomainConfig.updateDomainSpecAsNeeded(domainSpec);
>>>>>>> f4c5cb59
      assertTrue("Message logged: " + handler.getAllFormattedMessage(), handler.hasWarningMessageWithSubString("Replicas in domainSpec for cluster DockerCluster is specified with a value of 10 which is larger than the number of configured WLS servers in the cluster: 5"));
    } finally {
      TestUtil.removeLogHandler(wlsClusterConfig, handler);
    }
  }

  @Test
  public void verifyUpdateDomainSpecInfoIfReplicasAndZeroClusters() throws Exception {
    WlsDomainConfig wlsDomainConfig = new WlsDomainConfig(null);
    DomainSpec domainSpec = new DomainSpec().addClusterStartupItem(new ClusterStartup().clusterName("DockerCluster")).replicas(10);
    TestUtil.LogHandlerImpl handler = null;
    try {
      handler = TestUtil.setupLogHandler(wlsDomainConfig);
<<<<<<< HEAD
      wlsDomainConfig.validate(domainSpec);
=======
      wlsDomainConfig.updateDomainSpecAsNeeded(domainSpec);
>>>>>>> f4c5cb59
      assertTrue("Message logged: " + handler.getAllFormattedMessage(), handler.hasInfoMessageWithSubString("Replicas specified in Domain spec is ignored because there number of configured WLS cluster is not 1."));
    } finally {
      TestUtil.removeLogHandler(wlsDomainConfig, handler);
    }
  }

  @Test
  public void verifyUpdateDomainSpecInfoIfReplicasAndTwoClusters() throws Exception {
    WlsDomainConfig wlsDomainConfig = WlsDomainConfig.create(JSON_STRING_2_CLUSTERS);
    DomainSpec domainSpec = new DomainSpec().addClusterStartupItem(new ClusterStartup().clusterName("DockerCluster")).replicas(10);
    TestUtil.LogHandlerImpl handler = null;
    try {
      handler = TestUtil.setupLogHandler(wlsDomainConfig);
<<<<<<< HEAD
      wlsDomainConfig.validate(domainSpec);
=======
      wlsDomainConfig.updateDomainSpecAsNeeded(domainSpec);
>>>>>>> f4c5cb59
      assertTrue("Message logged: " + handler.getAllFormattedMessage(), handler.hasInfoMessageWithSubString("Replicas specified in Domain spec is ignored because there number of configured WLS cluster is not 1."));
    } finally {
      TestUtil.removeLogHandler(wlsDomainConfig, handler);
    }
  }

  @Test
  public void verifyUpdateDomainSpecReplicasNotValidatedWithMoreThan1Clusters() throws Exception {
    WlsDomainConfig wlsDomainConfig = WlsDomainConfig.create(JSON_STRING_2_CLUSTERS);
    DomainSpec domainSpec = new DomainSpec().addClusterStartupItem(new ClusterStartup().clusterName("DockerCluster")).replicas(10);
    TestUtil.LogHandlerImpl handler = null;
    WlsClusterConfig wlsClusterConfig = wlsDomainConfig.getClusterConfig("DockerCluster");
    try {
      handler = TestUtil.setupLogHandler(wlsClusterConfig);
      wlsDomainConfig.validate(domainSpec);
      assertFalse(handler.hasWarningMessageLogged());
    } finally {
      TestUtil.removeLogHandler(wlsClusterConfig, handler);
    }
  }

  @Test
  public void verifyUpdateDomainSpecNoWarningIfReplicasOK() throws Exception {
    WlsDomainConfig wlsDomainConfig = WlsDomainConfig.create(JSON_STRING_1_CLUSTER);
    DomainSpec domainSpec = new DomainSpec().addClusterStartupItem(new ClusterStartup().clusterName("DockerCluster")).replicas(5);
    TestUtil.LogHandlerImpl handler = null;
    WlsClusterConfig wlsClusterConfig = wlsDomainConfig.getClusterConfig("DockerCluster");
    try {
      handler = TestUtil.setupLogHandler(wlsClusterConfig);
      wlsDomainConfig.validate(domainSpec);
      assertFalse(handler.hasWarningMessageLogged());
    } finally {
      TestUtil.removeLogHandler(wlsClusterConfig, handler);
    }
  }

  @Test
  public void verifyUpdateDomainSpecWarnsIfClusterStatupReplicasTooLarge() throws Exception {
    WlsDomainConfig wlsDomainConfig = WlsDomainConfig.create(JSON_STRING_2_CLUSTERS);
    DomainSpec domainSpec = new DomainSpec().addClusterStartupItem(new ClusterStartup().clusterName("DockerCluster2").replicas(3)).replicas(5);
    TestUtil.LogHandlerImpl handler = null;
    WlsClusterConfig wlsClusterConfig = wlsDomainConfig.getClusterConfig("DockerCluster2");
    try {
      handler = TestUtil.setupLogHandler(wlsClusterConfig);
<<<<<<< HEAD
      wlsDomainConfig.validate(domainSpec);
=======
      wlsDomainConfig.updateDomainSpecAsNeeded(domainSpec);
>>>>>>> f4c5cb59
      assertTrue("Message logged: " + handler.getAllFormattedMessage(), handler.hasWarningMessageWithSubString("Replicas in clusterStartup for cluster DockerCluster2 is specified with a value of 3 which is larger than the number of configured WLS servers in the cluster: 2"));
    } finally {
      TestUtil.removeLogHandler(wlsClusterConfig, handler);
    }
  }

  @Test
  public void verifyUpdateDomainSpecWarnsIfClusterStatupReplicasTooLarge_2clusters() throws Exception {
    WlsDomainConfig wlsDomainConfig = WlsDomainConfig.create(JSON_STRING_2_CLUSTERS);
    ClusterStartup dockerCluster = new ClusterStartup().clusterName("DockerCluster").replicas(10);
    ClusterStartup dockerCluster2 = new ClusterStartup().clusterName("DockerCluster2").replicas(10);
    DomainSpec domainSpec = new DomainSpec().addClusterStartupItem(dockerCluster).addClusterStartupItem(dockerCluster2);
    TestUtil.LogHandlerImpl handler = null;
    WlsClusterConfig wlsClusterConfig = wlsDomainConfig.getClusterConfig("DockerCluster2");
    try {
      handler = TestUtil.setupLogHandler(wlsClusterConfig);
<<<<<<< HEAD
      wlsDomainConfig.validate(domainSpec);
=======
      wlsDomainConfig.updateDomainSpecAsNeeded(domainSpec);
>>>>>>> f4c5cb59
      assertTrue("Message logged: " + handler.getAllFormattedMessage(), handler.hasWarningMessageWithSubString("Replicas in clusterStartup for cluster DockerCluster is specified with a value of 10 which is larger than the number of configured WLS servers in the cluster: 3"));
      assertTrue("Message logged: " + handler.getAllFormattedMessage(), handler.hasWarningMessageWithSubString("Replicas in clusterStartup for cluster DockerCluster2 is specified with a value of 10 which is larger than the number of configured WLS servers in the cluster: 2"));
    } finally {
      TestUtil.removeLogHandler(wlsClusterConfig, handler);
    }
  }

  @Test
  public void verifyUpdateDomainSpecNoWarningIfClusterStatupReplicasOK() throws Exception {
    WlsDomainConfig wlsDomainConfig = WlsDomainConfig.create(JSON_STRING_2_CLUSTERS);
    DomainSpec domainSpec = new DomainSpec().addClusterStartupItem(new ClusterStartup().clusterName("DockerCluster2").replicas(2)).replicas(5);
    TestUtil.LogHandlerImpl handler = null;
    WlsClusterConfig wlsClusterConfig = wlsDomainConfig.getClusterConfig("DockerCluster2");
    try {
      handler = TestUtil.setupLogHandler(wlsClusterConfig);
      wlsDomainConfig.validate(domainSpec);
      assertFalse(handler.hasWarningMessageLogged());
    } finally {
      TestUtil.removeLogHandler(wlsClusterConfig, handler);
    }
  }

  @Test
  public void verifyUpdateDomainSpecNoWarningIfClusterStatupOnDynamicCluster() throws Exception {
    WlsDomainConfig wlsDomainConfig = WlsDomainConfig.create(JSON_STRING_MIXED_CLUSTER);
    DomainSpec domainSpec = new DomainSpec().addClusterStartupItem(new ClusterStartup().clusterName("DockerCluster").replicas(10)).replicas(10);
    TestUtil.LogHandlerImpl handler = null;
    WlsClusterConfig wlsClusterConfig = wlsDomainConfig.getClusterConfig("DockerCluster");
    try {
      handler = TestUtil.setupLogHandler(wlsClusterConfig);
      wlsDomainConfig.validate(domainSpec);
      assertFalse(handler.hasWarningMessageLogged());
    } finally {
      TestUtil.removeLogHandler(wlsClusterConfig, handler);
    }
  }

  private boolean containsServer(WlsClusterConfig wlsClusterConfig, String serverName) {
    List<WlsServerConfig> serverConfigs = wlsClusterConfig.getServerConfigs();
    for (WlsServerConfig serverConfig : serverConfigs) {
      if (serverName.equals(serverConfig.getName())) {
        return true;
      }
    }
    return false;
  }

  private boolean containsNetworkAccessPoint(WlsServerConfig wlsServerConfig, String channelName) {
    List<NetworkAccessPoint> networkAccessPoints = wlsServerConfig.getNetworkAccessPoints();
    for (NetworkAccessPoint networkAccessPoint : networkAccessPoints) {
      if (channelName.equals(networkAccessPoint.getName())) {
        return true;
      }
    }
    return false;
  }

  final String JSON_STRING_MIXED_CLUSTER = "{     \"name\": \"base_domain\",\n " +
          "\"servers\": {\"items\": [\n" +
          "    {\n" +
          "        \"listenAddress\": \"\",\n" +
          "        \"name\": \"AdminServer\",\n" +
          "        \"listenPort\": 8001,\n" +
          "        \"cluster\": null,\n" +
          "        \"networkAccessPoints\": {\"items\": []}\n" +
          "    },\n" +
          "    {\n" +
          "        \"listenAddress\": \"ms-0.wls-subdomain.default.svc.cluster.local\",\n" +
          "        \"name\": \"ms-0\",\n" +
          "        \"listenPort\": 8011,\n" +
          "        \"cluster\": [\n" +
          "            \"clusters\",\n" +
          "            \"DockerCluster\"\n" +
          "        ],\n" +
          "        \"networkAccessPoints\": {\"items\": [\n" +
          "            {\n" +
          "                \"protocol\": \"t3\",\n" +
          "                \"name\": \"Channel-0\",\n" +
          "                \"listenPort\": 8012\n" +
          "            },\n" +
          "            {\n" +
          "                \"protocol\": \"t3\",\n" +
          "                \"name\": \"Channel-1\",\n" +
          "                \"listenPort\": 8013\n" +
          "            },\n" +
          "            {\n" +
          "                \"protocol\": \"t3s\",\n" +
          "                \"name\": \"Channel-2\",\n" +
          "                \"listenPort\": 8014\n" +
          "            }\n" +
          "        ]},\n" +
          "            \"SSL\": {\n" +
          "                \"enabled\": true,\n" +
          "                \"listenPort\": 8101\n" +
          "            }\n" +
          "    },\n" +
          "    {\n" +
          "        \"listenAddress\": \"ms-1.wls-subdomain.default.svc.cluster.local\",\n" +
          "        \"name\": \"ms-1\",\n" +
          "        \"listenPort\": 8011,\n" +
          "        \"cluster\": [\n" +
          "            \"clusters\",\n" +
          "            \"DockerCluster\"\n" +
          "        ],\n" +
          "        \"networkAccessPoints\": {\"items\": []}\n" +
          "    },\n" +
          "    {\n" +
          "        \"listenAddress\": \"ms-2.wls-subdomain.default.svc.cluster.local\",\n" +
          "        \"name\": \"ms-2\",\n" +
          "        \"listenPort\": 8011,\n" +
          "        \"cluster\": [\n" +
          "            \"clusters\",\n" +
          "            \"DockerCluster\"\n" +
          "        ],\n" +
          "        \"networkAccessPoints\": {\"items\": []}\n" +
          "    },\n" +
          "    {\n" +
          "        \"listenAddress\": \"ms-3.wls-subdomain.default.svc.cluster.local\",\n" +
          "        \"name\": \"ms-3\",\n" +
          "        \"listenPort\": 8011,\n" +
          "        \"cluster\": [\n" +
          "            \"clusters\",\n" +
          "            \"DockerCluster\"\n" +
          "        ],\n" +
          "        \"networkAccessPoints\": {\"items\": []}\n" +
          "    },\n" +
          "    {\n" +
          "        \"listenAddress\": \"ms-4.wls-subdomain.default.svc.cluster.local\",\n" +
          "        \"name\": \"ms-4\",\n" +
          "        \"listenPort\": 8011,\n" +
          "        \"cluster\": [\n" +
          "            \"clusters\",\n" +
          "            \"DockerCluster\"\n" +
          "        ],\n" +
          "        \"networkAccessPoints\": {\"items\": []}\n" +
          "    }\n" +
          "    ]},\n" +
          "\"serverTemplates\": {\"items\": [\n" +
          "    {\n" +
          "        \"listenAddress\": \"domain1-${serverName}\",\n" +
          "        \"name\": \"server-template-1\",\n" +
          "        \"listenPort\": 8050,\n" +
          "        \"cluster\": [\n" +
          "            \"clusters\",\n" +
          "            \"DockerCluster\"\n" +
          "        ],\n" +
          "        \"networkAccessPoints\": {\"items\": [\n" +
          "            {\n" +
          "                \"protocol\": \"t3\",\n" +
          "                \"name\": \"DChannel-0\",\n" +
          "                \"listenPort\": 9010\n" +
          "            },\n" +
          "            {\n" +
          "                \"protocol\": \"t3s\",\n" +
          "                \"name\": \"DChannel-1\",\n" +
          "                \"listenPort\": 9020\n" +
          "            }\n" +
          "        ]},\n" +
          "            \"SSL\": {\n" +
          "                \"enabled\": true,\n" +
          "                \"listenPort\": 8150\n" +
          "            }\n" +
          "    }\n" +
          "    ]},\n" +
          "    \"clusters\": {\"items\": [\n" +
          "        {\n" +
          "            \"name\": \"DockerCluster\",\n" +
          "            \"dynamicServers\": {\n" +
          "                \"dynamicClusterSize\": 2,\n" +
          "                \"maxDynamicClusterSize\": 8,\n" +
          "                \"serverNamePrefix\": \"dynamic-\",\n" +
          "                \"dynamicServerNames\": [\n" +
          "                    \"dynamic-1\",\n" +
          "                    \"dynamic-2\"\n" +
          "                ],\n" +
          "                \"calculatedListenPorts\": true,\n" +
          "                \"serverTemplate\": [\n" +
          "                    \"serverTemplates\",\n" +
          "                    \"server-template-1\"\n" +
          "                ]\n" +
          "            }\n" +
          "        }" +
          "    ]}\n" +
          "}";


  final String JSON_STRING_1_CLUSTER = "{     \"name\": \"base_domain\",\n " +
          "\"servers\": {\"items\": [\n" +
          "    {\n" +
          "        \"listenAddress\": \"\",\n" +
          "        \"name\": \"AdminServer\",\n" +
          "        \"listenPort\": 8001,\n" +
          "        \"cluster\": null,\n" +
          "        \"networkAccessPoints\": {\"items\": []}\n" +
          "    },\n" +
          "    {\n" +
          "        \"listenAddress\": \"ms-0.wls-subdomain.default.svc.cluster.local\",\n" +
          "        \"name\": \"ms-0\",\n" +
          "        \"listenPort\": 8011,\n" +
          "        \"cluster\": [\n" +
          "            \"clusters\",\n" +
          "            \"DockerCluster\"\n" +
          "        ],\n" +
          "        \"networkAccessPoints\": {\"items\": [\n" +
          "            {\n" +
          "                \"protocol\": \"t3\",\n" +
          "                \"name\": \"Channel-0\",\n" +
          "                \"listenPort\": 8012\n" +
          "            },\n" +
          "            {\n" +
          "                \"protocol\": \"t3\",\n" +
          "                \"name\": \"Channel-1\",\n" +
          "                \"listenPort\": 8013\n" +
          "            },\n" +
          "            {\n" +
          "                \"protocol\": \"t3s\",\n" +
          "                \"name\": \"Channel-2\",\n" +
          "                \"listenPort\": 8014\n" +
          "            }\n" +
          "        ]},\n" +
          "            \"SSL\": {\n" +
          "                \"enabled\": true,\n" +
          "                \"listenPort\": 8101\n" +
          "            }\n" +
          "    },\n" +
          "    {\n" +
          "        \"listenAddress\": \"ms-1.wls-subdomain.default.svc.cluster.local\",\n" +
          "        \"name\": \"ms-1\",\n" +
          "        \"listenPort\": 8011,\n" +
          "        \"cluster\": [\n" +
          "            \"clusters\",\n" +
          "            \"DockerCluster\"\n" +
          "        ],\n" +
          "        \"networkAccessPoints\": {\"items\": []}\n" +
          "    },\n" +
          "    {\n" +
          "        \"listenAddress\": \"ms-2.wls-subdomain.default.svc.cluster.local\",\n" +
          "        \"name\": \"ms-2\",\n" +
          "        \"listenPort\": 8011,\n" +
          "        \"cluster\": [\n" +
          "            \"clusters\",\n" +
          "            \"DockerCluster\"\n" +
          "        ],\n" +
          "        \"networkAccessPoints\": {\"items\": []}\n" +
          "    },\n" +
          "    {\n" +
          "        \"listenAddress\": \"ms-3.wls-subdomain.default.svc.cluster.local\",\n" +
          "        \"name\": \"ms-3\",\n" +
          "        \"listenPort\": 8011,\n" +
          "        \"cluster\": [\n" +
          "            \"clusters\",\n" +
          "            \"DockerCluster\"\n" +
          "        ],\n" +
          "        \"networkAccessPoints\": {\"items\": []}\n" +
          "    },\n" +
          "    {\n" +
          "        \"listenAddress\": \"ms-4.wls-subdomain.default.svc.cluster.local\",\n" +
          "        \"name\": \"ms-4\",\n" +
          "        \"listenPort\": 8011,\n" +
          "        \"cluster\": [\n" +
          "            \"clusters\",\n" +
          "            \"DockerCluster\"\n" +
          "        ],\n" +
          "        \"networkAccessPoints\": {\"items\": []}\n" +
          "    }\n" +
          "]}}";

  final String JSON_STRING_2_CLUSTERS = "{\"servers\": {\"items\": [\n" +
          "    {\n" +
          "        \"listenAddress\": \"\",\n" +
          "        \"name\": \"AdminServer\",\n" +
          "        \"listenPort\": 8001,\n" +
          "        \"cluster\": null,\n" +
          "        \"networkAccessPoints\": {\"items\": []}\n" +
          "    },\n" +
          "    {\n" +
          "        \"listenAddress\": \"ms-0.wls-subdomain.default.svc.cluster.local\",\n" +
          "        \"name\": \"ms-0\",\n" +
          "        \"listenPort\": 8011,\n" +
          "        \"cluster\": [\n" +
          "            \"clusters\",\n" +
          "            \"DockerCluster\"\n" +
          "        ],\n" +
          "        \"networkAccessPoints\": {\"items\": [\n" +
          "            {\n" +
          "                \"protocol\": \"t3\",\n" +
          "                \"name\": \"Channel-0\",\n" +
          "                \"listenPort\": 8012\n" +
          "            },\n" +
          "            {\n" +
          "                \"protocol\": \"t3s\",\n" +
          "                \"name\": \"Channel-1\",\n" +
          "                \"listenPort\": 8013\n" +
          "            }\n" +
          "        ]}\n" +
          "    },\n" +
          "    {\n" +
          "        \"listenAddress\": \"ms-1.wls-subdomain.default.svc.cluster.local\",\n" +
          "        \"name\": \"ms-1\",\n" +
          "        \"listenPort\": 8011,\n" +
          "        \"cluster\": [\n" +
          "            \"clusters\",\n" +
          "            \"DockerCluster\"\n" +
          "        ],\n" +
          "        \"networkAccessPoints\": {\"items\": []}\n" +
          "    },\n" +
          "    {\n" +
          "        \"listenAddress\": \"ms-2.wls-subdomain.default.svc.cluster.local\",\n" +
          "        \"name\": \"ms-2\",\n" +
          "        \"listenPort\": 8011,\n" +
          "        \"cluster\": [\n" +
          "            \"clusters\",\n" +
          "            \"DockerCluster\"\n" +
          "        ],\n" +
          "        \"networkAccessPoints\": {\"items\": []}\n" +
          "    },\n" +
          "    {\n" +
          "        \"listenAddress\": \"ms-3.wls-subdomain.default.svc.cluster.local\",\n" +
          "        \"name\": \"ms-3\",\n" +
          "        \"listenPort\": 8011,\n" +
          "        \"cluster\": [\n" +
          "            \"clusters\",\n" +
          "            \"DockerCluster2\"\n" +
          "        ],\n" +
          "        \"networkAccessPoints\": {\"items\": []}\n" +
          "    },\n" +
          "    {\n" +
          "        \"listenAddress\": \"ms-4.wls-subdomain.default.svc.cluster.local\",\n" +
          "        \"name\": \"ms-4\",\n" +
          "        \"listenPort\": 8011,\n" +
          "        \"cluster\": [\n" +
          "            \"clusters\",\n" +
          "            \"DockerCluster2\"\n" +
          "        ],\n" +
          "        \"networkAccessPoints\": {\"items\": []}\n" +
          "    }\n" +
          "]}}";
}<|MERGE_RESOLUTION|>--- conflicted
+++ resolved
@@ -228,11 +228,7 @@
     WlsClusterConfig wlsClusterConfig = wlsDomainConfig.getClusterConfig("noSuchCluster");
     try {
       handler = TestUtil.setupLogHandler(wlsClusterConfig);
-<<<<<<< HEAD
-      wlsDomainConfig.validate(domainSpec);
-=======
-      wlsDomainConfig.updateDomainSpecAsNeeded(domainSpec);
->>>>>>> f4c5cb59
+      wlsDomainConfig.validate(domainSpec);
       assertTrue("Message logged: " + handler.getAllFormattedMessage(), handler.hasWarningMessageWithSubString("No servers configured in WebLogic cluster with name noSuchCluster"));
     } finally {
       TestUtil.removeLogHandler(wlsClusterConfig, handler);
@@ -247,11 +243,7 @@
     WlsClusterConfig wlsClusterConfig = wlsDomainConfig.getClusterConfig("DockerCluster");
     try {
       handler = TestUtil.setupLogHandler(wlsClusterConfig);
-<<<<<<< HEAD
-      wlsDomainConfig.validate(domainSpec);
-=======
-      wlsDomainConfig.updateDomainSpecAsNeeded(domainSpec);
->>>>>>> f4c5cb59
+      wlsDomainConfig.validate(domainSpec);
       assertTrue("Message logged: " + handler.getAllFormattedMessage(), handler.hasWarningMessageWithSubString("Replicas in domainSpec for cluster DockerCluster is specified with a value of 10 which is larger than the number of configured WLS servers in the cluster: 5"));
     } finally {
       TestUtil.removeLogHandler(wlsClusterConfig, handler);
@@ -265,11 +257,7 @@
     TestUtil.LogHandlerImpl handler = null;
     try {
       handler = TestUtil.setupLogHandler(wlsDomainConfig);
-<<<<<<< HEAD
-      wlsDomainConfig.validate(domainSpec);
-=======
-      wlsDomainConfig.updateDomainSpecAsNeeded(domainSpec);
->>>>>>> f4c5cb59
+      wlsDomainConfig.validate(domainSpec);
       assertTrue("Message logged: " + handler.getAllFormattedMessage(), handler.hasInfoMessageWithSubString("Replicas specified in Domain spec is ignored because there number of configured WLS cluster is not 1."));
     } finally {
       TestUtil.removeLogHandler(wlsDomainConfig, handler);
@@ -283,11 +271,7 @@
     TestUtil.LogHandlerImpl handler = null;
     try {
       handler = TestUtil.setupLogHandler(wlsDomainConfig);
-<<<<<<< HEAD
-      wlsDomainConfig.validate(domainSpec);
-=======
-      wlsDomainConfig.updateDomainSpecAsNeeded(domainSpec);
->>>>>>> f4c5cb59
+      wlsDomainConfig.validate(domainSpec);
       assertTrue("Message logged: " + handler.getAllFormattedMessage(), handler.hasInfoMessageWithSubString("Replicas specified in Domain spec is ignored because there number of configured WLS cluster is not 1."));
     } finally {
       TestUtil.removeLogHandler(wlsDomainConfig, handler);
@@ -332,11 +316,7 @@
     WlsClusterConfig wlsClusterConfig = wlsDomainConfig.getClusterConfig("DockerCluster2");
     try {
       handler = TestUtil.setupLogHandler(wlsClusterConfig);
-<<<<<<< HEAD
-      wlsDomainConfig.validate(domainSpec);
-=======
-      wlsDomainConfig.updateDomainSpecAsNeeded(domainSpec);
->>>>>>> f4c5cb59
+      wlsDomainConfig.validate(domainSpec);
       assertTrue("Message logged: " + handler.getAllFormattedMessage(), handler.hasWarningMessageWithSubString("Replicas in clusterStartup for cluster DockerCluster2 is specified with a value of 3 which is larger than the number of configured WLS servers in the cluster: 2"));
     } finally {
       TestUtil.removeLogHandler(wlsClusterConfig, handler);
@@ -353,11 +333,7 @@
     WlsClusterConfig wlsClusterConfig = wlsDomainConfig.getClusterConfig("DockerCluster2");
     try {
       handler = TestUtil.setupLogHandler(wlsClusterConfig);
-<<<<<<< HEAD
-      wlsDomainConfig.validate(domainSpec);
-=======
-      wlsDomainConfig.updateDomainSpecAsNeeded(domainSpec);
->>>>>>> f4c5cb59
+      wlsDomainConfig.validate(domainSpec);
       assertTrue("Message logged: " + handler.getAllFormattedMessage(), handler.hasWarningMessageWithSubString("Replicas in clusterStartup for cluster DockerCluster is specified with a value of 10 which is larger than the number of configured WLS servers in the cluster: 3"));
       assertTrue("Message logged: " + handler.getAllFormattedMessage(), handler.hasWarningMessageWithSubString("Replicas in clusterStartup for cluster DockerCluster2 is specified with a value of 10 which is larger than the number of configured WLS servers in the cluster: 2"));
     } finally {
