--- conflicted
+++ resolved
@@ -17,14 +17,12 @@
 # This id must be lowercase and unique across all domains in a Kubernetes cluster
 domainUid: domain1
 
-<<<<<<< HEAD
 # Type of WebLogic Cluster (configured or dynamic)
 clusterType: dynamic
-=======
+
 # Determines which WebLogic Servers the Operator will start up
 # Legal values are "NONE", "ALL", "ADMIN", "SPECIFIED", or "AUTO"
 startupControl: AUTO
->>>>>>> 382fa632
 
 # Cluster name
 clusterName: cluster-1
