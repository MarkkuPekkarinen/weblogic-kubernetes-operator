#!/usr/bin/env bash
# Copyright 2017, 2018, Oracle Corporation and/or its affiliates.  All rights reserved.
# Licensed under the Universal Permissive License v 1.0 as shown at http://oss.oracle.com/licenses/upl.
#
# Description
#  This script automates the creation of a WebLogic domain within a Kubernetes cluster.
#
#  The domain creation inputs can be customized by editing create-weblogic-domain-inputs.yaml
#
#  The following pre-requisites must be handled prior to running this script:
#    * The kubernetes namespace must already be created
#    * The kubernetes secrets 'username' and 'password' of the admin account have been created in the namespace
#    * The host directory that will be used as the persistent volume must already exist
#      and have the appropriate file permissions set.
#
#
# This internal script is used to generate the yaml files for the domain.
# Also, if -g is not specified, this script then loads these yaml files into kubernetes.
#
# The script needs to be unit tested in an environment where
# kubectl and kubernetes are not available.  This
# means that we need a way to mock this functionality.
#
# To accomplish this, the create split has been split into:
#  - this internal script that abstracts away validating secrets, ...
#  - the public script that customers call.  it implements the abstracted behavior by calling kubectl, ...
#  - a unit testing script that only the tests call.  it implements the abstracted behavior by mocking it out
#
# The caller of this script must define:
#   createScript shell variable that has the full pathname of the script calling this script
#   validateKubectlAvailable shell function that validates whether kubectl is available
#   validateThatSecretExists shell function that validates whether a secret has been registered with kubernetes
#
# TBD - should this script only generate the yaml files?  Or should it also load then into kubernetes?
#
# On the one hand, currently the unit tests only test the generated yaml files (i.e. always specify -g
# to prevent this script from trying to load the yaml files into kubernetes.
#
# On the other hand, some day, we might want to try to unit test loading the files abstracting away
# more behavior so that it can be mocked out.

# Initialize
script="${BASH_SOURCE[0]}"
scriptDir="$( cd "$( dirname "${script}" )" && pwd )"
source ${scriptDir}/utility.sh

function usage {
  echo usage: ${createScript} -o dir -i file [-g] [-h]
  echo "  -o Ouput directory for the generated yaml files, must be specified."
  echo "  -i Parameter input file, must be specified."
  echo "  -g Only generate the files to create the domain, do not execute them"
  echo "  -h Help"
  exit $1
}

#
# Parse the command line options
#
generateOnly=false
while getopts "ghi:o:" opt; do
  case $opt in
    g) generateOnly=true
    ;;
    i) valuesInputFile="${OPTARG}"
    ;;
    o) outputDir="${OPTARG}"
    ;;
    h) usage 0
    ;;
    *) usage 1
    ;;
  esac
done

if [ -z ${valuesInputFile} ]; then
  echo "${script}: -i must be specified."
  missingRequiredOption="true"
fi

if [ -z ${outputDir} ]; then
  echo "${script}: -o must be specified."
  missingRequiredOption="true"
fi

if [ "${missingRequiredOption}" == "true" ]; then
  usage 1
fi

#
# Function to initialize and validate the output directory
# for the generated yaml files for this domain.
#
function initAndValidateOutputDir {
  domainOutputDir="${outputDir}/weblogic-domains/${domainUID}"

  validateOutputDir \
    ${domainOutputDir} \
    ${valuesInputFile} \
    create-weblogic-domain-inputs.yaml \
    weblogic-domain-pv.yaml \
    weblogic-domain-pvc.yaml \
    weblogic-domain-traefik-${clusterNameLC}.yaml \
    weblogic-domain-traefik-security-${clusterNameLC}.yaml \
    weblogic-domain-apache.yaml \
    weblogic-domain-apache-security.yaml \
    create-weblogic-domain-job.yaml \
    domain-custom-resource.yaml
}

#
# Function to ensure the domain uid is lowercase
#
function validateDomainUid {
  validateLowerCase "domainUID" ${domainUID}
}

#
# Function to ensure the namespace is lowercase
#
function validateNamespace {
  validateLowerCase "namespace" ${namespace}
}

#
# Create an instance of clusterName to be used in cases where lowercase is required.
#
function validateClusterName {
  clusterNameLC=$(toLower $clusterName)
}

#
# Function to validate the weblogic domain storage reclaim policy
#
function validateWeblogicDomainStorageReclaimPolicy {
  validateInputParamsSpecified weblogicDomainStorageReclaimPolicy
  if [ ! -z "${weblogicDomainStorageReclaimPolicy}" ]; then
    case ${weblogicDomainStorageReclaimPolicy} in
      "Retain")
      ;;
      "Delete")
        if [ "${weblogicDomainStoragePath:0:5}" != "/tmp/" ]; then
          validationError "ERROR - Invalid value for weblogicDomainStorageReclaimPolicy ${weblogicDomainStorageReclaimPolicy} with weblogicDomainStoragePath ${weblogicDomainStoragePath} that is not /tmp/"
        fi
      ;;
      "Recycle")
      ;;
      *)
        validationError "Invalid value for weblogicDomainStorageReclaimPolicy: ${weblogicDomainStorageReclaimPolicy}. Valid values are Retain, Delete and Recycle."
      ;;
    esac
  fi
}

#
# Function to validate the weblogic domain storage type
#
function validateWeblogicDomainStorageType {
  validateInputParamsSpecified weblogicDomainStorageType
  if [ ! -z "${weblogicDomainStorageType}" ]; then
    case ${weblogicDomainStorageType} in
      "HOST_PATH")
      ;;
      "NFS")
        validateInputParamsSpecified weblogicDomainStorageNFSServer
      ;;
      *)
        validationError "Invalid value for weblogicDomainStorageType: ${weblogicDomainStorageType}. Valid values are HOST_PATH and NFS."
      ;;
    esac
  fi
}

#
# Function to validate the secret name
#
function validateWeblogicCredentialsSecretName {
  validateLowerCase "weblogicCredentialsSecretName" ${weblogicCredentialsSecretName}
}

#
# Function to validate the load balancer value
#
function validateLoadBalancer {
  validateInputParamsSpecified loadBalancer
  if [ ! -z "${loadBalancer}" ]; then
    case ${loadBalancer} in
      "TRAEFIK")
      ;;
<<<<<<< HEAD
      "APACHE")
=======
      "VOYAGER")
>>>>>>> 09d5d83a
      ;;
      "NONE")
      ;;
      *)
<<<<<<< HEAD
        validationError "Invalid value for loadBalancer: ${loadBalancer}. Valid values are TRAEFIK, APACHE and NONE."
=======
        validationError "Invalid value for loadBalancer: ${loadBalancer}. Valid values are TRAEFIK, VOYAGER and NONE."
>>>>>>> 09d5d83a
      ;;
    esac
  fi
}

#
# Function to validate the domain secret
#
function validateDomainSecret {
  # Verify the secret exists
  validateSecretExists ${weblogicCredentialsSecretName} ${namespace}
  failIfValidationErrors

  # Verify the secret contains a username
  SECRET=`kubectl get secret ${weblogicCredentialsSecretName} -n ${namespace} -o jsonpath='{.data}'| grep username: | wc | awk ' { print $1; }'`
  if [ "${SECRET}" != "1" ]; then
    validationError "The domain secret ${weblogicCredentialsSecretName} in namespace ${namespace} does contain a username"
  fi

  # Verify the secret contains a password
  SECRET=`kubectl get secret ${weblogicCredentialsSecretName} -n ${namespace} -o jsonpath='{.data}'| grep password: | wc | awk ' { print $1; }'`
  if [ "${SECRET}" != "1" ]; then
    validationError "The domain secret ${weblogicCredentialsSecretName} in namespace ${namespace} does contain a password"
  fi
  failIfValidationErrors
}

#
# Function to validate the weblogic image pull secret name
#
function validateWeblogicImagePullSecretName {
  if [ ! -z ${weblogicImagePullSecretName} ]; then
    validateLowerCase weblogicImagePullSecretName ${weblogicImagePullSecretName}
    weblogicImagePullSecretPrefix=""
    if [ "${generateOnly}" = false ]; then
      validateWeblogicImagePullSecret
    fi
  else
    # Set name blank when not specified, and comment out the yaml
    weblogicImagePullSecretName=""
    weblogicImagePullSecretPrefix="#"
  fi
}

#
# Function to validate the weblogic image pull secret exists
#
function validateWeblogicImagePullSecret {
  # The kubernetes secret for pulling images from the docker store is optional.
  # If it was specified, make sure it exists.
  validateSecretExists ${weblogicImagePullSecretName} ${namespace}
  failIfValidationErrors
}

#
# Function to validate the server startup control value
#
function validateStartupControl {
  validateInputParamsSpecified startupControl
  if [ ! -z "${startupControl}" ]; then
    case ${startupControl} in
      "NONE")
      ;;
      "ALL")
      ;;
      "ADMIN")
      ;;
      "SPECIFIED")
      ;;
      "AUTO")
      ;;
      *)
        validationError "Invalid value for startupControl: ${startupControl}. Valid values are 'NONE', 'ALL', 'ADMIN', 'SPECIFIED', and 'AUTO'."
      ;;
    esac
  fi
}

#
# Function to validate the cluster type value
#
function validateClusterType {
  validateInputParamsSpecified clusterType
  if [ ! -z "${clusterType}" ]; then
    case ${clusterType} in
      "CONFIGURED")
      ;;
      "DYNAMIC")
      ;;
      *)
        validationError "Invalid value for clusterType: ${clusterType}. Valid values are 'CONFIGURED' and 'DYNAMIC'."
      ;;
    esac
  fi
}

#
# Function to setup the environment to run the create domain job
#
function initialize {

  # Validate the required files exist
  validateErrors=false

  validateKubectlAvailable

  if [ -z "${valuesInputFile}" ]; then
    validationError "You must use the -i option to specify the name of the inputs parameter file (a modified copy of kubernetes/create-weblogic-domain-inputs.yaml)."
  else
    if [ ! -f ${valuesInputFile} ]; then
      validationError "Unable to locate the input parameters file ${valuesInputFile}"
    fi
  fi

  if [ -z "${outputDir}" ]; then
    validationError "You must use the -o option to specify the name of an existing directory to store the generated yaml files in."
  else
    if ! [ -d ${outputDir} ]; then
      validationError "Unable to locate the directory ${outputDir}. \nThis is the name of the directory to store the generated yaml files in."
    fi
  fi

  domainPVInput="${scriptDir}/weblogic-domain-pv-template.yaml"
  if [ ! -f ${domainPVInput} ]; then
    validationError "The template file ${domainPVInput} for generating a persistent volume was not found"
  fi

  domainPVCInput="${scriptDir}/weblogic-domain-pvc-template.yaml"
  if [ ! -f ${domainPVCInput} ]; then
    validationError "The template file ${domainPVCInput} for generating a persistent volume claim was not found"
  fi

  jobInput="${scriptDir}/create-weblogic-domain-job-template.yaml"
  if [ ! -f ${jobInput} ]; then
    validationError "The template file ${jobInput} for creating a WebLogic domain was not found"
  fi

  dcrInput="${scriptDir}/domain-custom-resource-template.yaml"
  if [ ! -f ${dcrInput} ]; then
    validationError "The template file ${dcrInput} for creating the domain custom resource was not found"
  fi

  traefikSecurityInput="${scriptDir}/weblogic-domain-traefik-security-template.yaml"
  if [ ! -f ${traefikSecurityInput} ]; then
    validationError "The file ${traefikSecurityInput} for generating the traefik RBAC was not found"
  fi

  traefikInput="${scriptDir}/weblogic-domain-traefik-template.yaml"
  if [ ! -f ${traefikInput} ]; then
    validationError "The template file ${traefikInput} for generating the traefik deployment was not found"
  fi

<<<<<<< HEAD
  apacheSecurityInput="${scriptDir}/weblogic-domain-apache-security-template.yaml"
  if [ ! -f ${apacheSecurityInput} ]; then
    validationError "The file ${apacheSecurityInput} for generating the apache-webtier RBAC was not found"
  fi

  apacheInput="${scriptDir}/weblogic-domain-apache-template.yaml"
  if [ ! -f ${apacheInput} ]; then
    validationError "The template file ${apacheInput} for generating the apache-webtier deployment was not found"
=======
  voyagerInput="${scriptDir}/voyager-ingress-template.yaml"
  if [ ! -f ${voyagerInput} ]; then
    validationError "The template file ${voyagerInput} for generating the Voyager Ingress was not found"
>>>>>>> 09d5d83a
  fi

  failIfValidationErrors

  # Parse the commonn inputs file
  parseCommonInputs
  validateInputParamsSpecified \
    adminServerName \
    domainName \
    domainUID \
    clusterName \
    managedServerNameBase \
    weblogicDomainStoragePath \
    weblogicDomainStorageSize \
    weblogicCredentialsSecretName \
    namespace \
    javaOptions \
    t3PublicAddress

  validateIntegerInputParamsSpecified \
    adminPort \
    configuredManagedServerCount \
    initialManagedServerReplicas \
    managedServerPort \
    t3ChannelPort \
    adminNodePort \
    loadBalancerWebPort \
    loadBalancerDashboardPort

  validateBooleanInputParamsSpecified \
    productionModeEnabled \
    exposeAdminT3Channel \
    exposeAdminNodePort

  validateDomainUid
  validateNamespace
  validateClusterName
  validateWeblogicDomainStorageType
  validateWeblogicDomainStorageReclaimPolicy
  validateWeblogicCredentialsSecretName
  validateWeblogicImagePullSecretName
  validateLoadBalancer
  initAndValidateOutputDir
  validateStartupControl
  validateClusterType
  failIfValidationErrors
}


#
# Function to generate the yaml files for creating a domain
#
function createYamlFiles {

  # Create a directory for this domain's output files
  mkdir -p ${domainOutputDir}

  # Make sure the output directory has a copy of the inputs file.
  # The user can either pre-create the output directory, put the inputs
  # file there, and create the domain from it, or the user can put the
  # inputs file some place else and let this script create the output directory
  # (if needed) and copy the inputs file there.
  copyInputsFileToOutputDirectory ${valuesInputFile} "${domainOutputDir}/create-weblogic-domain-inputs.yaml"

  domainPVOutput="${domainOutputDir}/weblogic-domain-pv.yaml"
  domainPVCOutput="${domainOutputDir}/weblogic-domain-pvc.yaml"
  jobOutput="${domainOutputDir}/create-weblogic-domain-job.yaml"
  dcrOutput="${domainOutputDir}/domain-custom-resource.yaml"
  traefikSecurityOutput="${domainOutputDir}/weblogic-domain-traefik-security-${clusterNameLC}.yaml"
  traefikOutput="${domainOutputDir}/weblogic-domain-traefik-${clusterNameLC}.yaml"
<<<<<<< HEAD
  apacheOutput="${domainOutputDir}/weblogic-domain-apache.yaml"
  apacheSecurityOutput="${domainOutputDir}/weblogic-domain-apache-security.yaml"

=======
  voyagerOutput="${domainOutputDir}/voyager-ingress.yaml"
>>>>>>> 09d5d83a

  enabledPrefix=""     # uncomment the feature
  disabledPrefix="# "  # comment out the feature

  # Generate the yaml to create the persistent volume
  echo Generating ${domainPVOutput}

  cp ${domainPVInput} ${domainPVOutput}
  if [ "${weblogicDomainStorageType}" == "NFS" ]; then
    hostPathPrefix="${disabledPrefix}"
    nfsPrefix="${enabledPrefix}"
    sed -i -e "s:%WEBLOGIC_DOMAIN_STORAGE_NFS_SERVER%:${weblogicDomainStorageNFSServer}:g" ${domainPVOutput}
  else
    hostPathPrefix="${enabledPrefix}"
    nfsPrefix="${disabledPrefix}"
  fi

  sed -i -e "s:%DOMAIN_UID%:${domainUID}:g" ${domainPVOutput}
  sed -i -e "s:%DOMAIN_NAME%:${domainName}:g" ${domainPVOutput}
  sed -i -e "s:%NAMESPACE%:$namespace:g" ${domainPVOutput}
  sed -i -e "s:%WEBLOGIC_DOMAIN_STORAGE_PATH%:${weblogicDomainStoragePath}:g" ${domainPVOutput}
  sed -i -e "s:%WEBLOGIC_DOMAIN_STORAGE_RECLAIM_POLICY%:${weblogicDomainStorageReclaimPolicy}:g" ${domainPVOutput}
  sed -i -e "s:%WEBLOGIC_DOMAIN_STORAGE_SIZE%:${weblogicDomainStorageSize}:g" ${domainPVOutput}
  sed -i -e "s:%HOST_PATH_PREFIX%:${hostPathPrefix}:g" ${domainPVOutput}
  sed -i -e "s:%NFS_PREFIX%:${nfsPrefix}:g" ${domainPVOutput}

  # Generate the yaml to create the persistent volume claim
  echo Generating ${domainPVCOutput}

  cp ${domainPVCInput} ${domainPVCOutput}
  sed -i -e "s:%NAMESPACE%:$namespace:g" ${domainPVCOutput}
  sed -i -e "s:%DOMAIN_UID%:${domainUID}:g" ${domainPVCOutput}
  sed -i -e "s:%DOMAIN_NAME%:${domainName}:g" ${domainPVCOutput}
  sed -i -e "s:%WEBLOGIC_DOMAIN_STORAGE_SIZE%:${weblogicDomainStorageSize}:g" ${domainPVCOutput}

  # Generate the yaml to create the kubernetes job that will create the weblogic domain
  echo Generating ${jobOutput}

  cp ${jobInput} ${jobOutput}
  sed -i -e "s:%NAMESPACE%:$namespace:g" ${jobOutput}
  sed -i -e "s:%WEBLOGIC_CREDENTIALS_SECRET_NAME%:${weblogicCredentialsSecretName}:g" ${jobOutput}
  sed -i -e "s:%WEBLOGIC_IMAGE_PULL_SECRET_NAME%:${weblogicImagePullSecretName}:g" ${jobOutput}
  sed -i -e "s:%WEBLOGIC_IMAGE_PULL_SECRET_PREFIX%:${weblogicImagePullSecretPrefix}:g" ${jobOutput}
  sed -i -e "s:%DOMAIN_UID%:${domainUID}:g" ${jobOutput}
  sed -i -e "s:%DOMAIN_NAME%:${domainName}:g" ${jobOutput}
  sed -i -e "s:%PRODUCTION_MODE_ENABLED%:${productionModeEnabled}:g" ${jobOutput}
  sed -i -e "s:%ADMIN_SERVER_NAME%:${adminServerName}:g" ${jobOutput}
  sed -i -e "s:%ADMIN_PORT%:${adminPort}:g" ${jobOutput}
  sed -i -e "s:%CONFIGURED_MANAGED_SERVER_COUNT%:${configuredManagedServerCount}:g" ${jobOutput}
  sed -i -e "s:%MANAGED_SERVER_NAME_BASE%:${managedServerNameBase}:g" ${jobOutput}
  sed -i -e "s:%MANAGED_SERVER_PORT%:${managedServerPort}:g" ${jobOutput}
  sed -i -e "s:%T3_CHANNEL_PORT%:${t3ChannelPort}:g" ${jobOutput}
  sed -i -e "s:%T3_PUBLIC_ADDRESS%:${t3PublicAddress}:g" ${jobOutput}
  sed -i -e "s:%CLUSTER_NAME%:${clusterName}:g" ${jobOutput}
  sed -i -e "s:%CLUSTER_TYPE%:${clusterType}:g" ${jobOutput}

  # Generate the yaml to create the domain custom resource
  echo Generating ${dcrOutput}

  if [ "${exposeAdminT3Channel}" = true ]; then
    exposeAdminT3ChannelPrefix="${enabledPrefix}"
  else
    exposeAdminT3ChannelPrefix="${disabledPrefix}"
  fi

  if [ "${exposeAdminNodePort}" = true ]; then
    exposeAdminNodePortPrefix="${enabledPrefix}"
  else
    exposeAdminNodePortPrefix="${disabledPrefix}"
  fi

  cp ${dcrInput} ${dcrOutput}
  sed -i -e "s:%NAMESPACE%:$namespace:g" ${dcrOutput}
  sed -i -e "s:%WEBLOGIC_CREDENTIALS_SECRET_NAME%:${weblogicCredentialsSecretName}:g" ${dcrOutput}
  sed -i -e "s:%DOMAIN_UID%:${domainUID}:g" ${dcrOutput}
  sed -i -e "s:%DOMAIN_NAME%:${domainName}:g" ${dcrOutput}
  sed -i -e "s:%ADMIN_SERVER_NAME%:${adminServerName}:g" ${dcrOutput}
  sed -i -e "s:%ADMIN_PORT%:${adminPort}:g" ${dcrOutput}
  sed -i -e "s:%INITIAL_MANAGED_SERVER_REPLICAS%:${initialManagedServerReplicas}:g" ${dcrOutput}
  sed -i -e "s:%EXPOSE_T3_CHANNEL_PREFIX%:${exposeAdminT3ChannelPrefix}:g" ${dcrOutput}
  sed -i -e "s:%CLUSTER_NAME%:${clusterName}:g" ${dcrOutput}
  sed -i -e "s:%EXPOSE_ADMIN_PORT_PREFIX%:${exposeAdminNodePortPrefix}:g" ${dcrOutput}
  sed -i -e "s:%ADMIN_NODE_PORT%:${adminNodePort}:g" ${dcrOutput}
  sed -i -e "s:%JAVA_OPTIONS%:${javaOptions}:g" ${dcrOutput}
  sed -i -e "s:%STARTUP_CONTROL%:${startupControl}:g" ${dcrOutput}

  if [ "${loadBalancer}" = "TRAEFIK" ]; then
    # Traefik file
    cp ${traefikInput} ${traefikOutput}
    echo Generating ${traefikOutput}
    sed -i -e "s:%NAMESPACE%:$namespace:g" ${traefikOutput}
    sed -i -e "s:%DOMAIN_UID%:${domainUID}:g" ${traefikOutput}
    sed -i -e "s:%DOMAIN_NAME%:${domainName}:g" ${traefikOutput}
    sed -i -e "s:%CLUSTER_NAME%:${clusterName}:g" ${traefikOutput}
    sed -i -e "s:%CLUSTER_NAME_LC%:${clusterNameLC}:g" ${traefikOutput}
    sed -i -e "s:%LOAD_BALANCER_WEB_PORT%:$loadBalancerWebPort:g" ${traefikOutput}
    sed -i -e "s:%LOAD_BALANCER_DASHBOARD_PORT%:$loadBalancerDashboardPort:g" ${traefikOutput}

    # Traefik security file
    cp ${traefikSecurityInput} ${traefikSecurityOutput}
    echo Generating ${traefikSecurityOutput}
    sed -i -e "s:%NAMESPACE%:$namespace:g" ${traefikSecurityOutput}
    sed -i -e "s:%DOMAIN_UID%:${domainUID}:g" ${traefikSecurityOutput}
    sed -i -e "s:%DOMAIN_NAME%:${domainName}:g" ${traefikSecurityOutput}
    sed -i -e "s:%CLUSTER_NAME%:${clusterName}:g" ${traefikSecurityOutput}
    sed -i -e "s:%CLUSTER_NAME_LC%:${clusterNameLC}:g" ${traefikSecurityOutput}
<<<<<<< HEAD

  elif [ "${loadBalancer}" = "APACHE" ]; then
    # Apache file
    cp ${apacheInput} ${apacheOutput}
    echo Generating ${apacheOutput}
    sed -i -e "s:%NAMESPACE%:$namespace:g" ${apacheOutput}
    sed -i -e "s:%DOMAIN_UID%:${domainUID}:g" ${apacheOutput}
    sed -i -e "s:%DOMAIN_NAME%:${domainName}:g" ${apacheOutput}
    sed -i -e "s:%CLUSTER_NAME_LC%:${clusterNameLC}:g" ${apacheOutput}
    sed -i -e "s:%ADMIN_SERVER_NAME%:${adminServerName}:g" ${apacheOutput}
    sed -i -e "s:%ADMIN_PORT%:${adminPort}:g" ${apacheOutput}
    sed -i -e "s:%MANAGED_SERVER_PORT%:${managedServerPort}:g" ${apacheOutput}
    sed -i -e "s:%LOAD_BALANCER_WEB_PORT%:$loadBalancerWebPort:g" ${apacheOutput}
    sed -i -e "s:%WEB_APP_PREPATH%:$loadBalancerAppPrepath:g" ${apacheOutput}

    if [ ! -z "${loadBalancerVolumePath}" ]; then
      sed -i -e "s:%LOAD_BALANCER_VOLUME_PATH%:${loadBalancerVolumePath}:g" ${apacheOutput}
      sed -i -e "s:# volumes:volumes:g" ${apacheOutput}
      sed -i -e "s:# - name:- name:g" ${apacheOutput}
      sed -i -e "s:#   hostPath:  hostPath:g" ${apacheOutput}
      sed -i -e "s:#     path:    path:g" ${apacheOutput}
      sed -i -e "s:# volumeMounts:volumeMounts:g" ${apacheOutput}
      sed -i -e "s:# - name:- name:g" ${apacheOutput}
      sed -i -e "s:#   mountPath:  mountPath:g" ${apacheOutput}
    fi
 
    # Apache security file
    cp ${apacheSecurityInput} ${apacheSecurityOutput}
    echo Generating ${apacheSecurityOutput}
    sed -i -e "s:%NAMESPACE%:$namespace:g" ${apacheSecurityOutput}
    sed -i -e "s:%DOMAIN_UID%:${domainUID}:g" ${apacheSecurityOutput}
    sed -i -e "s:%DOMAIN_NAME%:${domainName}:g" ${apacheSecurityOutput}
=======
  fi

  if [ "${loadBalancer}" = "VOYAGER" ]; then
    # Voyager Ingress file
    cp ${voyagerInput} ${voyagerOutput}
    echo Generating ${voyagerOutput}
    sed -i -e "s:%NAMESPACE%:$namespace:g" ${voyagerOutput}
    sed -i -e "s:%DOMAIN_UID%:${domainUID}:g" ${voyagerOutput}
    sed -i -e "s:%DOMAIN_NAME%:${domainName}:g" ${voyagerOutput}
    sed -i -e "s:%CLUSTER_NAME%:${clusterName}:g" ${voyagerOutput}
    sed -i -e "s:%MANAGED_SERVER_PORT%:${managedServerPort}:g" ${voyagerOutput}
    sed -i -e "s:%LOAD_BALANCER_WEB_PORT%:$loadBalancerWebPort:g" ${voyagerOutput}
    sed -i -e "s:%LOAD_BALANCER_DASHBOARD_PORT%:$loadBalancerDashboardPort:g" ${voyagerOutput}
>>>>>>> 09d5d83a
  fi

  # Remove any "...yaml-e" files left over from running sed
  rm -f ${domainOutputDir}/*.yaml-e
}

#
# Function to create the domain's persistent volume
#
function createDomainPV {
  # Check if the persistent volume is already available
  persistentVolumeName="${domainUID}-weblogic-domain-pv"
  checkPvExists ${persistentVolumeName}
  if [ "${PV_EXISTS}" = "false" ]; then
    echo Creating the persistent volume ${persistentVolumeName}
    kubectl create -f ${domainPVOutput}
    checkPvState ${persistentVolumeName} Available
  fi
}

#
# Function to create the domain's persistent volume claim
# Must be called after createDomainPV since it relies on
# createDomainPV defining persistentVolumeName
#
function createDomainPVC {
  # Check if the persistent volume claim is already available
  persistentVolumeClaimName="${domainUID}-weblogic-domain-pvc"
  checkPvcExists ${persistentVolumeClaimName} ${namespace}
  if [ "${PVC_EXISTS}" = "false" ]; then
    echo Creating the persistent volume claim ${persistentVolumeClaimName}
    kubectl create -f ${domainPVCOutput}
    checkPvState ${persistentVolumeName} Bound
  fi
}

#
# Function to run the job that creates the domain
#
function createDomain {

  # There is no way to re-run a kubernetes job, so first delete any prior job
  JOB_NAME="${domainUID}-create-weblogic-domain-job"
  deleteK8sObj job $JOB_NAME ${jobOutput}

  echo Creating the domain by creating the job ${jobOutput}
  kubectl create -f ${jobOutput}

  echo "Waiting for the job to complete..."
  JOB_STATUS="0"
  max=20
  count=0
  while [ "$JOB_STATUS" != "Completed" -a $count -lt $max ] ; do
    sleep 30
    count=`expr $count + 1`
    JOB_STATUS=`kubectl get pods --show-all -n ${namespace} | grep ${JOB_NAME} | awk ' { print $3; } '`
    JOB_INFO=`kubectl get pods --show-all -n ${namespace} | grep ${JOB_NAME} | awk ' { print "pod", $1, "status is", $3; } '`
    echo "status on iteration $count of $max"
    echo "$JOB_INFO"

    # Terminate the retry loop when a fatal error has already occurred.  Search for "ERROR:" in the job log file
    if [ "$JOB_STATUS" != "Completed" ]; then
      JOB_ERRORS=`kubectl logs jobs/$JOB_NAME -n ${namespace} | grep "ERROR:" `
      ERR_COUNT=`echo $JOB_ERRORS | grep "ERROR:" | wc | awk ' {print $1; }'`
      if [ "$ERR_COUNT" != "0" ]; then
        echo A failure was detected in the log file for job $JOB_NAME
        echo $JOB_ERRORS
        echo Check the log output for additional information
        fail "Exiting due to failure"
      fi
    fi
  done

  # Confirm the job pod is status completed
  JOB_POD=`kubectl get pods --show-all -n ${namespace} | grep ${JOB_NAME} | awk ' { print $1; } '`
  if [ "$JOB_STATUS" != "Completed" ]; then
    echo The create domain job is not showing status completed after waiting 300 seconds
    echo Check the log output for errors
    kubectl logs jobs/$JOB_NAME -n ${namespace}
    fail "Exiting due to failure"
  fi

  # Check for successful completion in log file
  JOB_STS=`kubectl logs $JOB_POD -n ${namespace} | grep "Successfully Completed" | awk ' { print $1; } '`
  if [ "${JOB_STS}" != "Successfully" ]; then
    echo The log file for the create domain job does not contain a successful completion status
    echo Check the log output for errors
    kubectl logs $JOB_POD -n ${namespace}
    fail "Exiting due to failure"
  fi

}

#
# Deploy Voyager/HAProxy load balancer
#
function setupVoyagerLoadBalancer {
  # only deploy Voyager Ingress Controller the first time
  local vpod=`kubectl get pod -n voyager | grep voyager | wc -l`
  if [ "$vpod" == "0" ]; then
    kubectl create namespace voyager
    curl -fsSL https://raw.githubusercontent.com/appscode/voyager/6.0.0/hack/deploy/voyager.sh \
    | bash -s -- --provider=baremetal --namespace=voyager
  fi

  # verify Voyager controller pod is ready
  local ready=`kubectl -n voyager get pod | grep voyager-operator | awk ' { print $2; } '`
  if [ "${ready}" != "1/1" ] ; then
    fail "Voyager Ingress Controller is not ready"
  fi

  # deploy Voyager Ingress resource
  kubectl apply -f ${voyagerOutput}

    echo Checking Voyager Ingress resource
    local maxwaitsecs=100
    local mstart=`date +%s`
    while : ; do
      local mnow=`date +%s`
      local vdep=`kubectl get ingresses.voyager.appscode.com -n ${namespace} | grep ${domainUID}-voyager | wc | awk ' { print $1; } '`
      if [ "$vdep" = "1" ]; then
        echo 'The Voyager Ingress resource ${domainUID}-voyager is created successfully.'
        break
      fi
      if [ $((mnow - mstart)) -gt $((maxwaitsecs)) ]; then
        fail "The Voyager Ingress resource ${domainUID}-voyager was not created."
      fi
      sleep 5
    done

    echo Checking Voyager service
    local maxwaitsecs=100
    local mstart=`date +%s`
    while : ; do
      local mnow=`date +%s`
      local vscv=`kubectl get service ${domainUID}-voyager-stats -n ${namespace} | grep ${domainUID}-voyager-stats | wc | awk ' { print $1; } '`
      if [ "$vscv" = "1" ]; then
        echo 'The service ${domainUID}-voyager-stats is created successfully.'
        break
      fi
      if [ $((mnow - mstart)) -gt $((maxwaitsecs)) ]; then
        fail "The service ${domainUID}-voyager-stats was not created."
      fi
      sleep 5
    done
}
#
# Deploy traefik load balancer
#
function setupTraefikLoadBalancer {

  traefikName="${domainUID}-${clusterNameLC}-traefik"

  echo Setting up traefik security
  kubectl apply -f ${traefikSecurityOutput}

  echo Checking the cluster role ${traefikName} was created
  CLUSTERROLE=`kubectl get clusterroles | grep ${traefikName} | wc | awk ' { print $1; } '`
  if [ "$CLUSTERROLE" != "1" ]; then
    fail "The cluster role ${traefikName} was not created"
  fi

  echo Checking the cluster role binding ${traefikName} was created
  CLUSTERROLEBINDING=`kubectl get clusterrolebindings | grep ${traefikName} | wc | awk ' { print $1; } '`
  if [ "$CLUSTERROLEBINDING" != "1" ]; then
    fail "The cluster role binding ${traefikName} was not created"
  fi

  echo Deploying traefik
  kubectl apply -f ${traefikOutput}

  echo Checking traefik deployment
  DEPLOY=`kubectl get deployment -n ${namespace} | grep ${traefikName} | wc | awk ' { print $1; } '`
  if [ "$DEPLOY" != "1" ]; then
    fail "The deployment ${traefikName} was not created"
  fi

  echo Checking the traefik service account
  SA=`kubectl get serviceaccount ${traefikName} -n ${namespace} | grep ${traefikName} | wc | awk ' { print $1; } '`
  if [ "$SA" != "1" ]; then
    fail "The service account ${traefikName} was not created"
  fi

  echo Checking traefik service
  TSVC=`kubectl get service ${traefikName} -n ${namespace} | grep ${traefikName} | wc | awk ' { print $1; } '`
  if [ "$TSVC" != "1" ]; then
    fail "The service ${traefikName} was not created"
  fi
}

#
# Deploy Apache load balancer
#
function setupApacheLoadBalancer {

  apacheName="${domainUID}-apache-webtier"

  echo Setting up apache security
  kubectl apply -f ${apacheSecurityOutput}

  echo Checking the cluster role ${apacheName} was created
  CLUSTERROLE=`kubectl get clusterroles | grep ${apacheName} | wc | awk ' { print $1; } '`
  if [ "$CLUSTERROLE" != "1" ]; then
    fail "The cluster role ${apacheName} was not created"
  fi

  echo Checking the cluster role binding ${apacheName} was created
  CLUSTERROLEBINDING=`kubectl get clusterrolebindings | grep ${apacheName} | wc | awk ' { print $1; } '`
  if [ "$CLUSTERROLEBINDING" != "1" ]; then
    fail "The cluster role binding ${apacheName} was not created"
  fi

  echo Deploying apache
  kubectl apply -f ${apacheOutput}

  echo Checking apache deployment
  SS=`kubectl get deployment -n ${namespace} | grep ${apacheName} | wc | awk ' { print $1; } '`
  if [ "$SS" != "1" ]; then
    fail "The deployment ${apacheName} was not created"
  fi

  echo Checking the apache service account
  SA=`kubectl get serviceaccount ${apacheName} -n ${namespace} | grep ${apacheName} | wc | awk ' { print $1; } '`
  if [ "$SA" != "1" ]; then
    fail "The service account ${apacheName} was not created"
  fi

  echo Checking apache service
  TSVC=`kubectl get services -n ${namespace} | grep ${apacheName} | wc | awk ' { print $1; } '`
  if [ "$TSVC" != "1" ]; then
    fail "The service ${apacheServiceName} was not created"
  fi
}

#
# Function to create the domain custom resource
#
function createDomainCustomResource {
  echo Creating the domain custom resource using ${dcrOutput}
  kubectl apply -f ${dcrOutput}

  echo Checking the domain custom resource was created
  DCR_AVAIL=`kubectl get domain -n ${namespace} | grep ${domainUID} | wc | awk ' { print $1; } '`
  if [ "${DCR_AVAIL}" != "1" ]; then
    fail "The domain custom resource ${domainUID} was not found"
  fi
}

#
# Function to obtain the IP address of the kubernetes cluster.  This information
# is used to form the URL's for accessing services that were deployed.
#
function getKubernetesClusterIP {

  # Get name of the current context
  local CUR_CTX=`kubectl config current-context | awk ' { print $1; } '`

  # Get the name of the current cluster
  local CUR_CLUSTER_CMD="kubectl config view -o jsonpath='{.contexts[?(@.name == \"${CUR_CTX}\")].context.cluster}' | awk ' { print $1; } '"
  local CUR_CLUSTER=`eval ${CUR_CLUSTER_CMD}`

  # Get the server address for the current cluster
  local SVR_ADDR_CMD="kubectl config view -o jsonpath='{.clusters[?(@.name == \"${CUR_CLUSTER}\")].cluster.server}' | awk ' { print $1; } '"
  local SVR_ADDR=`eval ${SVR_ADDR_CMD}`

  # Server address is expected to be of the form http://address:port.  Delimit
  # string on the colon to obtain the address.  Leave the "//" on the resulting string.
  local array=(${SVR_ADDR//:/ })
  K8S_IP="${array[1]}"
}

#
# Function to output to the console a summary of the work completed
#
function outputJobSummary {

  # Get the IP address of the kubernetes cluster (into K8S_IP)
  getKubernetesClusterIP

  echo ""
  echo "Domain ${domainName} was created and will be started by the WebLogic Kubernetes Operator"
  echo ""
  if [ "${exposeAdminNodePort}" = true ]; then
    echo "Administration console access is available at http:${K8S_IP}:${adminNodePort}/console"
  fi
  if [ "${exposeAdminT3Channel}" = true ]; then
    echo "T3 access is available at t3:${K8S_IP}:${t3ChannelPort}"
  fi
  if [ "${loadBalancer}" = "TRAEFIK" ] || [ "${loadBalancer}" = "VOYAGER" ]; then
    echo "The load balancer for cluster '${clusterName}' is available at http:${K8S_IP}:${loadBalancerWebPort}/ (add the application path to the URL)"
    echo "The load balancer dashboard for cluster '${clusterName}' is available at http:${K8S_IP}:${loadBalancerDashboardPort}"
    echo ""
  elif [ "${loadBalancer}" = "APACHE" ]; then
    echo "The apache load balancer for '${domainUID}' is available at http:${K8S_IP}:${loadBalancerWebPort}/ (add the application path to the URL)"

  fi
  echo "The following files were generated:"
  echo "  ${domainOutputDir}/create-weblogic-domain-inputs.yaml"
  echo "  ${domainPVOutput}"
  echo "  ${domainPVCOutput}"
  echo "  ${jobOutput}"
  echo "  ${dcrOutput}"
  if [ "${loadBalancer}" = "TRAEFIK" ]; then
    echo "  ${traefikSecurityOutput}"
    echo "  ${traefikOutput}"
<<<<<<< HEAD
  elif [ "${loadBalancer}" = "APACHE" ]; then
    echo "  ${apacheSecurityOutput}"
    echo "  ${apacheOutput}"

=======
  elif [ "${loadBalancer}" = "VOYAGER" ]; then
    echo "  ${voyagerOutput}"
>>>>>>> 09d5d83a
  fi
}

#
# Perform the following sequence of steps to create a domain
#

# Setup the environment for running this script and perform initial validation checks
initialize

# Generate the yaml files for creating the domain
createYamlFiles

# All done if the generate only option is true
if [ "${generateOnly}" = false ]; then
  # Check that the domain secret exists and contains the required elements
  validateDomainSecret

  # Create the domain's persistent volume
  createDomainPV

  # Create the domain's persistent volume claim
  createDomainPVC

  # Create the WebLogic domain
  createDomain

  # Setup load balancer
  if [ "${loadBalancer}" = "TRAEFIK" ]; then
    setupTraefikLoadBalancer
<<<<<<< HEAD
  elif [ "${loadBalancer}" = "APACHE" ]; then
    setupApacheLoadBalancer

=======
  elif [ "${loadBalancer}" = "VOYAGER" ]; then
    setupVoyagerLoadBalancer
>>>>>>> 09d5d83a
  fi

  # Create the domain custom resource
  createDomainCustomResource

  # Output a job summary
  outputJobSummary
fi

echo 
echo Completed

<|MERGE_RESOLUTION|>--- conflicted
+++ resolved
@@ -186,20 +186,14 @@
     case ${loadBalancer} in
       "TRAEFIK")
       ;;
-<<<<<<< HEAD
       "APACHE")
-=======
+      ;;
       "VOYAGER")
->>>>>>> 09d5d83a
       ;;
       "NONE")
       ;;
       *)
-<<<<<<< HEAD
-        validationError "Invalid value for loadBalancer: ${loadBalancer}. Valid values are TRAEFIK, APACHE and NONE."
-=======
-        validationError "Invalid value for loadBalancer: ${loadBalancer}. Valid values are TRAEFIK, VOYAGER and NONE."
->>>>>>> 09d5d83a
+        validationError "Invalid value for loadBalancer: ${loadBalancer}. Valid values are APACHE, TRAEFIK, VOYAGER and NONE."
       ;;
     esac
   fi
@@ -352,7 +346,6 @@
     validationError "The template file ${traefikInput} for generating the traefik deployment was not found"
   fi
 
-<<<<<<< HEAD
   apacheSecurityInput="${scriptDir}/weblogic-domain-apache-security-template.yaml"
   if [ ! -f ${apacheSecurityInput} ]; then
     validationError "The file ${apacheSecurityInput} for generating the apache-webtier RBAC was not found"
@@ -361,11 +354,10 @@
   apacheInput="${scriptDir}/weblogic-domain-apache-template.yaml"
   if [ ! -f ${apacheInput} ]; then
     validationError "The template file ${apacheInput} for generating the apache-webtier deployment was not found"
-=======
+
   voyagerInput="${scriptDir}/voyager-ingress-template.yaml"
   if [ ! -f ${voyagerInput} ]; then
     validationError "The template file ${voyagerInput} for generating the Voyager Ingress was not found"
->>>>>>> 09d5d83a
   fi
 
   failIfValidationErrors
@@ -436,13 +428,9 @@
   dcrOutput="${domainOutputDir}/domain-custom-resource.yaml"
   traefikSecurityOutput="${domainOutputDir}/weblogic-domain-traefik-security-${clusterNameLC}.yaml"
   traefikOutput="${domainOutputDir}/weblogic-domain-traefik-${clusterNameLC}.yaml"
-<<<<<<< HEAD
   apacheOutput="${domainOutputDir}/weblogic-domain-apache.yaml"
   apacheSecurityOutput="${domainOutputDir}/weblogic-domain-apache-security.yaml"
-
-=======
   voyagerOutput="${domainOutputDir}/voyager-ingress.yaml"
->>>>>>> 09d5d83a
 
   enabledPrefix=""     # uncomment the feature
   disabledPrefix="# "  # comment out the feature
@@ -549,9 +537,9 @@
     sed -i -e "s:%DOMAIN_NAME%:${domainName}:g" ${traefikSecurityOutput}
     sed -i -e "s:%CLUSTER_NAME%:${clusterName}:g" ${traefikSecurityOutput}
     sed -i -e "s:%CLUSTER_NAME_LC%:${clusterNameLC}:g" ${traefikSecurityOutput}
-<<<<<<< HEAD
-
-  elif [ "${loadBalancer}" = "APACHE" ]; then
+  fi
+
+  if [ "${loadBalancer}" = "APACHE" ]; then
     # Apache file
     cp ${apacheInput} ${apacheOutput}
     echo Generating ${apacheOutput}
@@ -582,7 +570,6 @@
     sed -i -e "s:%NAMESPACE%:$namespace:g" ${apacheSecurityOutput}
     sed -i -e "s:%DOMAIN_UID%:${domainUID}:g" ${apacheSecurityOutput}
     sed -i -e "s:%DOMAIN_NAME%:${domainName}:g" ${apacheSecurityOutput}
-=======
   fi
 
   if [ "${loadBalancer}" = "VOYAGER" ]; then
@@ -596,7 +583,6 @@
     sed -i -e "s:%MANAGED_SERVER_PORT%:${managedServerPort}:g" ${voyagerOutput}
     sed -i -e "s:%LOAD_BALANCER_WEB_PORT%:$loadBalancerWebPort:g" ${voyagerOutput}
     sed -i -e "s:%LOAD_BALANCER_DASHBOARD_PORT%:$loadBalancerDashboardPort:g" ${voyagerOutput}
->>>>>>> 09d5d83a
   fi
 
   # Remove any "...yaml-e" files left over from running sed
@@ -902,15 +888,11 @@
   if [ "${loadBalancer}" = "TRAEFIK" ]; then
     echo "  ${traefikSecurityOutput}"
     echo "  ${traefikOutput}"
-<<<<<<< HEAD
   elif [ "${loadBalancer}" = "APACHE" ]; then
     echo "  ${apacheSecurityOutput}"
     echo "  ${apacheOutput}"
-
-=======
   elif [ "${loadBalancer}" = "VOYAGER" ]; then
     echo "  ${voyagerOutput}"
->>>>>>> 09d5d83a
   fi
 }
 
@@ -941,14 +923,10 @@
   # Setup load balancer
   if [ "${loadBalancer}" = "TRAEFIK" ]; then
     setupTraefikLoadBalancer
-<<<<<<< HEAD
   elif [ "${loadBalancer}" = "APACHE" ]; then
     setupApacheLoadBalancer
-
-=======
   elif [ "${loadBalancer}" = "VOYAGER" ]; then
     setupVoyagerLoadBalancer
->>>>>>> 09d5d83a
   fi
 
   # Create the domain custom resource
