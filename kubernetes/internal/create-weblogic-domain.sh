--- conflicted
+++ resolved
@@ -649,30 +649,6 @@
     sed -i -e "s:%MANAGED_SERVER_PORT%:${managedServerPort}:g" ${apacheOutput}
     sed -i -e "s:%LOAD_BALANCER_WEB_PORT%:$loadBalancerWebPort:g" ${apacheOutput}
     sed -i -e "s:%WEB_APP_PREPATH%:$loadBalancerAppPrepath:g" ${apacheOutput}
-<<<<<<< HEAD
-
-    if [ ! -z "${loadBalancerVolumePath}" ]; then
-      apacheConfigFileName="custom_mod_wl_apache.conf"
-      if [ ! -d ${loadBalancerVolumePath} ]; then
-        echo -e "\nERROR - The specified loadBalancerVolumePath $loadBalancerVolumePath does not exist! \n"
-        fail "Exiting due to a validation error"
-      elif [ ! -f ${loadBalancerVolumePath}/${apacheConfigFileName} ]; then
-        echo -e "\nERROR - The required file ${apacheConfigFileName} does not exist under the specified loadBalancerVolumePath $loadBalancerVolumePath! \n"
-        fail "Exiting due to a validation error"
-      else
-        sed -i -e "s:%LOAD_BALANCER_VOLUME_PATH%:${loadBalancerVolumePath}:g" ${apacheOutput}
-        sed -i -e "s:# volumes:volumes:g" ${apacheOutput}
-        sed -i -e "s:# - name:- name:g" ${apacheOutput}
-        sed -i -e "s:#   hostPath:  hostPath:g" ${apacheOutput}
-        sed -i -e "s:#     path:    path:g" ${apacheOutput}
-        sed -i -e "s:# volumeMounts:volumeMounts:g" ${apacheOutput}
-        sed -i -e "s:# - name:- name:g" ${apacheOutput}
-        sed -i -e "s:#   mountPath:  mountPath:g" ${apacheOutput}
-
-      fi
-    fi
-=======
->>>>>>> c5410452
  
     # Apache security file
     cp ${apacheSecurityInput} ${apacheSecurityOutput}
