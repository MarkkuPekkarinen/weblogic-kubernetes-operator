#!/usr/bin/env bash
# Copyright (c) 2018, 2020, Oracle Corporation and/or its affiliates.
# Licensed under the Universal Permissive License v 1.0 as shown at https://oss.oracle.com/licenses/upl.

#
# Utility functions that are shared by multiple scripts
#

#
# Function to exit and print an error message
# $1 - text of message
function fail {
  printError $*
  exit 1
}

# Function to print an error message
function printError {
  echo [ERROR] $*
}

#
# Function to parse a yaml file and generate the bash exports
# $1 - Input filename
# $2 - Output filename
function parseYaml {
  local s='[[:space:]]*' w='[a-zA-Z0-9_]*' fs=$(echo @|tr @ '\034')
  sed -ne "s|^\($s\):|\1|" \
     -e "s|^\($s\)\($w\)$s:$s[\"']\(.*\)[\"']$s\$|\1$fs\2$fs\3|p" \
     -e "s|^\($s\)\($w\)$s:$s\(.*\)$s\$|\1$fs\2$fs\3|p"  $1 |
  awk -F$fs '{
    if (length($3) > 0) {
      # javaOptions may contain tokens that are not allowed in export command
      # we need to handle it differently. 
      if ($2=="javaOptions") {
        printf("%s=%s\n", $2, $3);
      } else {
        printf("export %s=\"%s\"\n", $2, $3);
      }
    }
  }' > $2
}

#
# Function to remove a file if it exists 
#
function removeFileIfExists {
  if [ -f $1 ]; then
    rm $1
  fi
}

#
# Function to parse the common parameter inputs file
#
function parseCommonInputs {
  exportValuesFile=$(mktemp /tmp/export-values-XXXXXXXXX.sh)  
  tmpFile=$(mktemp /tmp/javaoptions_tmp-XXXXXXXXX.dat)  
  parseYaml ${valuesInputFile} ${exportValuesFile}

  if [ ! -f ${exportValuesFile} ]; then
    echo Unable to locate the parsed output of ${valuesInputFile}.
    fail 'The file ${exportValuesFile} could not be found.'
  fi

  # Define the environment variables that will be used to fill in template values
  echo Input parameters being used
  cat ${exportValuesFile}
  echo

  # javaOptions may contain tokens that are not allowed in export command
  # we need to handle it differently. 
  # we set the javaOptions variable that can be used later
  tmpStr=`grep "javaOptions" ${exportValuesFile}`
  javaOptions=${tmpStr//"javaOptions="/}

  # We exclude javaOptions from the exportValuesFile
  grep -v "javaOptions" ${exportValuesFile} > ${tmpFile}
  source ${tmpFile}
  rm ${exportValuesFile} ${tmpFile}
}

#
# Function to delete a kubernetes object
# $1 object type
# $2 object name
# $3 yaml file
function deleteK8sObj {
  # If the yaml file does not exist yet, unable to do the delete
  if [ ! -f $3 ]; then
    fail "Unable to delete object type $1 with name $2 because file $3 does not exist"
  fi

  echo Checking if object type $1 with name $2 exists
  K8SOBJ=`kubectl get $1 -n ${namespace} | grep $2 | wc | awk ' { print $1; }'`
  if [ "${K8SOBJ}" = "1" ]; then
    echo Deleting $2 using $3
    kubectl delete -f $3
  fi
}

#
# Function to lowercase a value
# $1 - value to convert to lowercase
function toLower {
  local lc=`echo $1 | tr "[:upper:]" "[:lower:]"`
  echo "$lc"
}

#
# Function to lowercase a value and make it a legal DNS1123 name
# $1 - value to convert to lowercase
function toDNS1123Legal {
  local val=`echo $1 | tr "[:upper:]" "[:lower:]"`
  val=${val//"_"/"-"}
  echo "$val"
}

#
# Check the state of a persistent volume.
# $1 - name of volume
# $2 - expected state of volume
function checkPvState {

  echo "Checking if the persistent volume ${1:?} is ${2:?}"
  local pv_state=`kubectl get pv $1 -o jsonpath='{.status.phase}'`
  attempts=0
  while [ ! "$pv_state" = "$2" ] && [ ! $attempts -eq 10 ]; do
    attempts=$((attempts + 1))
    sleep 1
    pv_state=`kubectl get pv $1 -o jsonpath='{.status.phase}'`
  done
  if [ "$pv_state" != "$2" ]; then
    fail "The persistent volume state should be $2 but is $pv_state"
  fi
}

#
# Function to check if a persistent volume exists
# $1 - name of volume
function checkPvExists {

  echo "Checking if the persistent volume ${1} exists"
  PV_EXISTS=`kubectl get pv | grep ${1} | wc | awk ' { print $1; } '`
  if [ "${PV_EXISTS}" = "1" ]; then
    echo "The persistent volume ${1} already exists"
    PV_EXISTS="true"
  else
    echo "The persistent volume ${1} does not exist"
    PV_EXISTS="false"
  fi
}

#
# Function to check if a persistent volume claim exists
# $1 - name of persistent volume claim
# $2 - NameSpace
function checkPvcExists {
  echo "Checking if the persistent volume claim ${1} in NameSpace ${2} exists"
  PVC_EXISTS=`kubectl get pvc -n ${2} | grep ${1} | wc | awk ' { print $1; } '`
  if [ "${PVC_EXISTS}" = "1" ]; then
    echo "The persistent volume claim ${1} already exists in NameSpace ${2}"
    PVC_EXISTS="true"
  else
    echo "The persistent volume claim ${1} does not exist in NameSpace ${2}"
    PVC_EXISTS="false"
  fi
}

# Copy the inputs file from the command line into the output directory
# for the domain/operator unless the output directory already has an
# inputs file and the file is the same as the one from the commandline.
# $1 the inputs file from the command line
# $2 the file in the output directory that needs to be made the same as $1
function copyInputsFileToOutputDirectory {
  local from=$1
  local to=$2
  local doCopy="true"
  if [ -f "${to}" ]; then
    local difference=`diff ${from} ${to}`
    if [ -z "${difference}" ]; then
      # the output file already exists and is the same as the inputs file.
      # don't make a copy.
      doCopy="false"
    fi
  fi
  if [ "${doCopy}" = "true" ]; then
    cp ${from} ${to}
  fi
}

#
# Function to obtain the IP address of the kubernetes cluster.  This information
# is used to form the URL's for accessing services that were deployed.
#
function getKubernetesClusterIP {

  # Get name of the current context
  local CUR_CTX=`kubectl config current-context | awk ' { print $1; } '`

  # Get the name of the current cluster
  local CUR_CLUSTER_CMD="kubectl config view -o jsonpath='{.contexts[?(@.name == \"${CUR_CTX}\")].context.cluster}' | awk ' { print $1; } '"
  local CUR_CLUSTER=`eval ${CUR_CLUSTER_CMD}`

  # Get the server address for the current cluster
  local SVR_ADDR_CMD="kubectl config view -o jsonpath='{.clusters[?(@.name == \"${CUR_CLUSTER}\")].cluster.server}' | awk ' { print $1; } '"
  local SVR_ADDR=`eval ${SVR_ADDR_CMD}`

  # Server address is expected to be of the form http://address:port.  Delimit
  # string on the colon to obtain the address. 
  local array=(${SVR_ADDR//:/ })
  K8S_IP="${array[1]/\/\//}"

}

#
# Function to set the serverPodResources variable for including into the generated
# domain.yaml, base on the serverPod resource requests and limits input values,
# if specified.
# The serverPodResources variable remains unset if none of the input values are provided.
#
function buildServerPodResources {

  if [ -n "${serverPodMemoryRequest}" ]; then
    local memoryRequest="        memory\: \"${serverPodMemoryRequest}\"\n"
  fi
  if [ -n "${serverPodCpuRequest}" ]; then
    local cpuRequest="       cpu\: \"${serverPodCpuRequest}\"\n"
  fi
  if [ -n "${memoryRequest}" ] || [ -n "${cpuRequest}" ]; then
    local requests="      requests\: \n$memoryRequest $cpuRequest"
  fi

  if [ -n "${serverPodMemoryLimit}" ]; then
    local memoryLimit="        memory\: \"${serverPodMemoryLimit}\"\n"
  fi
  if [ -n "${serverPodCpuLimit}" ]; then
    local cpuLimit="       cpu\: \"${serverPodCpuLimit}\"\n"
  fi
  if [ -n "${memoryLimit}" ] || [ -n "${cpuLimit}" ]; then
    local limits="      limits\: \n$memoryLimit $cpuLimit"
  fi

  if [ -n "${requests}" ] || [ -n "${limits}" ]; then
    # build resources element and remove last '\n'
    serverPodResources=$(echo "resources\:\n${requests}${limits}" | sed -e 's/\\n$//')
  fi
}

#
# Function to generate the properties and yaml files for creating a domain
#
function createFiles {

  # Make sure the output directory has a copy of the inputs file.
  # The user can either pre-create the output directory, put the inputs
  # file there, and create the domain from it, or the user can put the
  # inputs file some place else and let this script create the output directory
  # (if needed) and copy the inputs file there.
  copyInputsFileToOutputDirectory ${valuesInputFile} "${domainOutputDir}/create-domain-inputs.yaml"

  if [ "${domainHomeInImage}" == "true" ]; then
    if [ -z "${domainHomeImageBase}" ]; then
      fail "Please specify domainHomeImageBase in your input YAML"
    fi
  else
    if [ -z "${image}" ]; then
      fail "Please specify image in your input YAML"
    fi
  fi

  dcrOutput="${domainOutputDir}/domain.yaml"

  domainName=${domainUID}

  enabledPrefix=""     # uncomment the feature
  disabledPrefix="# "  # comment out the feature

  exposeAnyChannelPrefix="${disabledPrefix}"
  if [ "${exposeAdminT3Channel}" = true ]; then
    exposeAdminT3ChannelPrefix="${enabledPrefix}"
    exposeAnyChannelPrefix="${enabledPrefix}"
    # set t3PublicAddress if not set
    if [ -z "${t3PublicAddress}" ]; then
      getKubernetesClusterIP
      t3PublicAddress="${K8S_IP}"
    fi
  else
    exposeAdminT3ChannelPrefix="${disabledPrefix}"
  fi

  if [ "${exposeAdminNodePort}" = true ]; then
    exposeAdminNodePortPrefix="${enabledPrefix}"
    exposeAnyChannelPrefix="${enabledPrefix}"
  else
    exposeAdminNodePortPrefix="${disabledPrefix}"
  fi

  if [ "${istioEnabled}" == "true" ]; then
    istioPrefix="${enabledPrefix}"
  else
    istioPrefix="${disabledPrefix}"
  fi

  if [ "${domainHomeSourceType}" == "FromModel" ]; then
    miiPrefix="${enabledPrefix}"
  else
    miiPrefix="${disabledPrefix}"
  fi

  if [ -z "${miiConfigMap}" ]; then
    miiConfigMapPrefix="${disabledPrefix}"
  else
    miiConfigMapPrefix="${enabledPrefix}"
  fi

  # For some parameters, use the default value if not defined.
  if [ -z "${domainPVMountPath}" ]; then
    domainPVMountPath="/shared"
  fi

  if [ -z "${logHome}" ]; then
    logHome="${domainPVMountPath}/logs/${domainUID}"
  fi

  if [ -z "${dataHome}" ]; then
    dataHome=""
  fi

  if [ -z "${persistentVolumeClaimName}" ]; then
    persistentVolumeClaimName="${domainUID}-weblogic-sample-pvc"
  fi

  if [ -z "${weblogicCredentialsSecretName}" ]; then
    weblogicCredentialsSecretName="${domainUID}-weblogic-credentials"
  fi

  wdtVersion="${WDT_VERSION}"

  if [ "${domainHomeInImage}" == "true" ]; then
    domainPropertiesOutput="${domainOutputDir}/domain.properties"
    domainHome="/u01/oracle/user_projects/domains/${domainName}"

    if [ -z $domainHomeImageBuildPath ]; then
      domainHomeImageBuildPath="./docker-images/OracleWebLogic/samples/12213-domain-home-in-image"
    fi
 
    # Generate the properties file that will be used when creating the weblogic domain
    echo Generating ${domainPropertiesOutput}

    cp ${domainPropertiesInput} ${domainPropertiesOutput}
    sed -i -e "s:%DOMAIN_NAME%:${domainName}:g" ${domainPropertiesOutput}
    sed -i -e "s:%ADMIN_PORT%:${adminPort}:g" ${domainPropertiesOutput}
    sed -i -e "s:%ADMIN_SERVER_NAME%:${adminServerName}:g" ${domainPropertiesOutput}
    sed -i -e "s:%MANAGED_SERVER_PORT%:${managedServerPort}:g" ${domainPropertiesOutput}
    sed -i -e "s:%MANAGED_SERVER_NAME_BASE%:${managedServerNameBase}:g" ${domainPropertiesOutput}
    sed -i -e "s:%CONFIGURED_MANAGED_SERVER_COUNT%:${configuredManagedServerCount}:g" ${domainPropertiesOutput}
    sed -i -e "s:%CLUSTER_NAME%:${clusterName}:g" ${domainPropertiesOutput}
    sed -i -e "s:%PRODUCTION_MODE_ENABLED%:${productionModeEnabled}:g" ${domainPropertiesOutput}
    sed -i -e "s:%CLUSTER_TYPE%:${clusterType}:g" ${domainPropertiesOutput}
    sed -i -e "s:%JAVA_OPTIONS%:${javaOptions}:g" ${domainPropertiesOutput}
    sed -i -e "s:%T3_CHANNEL_PORT%:${t3ChannelPort}:g" ${domainPropertiesOutput}
    sed -i -e "s:%T3_PUBLIC_ADDRESS%:${t3PublicAddress}:g" ${domainPropertiesOutput}
    sed -i -e "s:%EXPOSE_T3_CHANNEL%:${exposeAdminT3Channel}:g" ${domainPropertiesOutput}
    sed -i -e "s:%FMW_DOMAIN_TYPE%:${fmwDomainType}:g" ${domainPropertiesOutput}
    sed -i -e "s:%WDT_DOMAIN_TYPE%:${wdtDomainType}:g" ${domainPropertiesOutput}

    if [ -z "${image}" ]; then
      # calculate the internal name to tag the generated image
      defaultImageName="`basename ${domainHomeImageBuildPath} | sed 's/^[0-9]*-//'`"
      baseTag=${domainHomeImageBase#*:}
      defaultImageName=${defaultImageName}:${baseTag:-"latest"}
      sed -i -e "s|%IMAGE_NAME%|${defaultImageName}|g" ${domainPropertiesOutput}
    else 
      sed -i -e "s|%IMAGE_NAME%|${image}|g" ${domainPropertiesOutput}
    fi
  else

    createJobOutput="${domainOutputDir}/create-domain-job.yaml"
    deleteJobOutput="${domainOutputDir}/delete-domain-job.yaml"

    if [ -z "${domainHome}" ]; then
      domainHome="${domainPVMountPath}/domains/${domainUID}"
    fi

    # Use the default value if not defined.
    if [ -z "${createDomainScriptsMountPath}" ]; then
      createDomainScriptsMountPath="/u01/weblogic"
    fi

    if [ -z "${createDomainScriptName}" ]; then
      createDomainScriptName="create-domain-job.sh"
    fi

    # Must escape the ':' value in image for sed to properly parse and replace
    image=$(echo ${image} | sed -e "s/\:/\\\:/g")

    # Generate the yaml to create the kubernetes job that will create the weblogic domain
    echo Generating ${createJobOutput}

    cp ${createJobInput} ${createJobOutput}
    sed -i -e "s:%NAMESPACE%:$namespace:g" ${createJobOutput}
    sed -i -e "s:%WEBLOGIC_CREDENTIALS_SECRET_NAME%:${weblogicCredentialsSecretName}:g" ${createJobOutput}
    sed -i -e "s:%WEBLOGIC_IMAGE%:${image}:g" ${createJobOutput}
    sed -i -e "s:%WEBLOGIC_IMAGE_PULL_POLICY%:${imagePullPolicy}:g" ${createJobOutput}
    sed -i -e "s:%WEBLOGIC_IMAGE_PULL_SECRET_NAME%:${imagePullSecretName}:g" ${createJobOutput}
    sed -i -e "s:%WEBLOGIC_IMAGE_PULL_SECRET_PREFIX%:${imagePullSecretPrefix}:g" ${createJobOutput}
    sed -i -e "s:%DOMAIN_UID%:${domainUID}:g" ${createJobOutput}
    sed -i -e "s:%DOMAIN_NAME%:${domainName}:g" ${createJobOutput}
    sed -i -e "s:%DOMAIN_HOME%:${domainHome}:g" ${createJobOutput}
    sed -i -e "s:%PRODUCTION_MODE_ENABLED%:${productionModeEnabled}:g" ${createJobOutput}
    sed -i -e "s:%ADMIN_SERVER_NAME%:${adminServerName}:g" ${createJobOutput}
    sed -i -e "s:%ADMIN_SERVER_NAME_SVC%:${adminServerNameSVC}:g" ${createJobOutput}
    sed -i -e "s:%ADMIN_PORT%:${adminPort}:g" ${createJobOutput}
    sed -i -e "s:%CONFIGURED_MANAGED_SERVER_COUNT%:${configuredManagedServerCount}:g" ${createJobOutput}
    sed -i -e "s:%MANAGED_SERVER_NAME_BASE%:${managedServerNameBase}:g" ${createJobOutput}
    sed -i -e "s:%MANAGED_SERVER_NAME_BASE_SVC%:${managedServerNameBaseSVC}:g" ${createJobOutput}
    sed -i -e "s:%MANAGED_SERVER_PORT%:${managedServerPort}:g" ${createJobOutput}
    sed -i -e "s:%T3_CHANNEL_PORT%:${t3ChannelPort}:g" ${createJobOutput}
    sed -i -e "s:%T3_PUBLIC_ADDRESS%:${t3PublicAddress}:g" ${createJobOutput}
    sed -i -e "s:%CLUSTER_NAME%:${clusterName}:g" ${createJobOutput}
    sed -i -e "s:%CLUSTER_TYPE%:${clusterType}:g" ${createJobOutput}
    sed -i -e "s:%DOMAIN_PVC_NAME%:${persistentVolumeClaimName}:g" ${createJobOutput}
    sed -i -e "s:%DOMAIN_ROOT_DIR%:${domainPVMountPath}:g" ${createJobOutput}
    sed -i -e "s:%CREATE_DOMAIN_SCRIPT_DIR%:${createDomainScriptsMountPath}:g" ${createJobOutput}
    sed -i -e "s:%CREATE_DOMAIN_SCRIPT%:${createDomainScriptName}:g" ${createJobOutput}
    # extra entries for FMW Infra domains
    sed -i -e "s:%RCU_CREDENTIALS_SECRET_NAME%:${rcuCredentialsSecret}:g" ${createJobOutput}
    sed -i -e "s:%CUSTOM_RCUPREFIX%:${rcuSchemaPrefix}:g" ${createJobOutput}
    sed -i -e "s|%CUSTOM_CONNECTION_STRING%|${rcuDatabaseURL}|g" ${createJobOutput}
    sed -i -e "s:%EXPOSE_T3_CHANNEL_PREFIX%:${exposeAdminT3Channel}:g" ${createJobOutput}
    # entries for Istio
    sed -i -e "s:%ISTIO_PREFIX%:${istioPrefix}:g" ${createJobOutput}
    sed -i -e "s:%ISTIO_ENABLED%:${istioEnabled}:g" ${createJobOutput}
    sed -i -e "s:%ISTIO_READINESS_PORT%:${istioReadinessPort}:g" ${createJobOutput}
    sed -i -e "s:%WDT_VERSION%:${wdtVersion}:g" ${createJobOutput}

    # Generate the yaml to create the kubernetes job that will delete the weblogic domain_home folder
    echo Generating ${deleteJobOutput}

    cp ${deleteJobInput} ${deleteJobOutput}
    sed -i -e "s:%NAMESPACE%:$namespace:g" ${deleteJobOutput}
    sed -i -e "s:%WEBLOGIC_IMAGE%:${image}:g" ${deleteJobOutput}
    sed -i -e "s:%WEBLOGIC_IMAGE_PULL_POLICY%:${imagePullPolicy}:g" ${deleteJobOutput}
    sed -i -e "s:%WEBLOGIC_CREDENTIALS_SECRET_NAME%:${weblogicCredentialsSecretName}:g" ${deleteJobOutput}
    sed -i -e "s:%WEBLOGIC_IMAGE_PULL_SECRET_NAME%:${imagePullSecretName}:g" ${deleteJobOutput}
    sed -i -e "s:%WEBLOGIC_IMAGE_PULL_SECRET_PREFIX%:${imagePullSecretPrefix}:g" ${deleteJobOutput}
    sed -i -e "s:%DOMAIN_UID%:${domainUID}:g" ${deleteJobOutput}
    sed -i -e "s:%DOMAIN_NAME%:${domainName}:g" ${deleteJobOutput}
    sed -i -e "s:%DOMAIN_HOME%:${domainHome}:g" ${deleteJobOutput}
    sed -i -e "s:%DOMAIN_PVC_NAME%:${persistentVolumeClaimName}:g" ${deleteJobOutput}
    sed -i -e "s:%DOMAIN_ROOT_DIR%:${domainPVMountPath}:g" ${deleteJobOutput}
  fi

<<<<<<< HEAD
  if [ "${domainHomeInImage}" == "true" ]; then
=======
  if [ "${domainHomeSourceType}" == "FromModel" ]; then
    # leave domainHomeSourceType to FromModel
    if [ "${logHomeOnPV}" == "true" ]; then
      logHomeOnPVPrefix="${enabledPrefix}"
    else
      logHomeOnPVPrefix="${disabledPrefix}"
    fi
  elif [ "${domainHomeInImage}" == "true" ]; then
>>>>>>> a1cfb701
    domainHomeSourceType="Image"
    if [ "${logHomeOnPV}" == "true" ]; then
      logHomeOnPVPrefix="${enabledPrefix}"
    else
      logHomeOnPVPrefix="${disabledPrefix}"
    fi
  else
    domainHomeSourceType="PersistentVolume"
    logHomeOnPVPrefix="${enabledPrefix}"
    logHomeOnPV=true
  fi

  # Generate the yaml file for creating the domain resource
  echo Generating ${dcrOutput}

  cp ${dcrInput} ${dcrOutput}
  sed -i -e "s:%DOMAIN_UID%:${domainUID}:g" ${dcrOutput}
  sed -i -e "s:%NAMESPACE%:$namespace:g" ${dcrOutput}
  sed -i -e "s:%DOMAIN_HOME%:${domainHome}:g" ${dcrOutput}
  sed -i -e "s:%DOMAIN_HOME_SOURCE_TYPE%:${domainHomeSourceType}:g" ${dcrOutput}
  sed -i -e "s:%WEBLOGIC_IMAGE_PULL_POLICY%:${imagePullPolicy}:g" ${dcrOutput}
  sed -i -e "s:%WEBLOGIC_IMAGE_PULL_SECRET_PREFIX%:${imagePullSecretPrefix}:g" ${dcrOutput}
  sed -i -e "s:%WEBLOGIC_IMAGE_PULL_SECRET_NAME%:${imagePullSecretName}:g" ${dcrOutput}
  sed -i -e "s:%WEBLOGIC_CREDENTIALS_SECRET_NAME%:${weblogicCredentialsSecretName}:g" ${dcrOutput}
  sed -i -e "s:%INCLUDE_SERVER_OUT_IN_POD_LOG%:${includeServerOutInPodLog}:g" ${dcrOutput}
  sed -i -e "s:%LOG_HOME_ON_PV_PREFIX%:${logHomeOnPVPrefix}:g" ${dcrOutput}
  sed -i -e "s:%LOG_HOME_ENABLED%:${logHomeOnPV}:g" ${dcrOutput}
  sed -i -e "s:%LOG_HOME%:${logHome}:g" ${dcrOutput}
  sed -i -e "s:%DATA_HOME%:${dataHome}:g" ${dcrOutput}
  sed -i -e "s:%SERVER_START_POLICY%:${serverStartPolicy}:g" ${dcrOutput}
  sed -i -e "s:%JAVA_OPTIONS%:${javaOptions}:g" ${dcrOutput}
  sed -i -e "s:%DOMAIN_PVC_NAME%:${persistentVolumeClaimName}:g" ${dcrOutput}
  sed -i -e "s:%DOMAIN_ROOT_DIR%:${domainPVMountPath}:g" ${dcrOutput}
  sed -i -e "s:%EXPOSE_ANY_CHANNEL_PREFIX%:${exposeAnyChannelPrefix}:g" ${dcrOutput}
  sed -i -e "s:%EXPOSE_ADMIN_PORT_PREFIX%:${exposeAdminNodePortPrefix}:g" ${dcrOutput}
  sed -i -e "s:%ADMIN_NODE_PORT%:${adminNodePort}:g" ${dcrOutput}
  sed -i -e "s:%EXPOSE_T3_CHANNEL_PREFIX%:${exposeAdminT3ChannelPrefix}:g" ${dcrOutput}
  sed -i -e "s:%CLUSTER_NAME%:${clusterName}:g" ${dcrOutput}
  sed -i -e "s:%INITIAL_MANAGED_SERVER_REPLICAS%:${initialManagedServerReplicas}:g" ${dcrOutput}
  sed -i -e "s:%ISTIO_PREFIX%:${istioPrefix}:g" ${dcrOutput}
  sed -i -e "s:%ISTIO_ENABLED%:${istioEnabled}:g" ${dcrOutput}
  sed -i -e "s:%ISTIO_READINESS_PORT%:${istioReadinessPort}:g" ${dcrOutput}
  sed -i -e "s:%MII_PREFIX%:${miiPrefix}:g" ${dcrOutput}
  sed -i -e "s:%MII_CONFIG_MAP_PREFIX%:${miiConfigMapPrefix}:g" ${dcrOutput}
  sed -i -e "s:%MII_CONFIG_MAP%:${miiConfigMap}:g" ${dcrOutput}
  sed -i -e "s:%WDT_DOMAIN_TYPE%:${wdtDomainType}:g" ${dcrOutput}

  buildServerPodResources
  if [ -z "${serverPodResources}" ]; then
    sed -i -e "/%OPTIONAL_SERVERPOD_RESOURCES%/d" ${dcrOutput}
  else
    sed -i -e "s:%OPTIONAL_SERVERPOD_RESOURCES%:${serverPodResources}:g" ${dcrOutput}
  fi

  if [ "${domainHomeInImage}" == "true" ]; then
 
    # now we know which image to use, update the domain yaml file
    if [ -z $image ]; then
      sed -i -e "s|%WEBLOGIC_IMAGE%|${defaultImageName}|g" ${dcrOutput}
    else
      sed -i -e "s|%WEBLOGIC_IMAGE%|${image}|g" ${dcrOutput}
    fi
  else
    sed -i -e "s:%WEBLOGIC_IMAGE%:${image}:g" ${dcrOutput}
  fi

  # Remove any "...yaml-e" and "...properties-e" files left over from running sed
  rm -f ${domainOutputDir}/*.yaml-e
  rm -f ${domainOutputDir}/*.properties-e
}

#
# Function to create the domain recource
#
function createDomainResource {
  kubectl apply -f ${dcrOutput}

  attempts=0
  while [ "$DCR_AVAIL" != "1" ] && [ ! $attempts -eq 10 ]; do
    attempts=$((attempts + 1))
    sleep 1
    DCR_AVAIL=`kubectl get domain ${domainUID} -n ${namespace} | grep ${domainUID} | wc | awk ' { print $1; } '`
  done
  if [ "${DCR_AVAIL}" != "1" ]; then
    fail "The domain resource ${domainUID} was not found"
  fi
}

#
# Function to create a domain
# $1 - boolean value indicating the location of the domain home
#      true means domain home in image
#      false means domain home on PV
#
function createDomain {
  if [ "$#" != 1 ]; then
    fail "The function must be called with domainHomeInImage parameter."
  fi

  domainHomeInImage="${1}"
  if [ "true" != "${domainHomeInImage}" ] && [ "false" != "${domainHomeInImage}" ]; then
    fail "The value of domainHomeInImage must be true or false: ${domainHomeInImage}"
  fi

  # Setup the environment for running this script and perform initial validation checks
  initialize

  # Generate files for creating the domain
  createFiles

  # Check that the domain secret exists and contains the required elements
  validateDomainSecret

  # Validate the domain's persistent volume claim
  if [ "${doValidation}" == true ] && [ "${domainHomeInImage}" == false -o "${logHomeOnPV}" == true ]; then
    validateDomainPVC
  fi

  # Create the WebLogic domain home
  createDomainHome

  if [ "${executeIt}" = true ]; then
    createDomainResource
  fi

  # Print a summary
  printSummary
}

# checks if a given pod in a NameSpace has been deleted
function checkPodDelete(){

 pod=$1
 ns=$2
 status="Terminating"

 if [ -z ${1} ]; then 
  echo "No Pod name provided "
  exit -1 
 fi

 if [ -z ${2} ]; then 
  echo "No NameSpace provided "
  exit -2 
 fi

 echo "Checking Status for Pod [$pod] in namesapce [${ns}]"
 max=10
 count=1
 while [ $count -le $max ] ; do
  sleep 5 
  pod=`kubectl get po/$1 -n ${ns} | grep -v NAME | awk '{print $1}'`
  if [ -z ${pod} ]; then 
    status="Terminated"
    echo "Pod [$1] removed from nameSpace [${ns}]"
    break;
  fi
  count=`expr $count + 1`
  echo "Pod [$pod] Status [${status}]"
 done

 if [ $count -gt $max ] ; then
   echo "[ERROR] The Pod[$1] in NameSpace [$ns] could not be deleted in 50s"; 
   exit 1
 fi 
}

# Checks if all container(s) in a pod are running state based on READY column 
#NAME                READY     STATUS    RESTARTS   AGE
#domain1-adminserver 1/1       Running   0          4m

function checkPodState(){

 status="NotReady"
 max=60
 count=1

 pod=$1
 ns=$2
 state=${3:-1/1}

 echo "Checking Pod READY column for State [$state]"
 pname=`kubectl get po -n ${ns} | grep -w ${pod} | awk '{print $1}'`
 if [ -z ${pname} ]; then 
  echo "No such pod [$pod] exists in NameSpace [$ns] "
  exit -1
 fi 

 rcode=`kubectl get po ${pname} -n ${ns} | grep -w ${pod} | awk '{print $2}'`
 [[ ${rcode} -eq "${state}"  ]] && status="Ready"

 while [ ${status} != "Ready" -a $count -le $max ] ; do
  sleep 5 
  rcode=`kubectl get po/$pod -n ${ns} | grep -v NAME | awk '{print $2}'`
  [[ ${rcode} -eq "1/1"  ]] && status="Ready"
  echo "Pod [$1] Status is ${status} Iter [$count/$max]"
  count=`expr $count + 1`
 done
 if [ $count -gt $max ] ; then
   echo "[ERROR] Unable to start the Pod [$pod] after 300s "; 
   exit 1
 fi 

 pname=`kubectl get po -n ${ns} | grep -w ${pod} | awk '{print $1}'`
 kubectl -n ${ns} get po ${pname}
}

# Checks if a pod is available in a given namesapce 
function checkPod(){

 max=20
 count=1

 pod=$1
 ns=$2

 pname=`kubectl get po -n ${ns} | grep -w ${pod} | awk '{print $1}'`
 if [ -z ${pname} ]; then 
  echo "No such pod [$pod] exists in NameSpace [$ns]"
  sleep 10
 fi 

 rcode=`kubectl get po -n ${ns} | grep -w ${pod} | awk '{print $1}'`
 if [ ! -z ${rcode} ]; then 
  echo "[$pod] already initialized .. "
  return 0
 fi

 echo "The POD [${pod}] has not been initialized ..."
 while [ -z ${rcode} ]; do
  [[ $count -gt $max ]] && break
  echo "Pod[$pod] is being initialized ..."
  sleep 5
  rcode=`kubectl get po -n ${ns} | grep $pod | awk '{print $1}'`
  count=`expr $count + 1`
 done

 if [ $count -gt $max ] ; then
  echo "[ERROR] Could not find Pod [$pod] after 120s";
  exit 1
 fi
}<|MERGE_RESOLUTION|>--- conflicted
+++ resolved
@@ -452,9 +452,6 @@
     sed -i -e "s:%DOMAIN_ROOT_DIR%:${domainPVMountPath}:g" ${deleteJobOutput}
   fi
 
-<<<<<<< HEAD
-  if [ "${domainHomeInImage}" == "true" ]; then
-=======
   if [ "${domainHomeSourceType}" == "FromModel" ]; then
     # leave domainHomeSourceType to FromModel
     if [ "${logHomeOnPV}" == "true" ]; then
@@ -463,7 +460,6 @@
       logHomeOnPVPrefix="${disabledPrefix}"
     fi
   elif [ "${domainHomeInImage}" == "true" ]; then
->>>>>>> a1cfb701
     domainHomeSourceType="Image"
     if [ "${logHomeOnPV}" == "true" ]; then
       logHomeOnPVPrefix="${enabledPrefix}"
