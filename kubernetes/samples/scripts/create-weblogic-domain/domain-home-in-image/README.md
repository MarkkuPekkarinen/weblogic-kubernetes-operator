# WebLogic sample domain home in Docker image

The sample scripts demonstrate the creation of a WebLogic domain home in a Docker image. The scripts also generate the domain YAML file, which can then be used to start the Kubernetes artifacts of the corresponding domain. Optionally, the scripts start up the domain, and WebLogic Server pods and services.

## Prerequisites

The following prerequisites must be handled prior to running the create domain script:
* Make sure the WebLogic operator is running.
* Create a Kubernetes namespace for the domain unless the intention is to use the default namespace.
* Create the Kubernetes secrets `username` and `password` of the admin account in the same Kubernetes namespace as the domain.
* Build the Oracle WebLogic image `oracle/weblogic:12.2.1.3-developer`. Refer to [Oracle WebLogic Server on Docker](https://github.com/oracle/docker-images/tree/master/OracleWebLogic/dockerfiles/12.2.1.3). If a different `baseImage` (see Configuration table below) is specified, the specified image needs to be built locally or pulled from a repository.

## Use the script to create a domain

Make a copy of the `create-domain-inputs.yaml` file, and run the create script, pointing it at your inputs file and an output directory:

```
  ./create-domain.sh \
  -u <username> \
  -p <password> \
  -i create-domain-inputs.yaml \
  -o /path/to/output-directory
```

The script will perform the following steps:

* Create a directory for the generated properties and Kubernetes YAML files for this domain if it does not already exist.  The pathname is `/path/to/weblogic-operator-output-directory/weblogic-domains/<domainUID>`. If the directory already exists, its contents will be removed.
* Create a properties file, `domain.properties`, in the directory that is created above. This properties file will be used to create a sample WebLogic Server domain.
* Clone the weblogic docker-images project via the `git clone https://github.com/oracle/docker-images.git` into the current directory.
* Replace the built-in username and password in the `properties/docker-build/domain_security.properties` file with the `username` and `password` that are supplied in the command line via the `-u` and `-p` options. These credentials need to match the WebLogic domain admin credentials in the secret that is specified via `weblogicCredentialsSecretName` property in the `create-domain-inputs.yaml` file.
* Build a Docker image based on the Docker sample, [Example Image with a WebLogic Server Domain using the Oracle WebLogic Deploy Tooling (WDT)](https://github.com/oracle/docker-images/tree/master/OracleWebLogic/samples/12213-domain-home-in-image-wdt) and [Example Image with a WebLogic Server Domain using WLST](https://github.com/oracle/docker-images/tree/master/OracleWebLogic/samples/12213-domain-home-in-image). It will create a sample WebLogic Server domain in the Docker image. Also, you can run the Docker sample, [Example Image with a WebLogic Server Domain](https://github.com/oracle/docker-images/tree/master/OracleWebLogic/samples/12213-domain-home-in-image), manually with the generated `domain.properties` to create a domain home image. **Note**: Oracle recommends keeping the domain home image private in the local repository.
* Create a Kubernetes domain YAML file, `domain.yaml`, in the directory that is created above. This YAML file can be used to create the Kubernetes resource using the `kubectl create -f` or `kubectl apply -f` command.

As a convenience, using the `-e` option, the script can optionally create the domain object, which in turn results in the creation of the corresponding WebLogic Server pods and services.

The usage of the create script is as follows:

```
$ sh create-domain.sh -h
usage: create-domain.sh -o dir -i file -u username -p password [-k] [-e] [-h]
  -i Parameter inputs file, must be specified.
  -o Ouput directory for the generated properties and YAML files, must be specified.
  -u Username used in building the Docker image for WebLogic domain in image.
  -p Password used in building the Docker image for WebLogic domain in image.
  -e Also create the resources in the generated YAML files, optional.
  -k Keep what has been previously cloned from https://github.com/oracle/docker-images.git, optional. 
     If not specified, this script will always remove existing project and clone again.
  -h Help

```

If you copy the sample scripts to a different location, make sure that you copy everything in the `<weblogic-kubernetes-operator-project>/kubernetes/samples/scripts` directory together into the target directory, maintaining the original directory hierarchy.

The default domain created by the script has the following characteristics:

* An Administration Server named `admin-server` listening on port `7001`.
* A dynamic cluster named `cluster-1` of size 2.
* Two Managed Servers, named `managed-server1` and `managed-server2`, listening on port `8001`.
* No applications deployed.
* A Derby data source.
* A T3 channel.

The domain creation inputs can be customized by editing `create-domain-inputs.yaml`.

### Configuration parameters
The following parameters can be provided in the inputs file.

| Parameter | Definition | Default |
| --- | --- | --- |
| `adminPort` | Port number for the Administration Server inside the Kubernetes cluster. | `7001` |
| `adminNodePort` | Port number of the Administration Server outside the Kubernetes cluster. | `30701` |
| `adminServerName` | Name of the Administration Server. | `admin-server` |
| `baseImage` | The image that is used to build the domain-home-in-image Docker image. If not specified, use the built-in base image `oracle/weblogic:12.2.1.3-developer`. The image specified here needs to be built locally or pulled from a repository before the `create-domain.sh` script is executed. | `oracle/weblogic:12.2.1.3-developer` |
| `clusterName` | Name of the WebLogic cluster instance to generate for the domain. | `cluster-1` |
| `clusterType` | Type of the WebLogic Cluster. Legal values are `CONFIGURED` or `DYNAMIC`. | `DYNAMIC` |
| `configuredManagedServerCount` | Number of Managed Server instances to generate for the domain. | `2` |
| `domainUID` | Unique ID that will be used to identify this particular domain. Used as the name of the generated WebLogic domain as well as the name of the Kubernetes domain resource. This ID must be unique across all domains in a Kubernetes cluster. This ID cannot contain any character that is not valid in a Kubernetes service name. | `domain1` |
| `exposeAdminNodePort` | Boolean indicating if the Administration Server is exposed outside of the Kubernetes cluster. | `false` |
| `exposeAdminT3Channel` | Boolean indicating if the T3 administrative channel is exposed outside the Kubernetes cluster. | `false` |
<<<<<<< HEAD
| `image` | WebLogic Docker image that the domain resource will use. If not specified, the value is the name of the generated Docker image. | `12213-domain-wdt` |
=======
| `image` | WebLogic Docker image that the domain resource will use. If not specified, the value is the name of the generated Docker image. | `12213-domain-home-in-image-wdt` |
>>>>>>> b1490f1e
| `imagePath` | The relative directory of the WebLogic domain home in image Docker image in `https://github.com/oracle/docker-images.git` project under the `docker-images/OracleWebLogic/samples` directory.  | `12213-domain-home-in-image-wdt` |
| `imagePullPolicy` | WebLogic Docker image pull policy. Legal values are "IfNotPresent", "Always", or "Never" | `IfNotPresent` |
| `imagePullSecretName` | Name of the Kubernetes secret to access the Docker Store to pull the WebLogic Server Docker image. The presence of the secret will be validated when this parameter is specified |  |
| `includeServerOutInPodLog` | Boolean indicating whether to include server .out to the pod's stdout. | `true` |
| `initialManagedServerReplicas` | Number of Managed Servers to initially start for the domain. | `2` |
| `javaOptions` | Java options for starting the Administration and Managed Servers. A Java option can have references to one or more of the following pre-defined variables to obtain WebLogic domain information: `$(DOMAIN_NAME)`, `$(DOMAIN_HOME)`, `$(ADMIN_NAME)`, `$(ADMIN_PORT)`, and `$(SERVER_NAME)`. | `-Dweblogic.StdoutDebugEnabled=false` |
| `managedServerNameBase` | Base string used to generate Managed Server names. | `managed-server` |
| `managedServerPort` | Port number for each Managed Server. | `8001` |
| `namespace` | Kubernetes namespace in which to create the domain. | `default` |
| `productionModeEnabled` | Boolean indicating if production mode is enabled for the domain. | `true` |
| `serverStartPolicy` | Determines which WebLogic Servers will be started up. Legal values are `NEVER`, `ALWAYS`, `IF_NEEDED`, `ADMIN_ONLY`. | `IF_NEEDED` |
| `t3ChannelPort` | Port for the T3 channel of the NetworkAccessPoint. | `30012` |
| `t3PublicAddress` | Public address for the T3 channel. | `kubernetes` |
| `weblogicCredentialsSecretName` | Name of the Kubernetes secret for the Administration Server's username and password. | `domain1-weblogic-credentials` |

Note that the names of the Kubernetes resources in the generated YAML files may be formed with the value of some of the properties specified in the `create-inputs.yaml` file. Those properties include the `adminServerName`, `clusterName` and `managedServerNameBase`. If those values contain any characters that are invalid in a Kubernetes service name, those characters are converted to valid values in the generated YAML files. For example, an uppercase letter is converted to a lowercase letter and an underscore `("_")` is converted to a hyphen `("-")`.

The sample demonstrates how to create a WebLogic domain home and associated Kubernetes resources for a domain that has only one cluster. In addition, the sample provides the capability for users to supply their own scripts to create the domain home for other use cases. Also, the generated domain YAML file can be modified to cover more use cases.

## Verify the results

The create script will verify that the domain was created, and will report failure if there was any error.  However, it may be desirable to manually verify the domain, even if just to gain familiarity with the various Kubernetes objects that were created by the script.

Note that the example results below use the `default` Kubernetes namespace. If you are using a different namespace, you need to replace `NAMESPACE` in the example `kubectl` commands with the actual Kubernetes namespace.

### Generated YAML files with the default inputs

The content of the generated `domain.yaml`:

```
# Copyright 2017, 2018, Oracle Corporation and/or its affiliates. All rights reserved.
# Licensed under the Universal Permissive License v 1.0 as shown at http://oss.oracle.com/licenses/upl.
#
# This is an example of how to define a Domain resource.
#
apiVersion: "weblogic.oracle/v2"
kind: Domain
metadata:
  name: domain1
  namespace: default
  labels:
    weblogic.resourceVersion: domain-v2
    weblogic.domainUID: domain1
spec:
  # The WebLogic Domain Home
  domainHome: /u01/oracle/user_projects/domains/domain1
  # If the domain home is in the image
  domainHomeInImage: true
  # The Operator currently does not support other images
  image: "12213-domain-home-in-image:latest"
  # imagePullPolicy defaults to "Never"
  imagePullPolicy: "Never"
  # Identify which Secret contains the WebLogic Admin credentials (note that there is an example of
  # how to create that Secret at the end of this file)
  webLogicCredentialsSecret:
    name: domain1-weblogic-credentials
  # Whether to include the server out file into the pod's stdout, default is true
  includeServerOutInPodLog: true
  # serverStartPolicy legal values are "NEVER", "IF_NEEDED", or "ADMIN_ONLY"
  # This determines which WebLogic Servers the Operator will start up when it discovers this Domain
  # - "NEVER" will not start any servers in the domain 
  # - "ADMIN_ONLY" will start up only the administration server (no managed servers will be started)
  # - "IF_NEEDED" will start all non-clustered servers, including the administration server and clustered servers up to the replica count
  serverStartPolicy: "IF_NEEDED"
  serverPod:
    # an (optional) list of environment variable to be set on the servers
    env:
    - name: JAVA_OPTIONS
      value: "-Dweblogic.StdoutDebugEnabled=false"
    - name: USER_MEM_ARGS
      value: "-Xms64m -Xmx256m "
  # adminServer is used to configure the desired behavior for starting the administration server.
  adminServer:
  # serverStartState legal values are "RUNNING" or "ADMIN"
  # "RUNNING" means the listed server will be started up to "RUNNING" mode
  # "ADMIN" means the listed server will be start up to "ADMIN" mode
    serverStartState: "RUNNING"
    # The Admin Server's NodePort
    # nodePort: 30701
    # Uncomment to export the T3Channel as a service
    # exportedNetworkAccessPoints:
    #   T3Channel: {}
  # clusters is used to configure the desired behavior for starting member servers of a cluster.  
  # If you use this entry, then the rules will be applied to ALL servers that are members of the named clusters.
  clusters:
    cluster-1:
      desiredState: "RUNNING"
      replicas: 2
  # The number of managed servers to start for unlisted clusters
  # replicas: 1

```

### Verify the domain

To confirm that the domain was created, use this command:

```
kubectl describe domain DOMAINUID -n NAMESPACE
```

Replace `DOMAINUID` with the `domainUID` and `NAMESPACE` with the actual namespace.

Here is an example of the output of this command:

```
$ kubectl describe domain domain1
Name:         domain1
Namespace:    default
Labels:       weblogic.domainUID=domain1
              weblogic.resourceVersion=domain-v2
Annotations:  kubectl.kubernetes.io/last-applied-configuration={"apiVersion":"weblogic.oracle/v2","kind":"Domain","metadata":{"annotations":{},"labels":{"weblogic.domainUID":"domain1","weblogic.resourceVersion":"do...
API Version:  weblogic.oracle/v2
Kind:         Domain
Metadata:
  Cluster Name:        
  Creation Timestamp:  2018-12-17T05:58:12Z
  Generation:          1
  Resource Version:    15193
  Self Link:           /apis/weblogic.oracle/v2/namespaces/default/domains/domain1
  UID:                 bce25779-01c0-11e9-baf4-0021f6985fb7
Spec:
  Admin Server:
    Exported Network Access Points:
    Node Port Annotations:
    Node Port Labels:
    Server Pod:
      Container Security Context:
      Env:
      Liveness Probe:
      Node Selector:
      Pod Annotations:
      Pod Labels:
      Pod Security Context:
      Readiness Probe:
      Resources:
        Limits:
        Requests:
      Service Annotations:
      Service Labels:
      Volume Mounts:
      Volumes:
    Server Start State:  RUNNING
  Clusters:
    Cluster Name:  cluster-1
    Replicas:      2
    Server Pod:
      Container Security Context:
      Env:
      Liveness Probe:
      Node Selector:
      Pod Annotations:
      Pod Labels:
      Pod Security Context:
      Readiness Probe:
      Resources:
        Limits:
        Requests:
      Service Annotations:
      Service Labels:
      Volume Mounts:
      Volumes:
    Server Start State:           RUNNING
  Domain Home:                    /u01/oracle/user_projects/domains/domain1
  Domain Home In Image:           true
  Image:                          12213-domain-home-in-image:latest
  Image Pull Policy:              Never
  Include Server Out In Pod Log:  true
  Managed Servers:
  Server Pod:
    Container Security Context:
    Env:
      Name:   JAVA_OPTIONS
      Value:  -Dweblogic.StdoutDebugEnabled=false
      Name:   USER_MEM_ARGS
      Value:  -Xms64m -Xmx256m
    Liveness Probe:
    Node Selector:
    Pod Annotations:
    Pod Labels:
    Pod Security Context:
    Readiness Probe:
    Resources:
      Limits:
      Requests:
    Service Annotations:
    Service Labels:
    Volume Mounts:
    Volumes:
  Server Start Policy:  IF_NEEDED
  Web Logic Credentials Secret:
    Name:  domain1-weblogic-credentials
Status:
  Conditions:
    Last Transition Time:  2018-12-17T05:59:55.227Z
    Reason:                ServersReady
    Status:                True
    Type:                  Available
  Servers:
    Health:
      Activation Time:  2018-12-17T05:59:37.977Z
      Overall Health:   ok
      Subsystems:
    Node Name:     xxxxxxxx
    Server Name:   admin-server
    State:         RUNNING
    Cluster Name:  cluster-1
    Health:
      Activation Time:  2018-12-17T06:01:23.764Z
      Overall Health:   ok
      Subsystems:
    Node Name:     xxxxxxxx
    Server Name:   managed-server1
    State:         RUNNING
    Cluster Name:  cluster-1
    Health:
      Activation Time:  2018-12-17T06:01:25.393Z
      Overall Health:   ok
      Subsystems:
    Node Name:     xxxxxxxx
    Server Name:   managed-server2
    State:        RUNNING
  Start Time:     2018-12-17T05:58:12.615Z
Events:            <none>
```

In the `Status` section of the output, the available servers and clusters are listed.  Note that if this command is issued very soon after the script finishes, there may be no servers available yet, or perhaps only the Administration Server but no Managed Servers.  The operator will start up the Administration Server first and wait for it to become ready before starting the Managed Servers.

### Verify the pods

Use the following command to see the pods running the servers:

```
kubectl get pods -n NAMESPACE
```

Here is an example of the output of this command:

```
$ kubectl get pods
NAME                                         READY     STATUS    RESTARTS   AGE
domain1-admin-server                         1/1       Running   0          30m
domain1-managed-server1                      1/1       Running   0          29m
domain1-managed-server2                      1/1       Running   0          29m
```

### Verify the services

Use the following command to see the services for the domain:

```
kubectl get services -n NAMESPACE
```

Here is an example of the output of this command:
```
$ kubectl get services
NAME                                        TYPE        CLUSTER-IP       EXTERNAL-IP   PORT(S)           AGE
domain1-admin-server                        ClusterIP   None             <none>        7001/TCP          32m
domain1-cluster-cluster-1                   ClusterIP   10.99.151.142    <none>        8001/TCP          31m
domain1-managed-server1                     ClusterIP   None             <none>        8001/TCP          31m
domain1-managed-server2                     ClusterIP   None             <none>        8001/TCP          22m
```

## Delete the domain

The generated YAML file in the `/path/to/weblogic-operator-output-directory/weblogic-domains/<domainUID>` directory can be used to delete the Kubernetes resource. Use the following command to delete the domain:

```
$ kubectl delete -f domain.yaml

```<|MERGE_RESOLUTION|>--- conflicted
+++ resolved
@@ -77,11 +77,7 @@
 | `domainUID` | Unique ID that will be used to identify this particular domain. Used as the name of the generated WebLogic domain as well as the name of the Kubernetes domain resource. This ID must be unique across all domains in a Kubernetes cluster. This ID cannot contain any character that is not valid in a Kubernetes service name. | `domain1` |
 | `exposeAdminNodePort` | Boolean indicating if the Administration Server is exposed outside of the Kubernetes cluster. | `false` |
 | `exposeAdminT3Channel` | Boolean indicating if the T3 administrative channel is exposed outside the Kubernetes cluster. | `false` |
-<<<<<<< HEAD
-| `image` | WebLogic Docker image that the domain resource will use. If not specified, the value is the name of the generated Docker image. | `12213-domain-wdt` |
-=======
 | `image` | WebLogic Docker image that the domain resource will use. If not specified, the value is the name of the generated Docker image. | `12213-domain-home-in-image-wdt` |
->>>>>>> b1490f1e
 | `imagePath` | The relative directory of the WebLogic domain home in image Docker image in `https://github.com/oracle/docker-images.git` project under the `docker-images/OracleWebLogic/samples` directory.  | `12213-domain-home-in-image-wdt` |
 | `imagePullPolicy` | WebLogic Docker image pull policy. Legal values are "IfNotPresent", "Always", or "Never" | `IfNotPresent` |
 | `imagePullSecretName` | Name of the Kubernetes secret to access the Docker Store to pull the WebLogic Server Docker image. The presence of the secret will be validated when this parameter is specified |  |
