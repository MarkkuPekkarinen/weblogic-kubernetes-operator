--- conflicted
+++ resolved
@@ -255,34 +255,10 @@
 # Function to build docker image and create WebLogic domain home
 #
 function createDomainHome {
-<<<<<<< HEAD
-  if [ -z $imagePath ]; then
-    imagePath="12213-domain-home-in-image-wdt"
-  fi
-
-  cp ${domainPropertiesOutput} ./docker-images/OracleWebLogic/samples/${imagePath}/properties/docker_build
-
-  imageName="12213-domain-home-in-image"
-  # use the existence of build-archive.sh file to determine if we need to download WDT
-  if [ -f "./docker-images/OracleWebLogic/samples/${imagePath}/build-archive.sh" ]; then
-    imageName="12213-domain-wdt"
-  fi
-
-  # now we know which image to use, update the domain yaml file
-  if [ -z $image ]; then
-    sed -i -e "s|%IMAGE_NAME%|${imageName}|g" ${dcrOutput}
-  else
-    sed -i -e "s|%IMAGE_NAME%|${image}|g" ${dcrOutput}
-  fi
-
-  cd docker-images/OracleWebLogic/samples/${imagePath}
-
-=======
   dockerDir=${scriptDir}/docker-images/OracleWebLogic/samples/${imagePath}
   dockerPropsDir=${dockerDir}/properties
   cp ${domainPropertiesOutput} ${dockerPropsDir}/docker-build
-  
->>>>>>> 740a040f
+
   # 12213-domain-home-in-image use one properties file for the credentials 
   usernameFile="${dockerPropsDir}/docker-build/domain_security.properties"
   passwordFile="${dockerPropsDir}/docker-build/domain_security.properties"
