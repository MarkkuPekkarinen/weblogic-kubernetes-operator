--- conflicted
+++ resolved
@@ -1,8 +1,4 @@
-<<<<<<< HEAD
 # Copyright (c) 2018, 2021, Oracle and/or its affiliates.
-=======
-# Copyright (c) 2018, 2021, Oracle Corporation and/or its affiliates.
->>>>>>> 721d0897
 # Licensed under the Universal Permissive License v 1.0 as shown at https://oss.oracle.com/licenses/upl.
 
 apiVersion: v1
