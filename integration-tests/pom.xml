--- conflicted
+++ resolved
@@ -67,18 +67,6 @@
 			<artifactId>guava</artifactId>
 			<version>${guava-version}</version>
 		</dependency>
-<<<<<<< HEAD
-		<dependency>
-			<groupId>org.yaml</groupId>
-			<artifactId>snakeyaml</artifactId>
-			<version>${snakeyaml-version}</version>
-		</dependency>
-		<dependency>
-			<groupId>io.kubernetes</groupId>
-			<artifactId>client-java</artifactId>
-			<scope>test</scope>
-		</dependency>
-=======
                         <!-- JSON processing: jackson -->
         <dependency>
             <groupId>com.fasterxml.jackson.core</groupId>
@@ -115,7 +103,6 @@
             <artifactId>client-java</artifactId>
             <scope>test</scope>
         </dependency>
->>>>>>> 2c44eada
 		<dependency>
 			<groupId>javax.jms</groupId>
 			<artifactId>javax.jms-api</artifactId>
