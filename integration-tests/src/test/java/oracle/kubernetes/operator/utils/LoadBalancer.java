--- conflicted
+++ resolved
@@ -20,12 +20,9 @@
 public class LoadBalancer {
 
   private Map<String, Object> lbMap;
-<<<<<<< HEAD
   private String userProjectsDir;
-=======
   private static int maxIterationsPod = 60;
   private static int waitTimePod = 5;
->>>>>>> c15d6ccb
 
   public LoadBalancer(Map lbMap) throws Exception {
     this.lbMap = lbMap;
