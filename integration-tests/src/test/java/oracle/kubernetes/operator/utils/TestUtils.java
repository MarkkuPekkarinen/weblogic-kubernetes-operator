--- conflicted
+++ resolved
@@ -1422,19 +1422,6 @@
     return result;
   }
 
-<<<<<<< HEAD
-  public static void execAndPrintLog(String command) throws Exception {
-    ExecResult result = ExecCommand.exec(command);
-    logger.info(
-        "\nCommand "
-            + command
-            + "\nreturn value: "
-            + result.exitValue()
-            + "\nstderr = "
-            + result.stderr()
-            + "\nstdout = "
-            + result.stdout());
-=======
   public static ExecResult kubectlpatch(String domainUid, String domainNS, String patchStr)
       throws Exception {
     String cmd =
@@ -1446,6 +1433,5 @@
             + patchStr
             + " --type merge";
     return exec(cmd, true);
->>>>>>> f100e9e0
   }
 }