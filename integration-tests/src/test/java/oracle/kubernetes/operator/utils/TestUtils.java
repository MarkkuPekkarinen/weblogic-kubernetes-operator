--- conflicted
+++ resolved
@@ -1089,9 +1089,6 @@
     }
   }
 
-<<<<<<< HEAD
-  // create yaml file with changed property
-=======
   /**
    * create yaml file with changed property
    *
@@ -1101,7 +1098,6 @@
    * @paramnewString
    * @throws Exception
    */
->>>>>>> 86c1905e
   public static void createNewYamlFile(
       String inputYamlFile, String generatedYamlFile, String oldString, String newString)
       throws Exception {
@@ -1135,27 +1131,7 @@
     logger.info("Done - generate the new yaml file ");
   }
 
-<<<<<<< HEAD
-  public static void copyFile(String fromFile, String toFile) throws Exception {
-    logger.info("Copying file from  " + fromFile + " to " + toFile);
-
-    Files.copy(new File(fromFile).toPath(), Paths.get(toFile), StandardCopyOption.REPLACE_EXISTING);
-  }
-
-  public static void dockerTagImage(String sourceImage, String targetImage) throws Exception {
-    logger.info("Tagging souceImage:  " + sourceImage + "  to " + targetImage);
-    String dockerCmd = "docker tag " + sourceImage + " " + targetImage;
-    logger.info("Executing cmd " + dockerCmd);
-    exec(dockerCmd);
-  }
-
-  public static void dockerRemoveImage(String imageName) throws Exception {
-    logger.info("Removing image:  " + imageName);
-    String dockerCmd = "docker rmi -f  " + imageName;
-    logger.info("Executing cmd " + dockerCmd);
-    exec(dockerCmd);
-  }
-=======
+
   /**
    * copy file from source to target
    *
@@ -1167,5 +1143,5 @@
     logger.info("Copying file from  " + fromFile + " to " + toFile);
     Files.copy(new File(fromFile).toPath(), Paths.get(toFile), StandardCopyOption.REPLACE_EXISTING);
   }
->>>>>>> 86c1905e
+
 }