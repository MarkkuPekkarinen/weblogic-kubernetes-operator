--- conflicted
+++ resolved
@@ -11,10 +11,7 @@
 import java.nio.file.Path;
 import java.nio.file.Paths;
 import java.util.ArrayList;
-<<<<<<< HEAD
 import java.util.Arrays;
-=======
->>>>>>> c15d6ccb
 import java.util.List;
 import java.util.Map;
 import java.util.logging.Level;
@@ -86,12 +83,9 @@
   //update with specific branch name if not master
   private static String monitoringExporterBranchVer = "master";
   private static String testClassName;
-<<<<<<< HEAD
   private static StringBuffer namespaceList;
-=======
   private static String domainNS1;
   private static String domainNS2;
->>>>>>> c15d6ccb
 
   /**
    * This method gets called only once before any of the test methods are executed. It does the
@@ -110,23 +104,6 @@
       testClassName = new Object() {
       }.getClass().getEnclosingClass().getSimpleName();
       initialize(APP_PROPS_FILE, testClassName);
-<<<<<<< HEAD
-      LoggerHelper.getLocal().log(Level.INFO,"Checking if operator and domain are running, if not creating");
-      if (operator == null) {
-        Map<String, Object> operatorMap = createOperatorMap(getNewSuffixCount(), true, testClassName);
-        operatorMap.put("domainNamespaces", new ArrayList<String>(Arrays.asList("default", "test1", "test5")));
-        //operator = TestUtils.createOperator("operatorexp.yaml");
-        operator = TestUtils.createOperator(operatorMap, Operator.RestCertType.SELF_SIGNED);
-        namespaceList = new StringBuffer((String)operatorMap.get("namespace"));
-        namespaceList.append(" default test1 test5");
-      }
-      if (domain == null) {
-        domain = createVerifyDomain(number, operator);
-        Assert.assertNotNull(domain);
-      }
-=======
-
->>>>>>> c15d6ccb
       wlsUser = BaseTest.getUsername();
       wlsPassword = BaseTest.getPassword();
 
@@ -141,18 +118,20 @@
       LoggerHelper.getLocal().log(Level.INFO, "Checking if operator and domain are running, if not creating");
       if (operator == null) {
         Map<String, Object> operatorMap =
-            TestUtils.createOperatorMap(getNewSuffixCount(), true, "monexp");
+            createOperatorMap(getNewSuffixCount(), true, "monexp");
         domainNS1 = ((ArrayList<String>) operatorMap.get("domainNamespaces")).get(0);
         domainNS2 = "monexp-domainns-" + getNewSuffixCount();
         ((ArrayList<String>) operatorMap.get("domainNamespaces")).add(domainNS2);
         operator = TestUtils.createOperator(operatorMap, Operator.RestCertType.SELF_SIGNED);
         Assert.assertNotNull(operator);
 
+        namespaceList = new StringBuffer((String)operatorMap.get("namespace"));
+        namespaceList.append(" ").append(domainNS1).append(" ").append(domainNS2);
 
         //operator = TestUtils.createOperator("operatorexp.yaml");
       }
       if (domain == null) {
-        Map<String, Object> wlstDomainMap = TestUtils.createDomainMap(getNewSuffixCount(), "monexp");
+        Map<String, Object> wlstDomainMap = createDomainMap(getNewSuffixCount(), "monexp");
         wlstDomainMap.put("namespace", domainNS1);
         wlstDomainMap.put("domainUID", domainNS1);
         wlstDomainMap.put("createDomainPyScript",
@@ -198,14 +177,10 @@
         operator.destroy();
       }
       uninstallWebHookPrometheusGrafanaMySql();
-<<<<<<< HEAD
+
       tearDown(new Object() {}.getClass().getEnclosingClass().getSimpleName(), namespaceList.toString());
       LoggerHelper.getLocal().log(Level.INFO,"SUCCESS");
-=======
-      tearDown(new Object() {
-      }.getClass().getEnclosingClass().getSimpleName());
       LoggerHelper.getLocal().log(Level.INFO, "SUCCESS");
->>>>>>> c15d6ccb
     }
   }
 
@@ -239,11 +214,7 @@
   private static void executeShelScript(String srcLoc, String destLoc, String fileName, String args)
       throws Exception {
     if (!new File(destLoc).exists()) {
-<<<<<<< HEAD
       LoggerHelper.getLocal().log(Level.INFO," creating script dir " + destLoc);
-=======
-      LoggerHelper.getLocal().log(Level.INFO, " creating script dir ");
->>>>>>> c15d6ccb
       Files.createDirectories(Paths.get(destLoc));
     }
     String crdCmd = " cp " + srcLoc + "/" + fileName + " " + destLoc;
@@ -335,16 +306,9 @@
    *
    * @throws Exception exception
    */
-<<<<<<< HEAD
   private Domain createVerifyDomain(int number, Operator operator) throws Exception {
-    LoggerHelper.getLocal().log(Level.INFO,"create domain with UID : test" + number);
-    Map<String, Object> domainMap = createDomainMap(number);
-    Domain domain = TestUtils.createDomain(domainMap);
-=======
-  private static Domain createVerifyDomain(int number, Operator operator) throws Exception {
     LoggerHelper.getLocal().log(Level.INFO, "create domain with UID : test" + number);
-    Domain domain = TestUtils.createDomain(TestUtils.createDomainMap(number));
->>>>>>> c15d6ccb
+    Domain domain = TestUtils.createDomain(createDomainMap(number));
     domain.verifyDomainCreated();
     TestUtils.renewK8sClusterLease(getProjectRoot(), getLeaseId());
     LoggerHelper.getLocal().log(Level.INFO, "verify that domain is managed by operator");
@@ -374,7 +338,7 @@
     return DatatypeConverter.printBase64Binary(stringToEncode.getBytes());
   }
 
-  private static void upgradeTraefikHostName() throws Exception {
+  private void upgradeTraefikHostName() throws Exception {
     String chartDir =
         BaseTest.getProjectRoot()
             + "/integration-tests/src/test/resources/charts/ingress-per-domain";
