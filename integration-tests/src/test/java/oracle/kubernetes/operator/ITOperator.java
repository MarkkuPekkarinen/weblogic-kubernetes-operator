// Copyright 2018, Oracle Corporation and/or its affiliates.  All rights reserved.
// Licensed under the Universal Permissive License v 1.0 as shown at
// http://oss.oracle.com/licenses/upl.

package oracle.kubernetes.operator;

import oracle.kubernetes.operator.utils.Domain;
import oracle.kubernetes.operator.utils.ExecCommand;
import oracle.kubernetes.operator.utils.ExecResult;
import oracle.kubernetes.operator.utils.Operator;
import oracle.kubernetes.operator.utils.TestUtils;
import org.junit.AfterClass;
import org.junit.Assume;
import org.junit.BeforeClass;
import org.junit.FixMethodOrder;
import org.junit.Test;
import org.junit.runners.MethodSorters;

/**
 * Simple JUnit test file used for testing Operator.
 *
 * <p>This test is used for creating Operator(s) and multiple domains which are managed by the
 * Operator(s).
 */
@FixMethodOrder(MethodSorters.NAME_ASCENDING)
public class ITOperator extends BaseTest {

  // property file used to customize operator properties for operator inputs yaml
  private static String op1YamlFile = "operator1.yaml";
  private static String op2YamlFile = "operator2.yaml";

  // property file used to customize domain properties for domain inputs yaml
  private static String domain1YamlFile = "domain1.yaml";
  private static String domain2YamlFile = "domain2.yaml";
  private static String domain3YamlFile = "domain3.yaml";
  private static String domain4YamlFile = "domain4.yaml";
  private static String domain5YamlFile = "domain5.yaml";
  private static String domain6YamlFile = "domain6.yaml";
  private static String domain7YamlFile = "domain7.yaml";
  private static String domain8YamlFile = "domain8.yaml";

  // property file used to configure constants for integration tests
  private static String appPropsFile = "OperatorIT.properties";

  private static Operator operator1, operator2;
  private static Domain domain1;

  /**
   * This method gets called only once before any of the test methods are executed. It does the
   * initialization of the integration test properties defined in OperatorIT.properties and setting
   * the resultRoot, pvRoot and projectRoot attributes.
   *
   * @throws Exception
   */
  @BeforeClass
  public static void staticPrepare() throws Exception {
    // initialize test properties and create the directories
    initialize(appPropsFile);
  }

  /**
   * Releases k8s cluster lease
   *
   * @throws Exception
   */
  @AfterClass
  public static void staticUnPrepare() throws Exception {
    logger.info("+++++++++++++++++++++++++++++++++---------------------------------+");
    logger.info("BEGIN");
    logger.info("Run once, release cluster lease");

    StringBuffer cmd =
        new StringBuffer("export RESULT_ROOT=$RESULT_ROOT && export PV_ROOT=$PV_ROOT && ");
    cmd.append(BaseTest.getProjectRoot())
        .append("/integration-tests/src/test/resources/statedump.sh");
    logger.info("Running " + cmd);

    ExecResult result = ExecCommand.exec(cmd.toString());
    if (result.exitValue() == 0) logger.info("Executed statedump.sh " + result.stdout());
    else
      logger.info("Execution of statedump.sh failed, " + result.stderr() + "\n" + result.stdout());

    if (getLeaseId() != "") {
      logger.info("Release the k8s cluster lease");
      TestUtils.releaseLease(getProjectRoot(), getLeaseId());
    }

    logger.info("SUCCESS");
  }

  @Test
  public void test1CreateFirstOperatorAndDomain() throws Exception {

    logTestBegin("test1CreateFirstOperatorAndDomain");
    testCreateOperatorManagingDefaultAndTest1NS();
    domain1 = testAllUseCasesForADomain(operator1, domain1YamlFile);
    logger.info("SUCCESS - test1CreateFirstOperatorAndDomain");
  }

  @Test
  public void test2CreateAnotherDomainInDefaultNS() throws Exception {
    Assume.assumeFalse(
        System.getenv("QUICKTEST") != null && System.getenv("QUICKTEST").equalsIgnoreCase("true"));

    logTestBegin("test2CreateAnotherDomainInDefaultNS");
    logger.info("Creating Domain domain2 & verifing the domain creation");
    if (operator1 == null) {
      operator1 = TestUtils.createOperator(op1YamlFile);
    }
    // create domain2
    Domain domain2 = testDomainCreation(domain2YamlFile);

    logger.info("Destroy domain2");
    domain2.destroy();
    logger.info("SUCCESS - test2CreateAnotherDomainInDefaultNS");
  }

  @Test
  public void test3CreateDomainInTest1NS() throws Exception {
    Assume.assumeFalse(
        System.getenv("QUICKTEST") != null && System.getenv("QUICKTEST").equalsIgnoreCase("true"));

    logTestBegin("test3CreateDomainInTest1NS");
    logger.info("Creating Domain domain3 & verifing the domain creation");
    if (operator1 == null) {
      operator1 = TestUtils.createOperator(op1YamlFile);
    }
    // create domain3
    Domain domain3 = testDomainCreation(domain3YamlFile);
    testWLDFScaling(operator1, domain3);
    logger.info("SUCCESS - test3CreateDomainInTest1NS");
  }

  @Test
  public void test4CreateAnotherOperatorManagingTest2NS() throws Exception {
    Assume.assumeFalse(
        System.getenv("QUICKTEST") != null && System.getenv("QUICKTEST").equalsIgnoreCase("true"));

    logTestBegin("test4CreateAnotherOperatorManagingTest2NS");
    logger.info("Creating Operator & waiting for the script to complete execution");
    // create operator2
    operator2 = TestUtils.createOperator(op2YamlFile);
    logger.info("SUCCESS - test4CreateAnotherOperatorManagingTest2NS");
  }

  @Test
  public void test5CreateConfiguredDomainInTest2NS() throws Exception {
    Assume.assumeFalse(
        System.getenv("QUICKTEST") != null && System.getenv("QUICKTEST").equalsIgnoreCase("true"));

    logTestBegin("test5CreateConfiguredDomainInTest2NS");
    logger.info("Creating Domain domain4 & verifing the domain creation");

    logger.info("Checking if operator1 and domain1 are running, if not creating");
    if (operator1 == null) {
      operator1 = TestUtils.createOperator(op1YamlFile);
    }
    if (domain1 == null) {
      domain1 = TestUtils.createDomain(domain1YamlFile);
    }
    logger.info("Checking if operator2 is running, if not creating");
    if (operator2 == null) {
      operator2 = TestUtils.createOperator(op2YamlFile);
    }
    // create domain4
    Domain domain4 = testDomainCreation(domain4YamlFile);

    logger.info("Verify the only remaining running domain domain1 is unaffected");
    domain1.verifyDomainCreated();

    testClusterScaling(operator2, domain4);

    logger.info("Verify the only remaining running domain domain1 is unaffected");
    domain1.verifyDomainCreated();

    logger.info("Destroy and create domain1 and verify no impact on domain4");
    domain1.destroy();
    domain1.create();

    logger.info("Verify no impact on domain4");
    domain4.verifyDomainCreated();
    logger.info("SUCCESS - test5CreateConfiguredDomainInTest2NS");
  }

  @Test
  public void test6CreateDomainWithStartPolicyAdminOnly() throws Exception {
    Assume.assumeFalse(
        System.getenv("QUICKTEST") != null && System.getenv("QUICKTEST").equalsIgnoreCase("true"));

    logTestBegin("test6CreateDomainWithStartPolicyAdminOnly");
    logger.info("Checking if operator1 is running, if not creating");
    if (operator1 == null) {
      operator1 = TestUtils.createOperator(op1YamlFile);
    }
    logger.info("Creating Domain domain5 & verifing the domain creation");
    // create domain5
    TestUtils.createDomain(domain5YamlFile);
    logger.info("SUCCESS - test6CreateDomainWithStartPolicyAdminOnly");
  }

  @Test
  public void test7CreateDomainPVReclaimPolicyRecycle() throws Exception {
    Assume.assumeFalse(
        System.getenv("QUICKTEST") != null && System.getenv("QUICKTEST").equalsIgnoreCase("true"));

    logTestBegin("test7CreateDomainPVReclaimPolicyRecycle");
    logger.info("Checking if operator1 is running, if not creating");
    if (operator1 == null) {
      operator1 = TestUtils.createOperator(op1YamlFile);
    }
    logger.info("Creating Domain domain6 & verifing the domain creation");
    // create domain6
    Domain domain6 = TestUtils.createDomain(domain6YamlFile);
    domain6.shutdown();
    domain6.deletePVCAndCheckPVReleased();
    logger.info("SUCCESS - test7CreateDomainPVReclaimPolicyRecycle");
  }

  @Test
  public void test8WlsLivenessProbe() throws Exception {

    logTestBegin("test8WlsLivenessProbe");
    logger.info("Checking if operator1 is running, if not creating");
    if (operator1 == null) {
      operator1 = TestUtils.createOperator(op1YamlFile);
    }
    if (domain1 == null) {
      domain1 = TestUtils.createDomain(domain1YamlFile);
    }
    // test managed server1 pod auto restart
    String domain = domain1.getDomainUid();
    String namespace = domain1.getDomainMap().get("namespace").toString();
    String serverName = domain1.getDomainMap().get("managedServerNameBase").toString() + "1";
    TestUtils.testWlsLivenessProbe(domain, serverName, namespace);
    logger.info("SUCCESS - test8WlsLivenessProbe");
  }

  @Test
  public void test9CreateDomainOnExistingDir() throws Exception {
    Assume.assumeFalse(
        System.getenv("QUICKTEST") != null && System.getenv("QUICKTEST").equalsIgnoreCase("true"));

    logTestBegin("test9CreateDomainOnExistingDir");
    if (operator1 == null) {
      operator1 = TestUtils.createOperator(op1YamlFile);
    }
    if (domain1 == null) {
      domain1 = TestUtils.createDomain(domain1YamlFile);
    }
    logger.info("domain1 " + domain1);
    // create domain on existing dir
    domain1.destroy();
    domain1.createDomainOnExistingDirectory();
    logger.info("SUCCESS - test9CreateDomainOnExistingDir");
  }

  // @Test
  public void testACreateDomainApacheLB() throws Exception {
    Assume.assumeFalse(
        System.getenv("QUICKTEST") != null && System.getenv("QUICKTEST").equalsIgnoreCase("true"));
    logTestBegin("testACreateDomainApacheLB");
    logger.info("Creating Domain domain7 & verifing the domain creation");
    if (operator1 == null) {
      operator1 = TestUtils.createOperator(op1YamlFile);
    }

    // create domain7
    Domain domain7 = TestUtils.createDomain(domain7YamlFile);
    domain7.verifyAdminConsoleViaLB();
    logger.info("SUCCESS - testACreateDomainApacheLB");
  }

  @Test
  public void testBCreateDomainWithDefaultValuesInSampleInputs() throws Exception {
    Assume.assumeFalse(
        System.getenv("QUICKTEST") != null && System.getenv("QUICKTEST").equalsIgnoreCase("true"));
    logTestBegin("testBCreateDomainWithDefaultValuesInSampleInputs");
    logger.info("Creating Domain domain8 & verifing the domain creation");
    if (operator1 == null) {
      operator1 = TestUtils.createOperator(op1YamlFile);
    }

    // create domain8
    testAllUseCasesForADomain(operator1, domain8YamlFile);
    logger.info("SUCCESS - testBCreateDomainWithDefaultValuesInSampleInputs");
  }

  private void testCreateOperatorManagingDefaultAndTest1NS() throws Exception {
    logger.info("Creating Operator & waiting for the script to complete execution");
    // create operator1
    operator1 = TestUtils.createOperator(op1YamlFile);
  }

  private Domain testAllUseCasesForADomain(Operator operator, String domainYamlFile)
      throws Exception {
    logger.info("Creating Domain & verifing the domain creation");
    // create domain1
    Domain domain = testDomainCreation(domainYamlFile);
<<<<<<< HEAD
    testClusterScaling(operator, domain);
    if (System.getenv("QUICKTEST") == null
        || (System.getenv("QUICKTEST") != null
            && !System.getenv("QUICKTEST").equalsIgnoreCase("true"))) {
      testDomainLifecyle(operator, domain);
      testOperatorLifecycle(operator, domain);
    }
=======
    testDomainLifecyle(operator, domain);
    testOperatorLifecycle(operator, domain);
    testClusterScaling(operator, domain);
>>>>>>> e6995e51
    return domain;
  }

  private Domain testDomainCreation(String domainYamlFile) throws Exception {
    Domain domain = TestUtils.createDomain(domainYamlFile);
    testAdminT3Channel(domain);
    testAdminServerExternalService(domain);
    return domain;
  }
}<|MERGE_RESOLUTION|>--- conflicted
+++ resolved
@@ -296,19 +296,9 @@
     logger.info("Creating Domain & verifing the domain creation");
     // create domain1
     Domain domain = testDomainCreation(domainYamlFile);
-<<<<<<< HEAD
     testClusterScaling(operator, domain);
-    if (System.getenv("QUICKTEST") == null
-        || (System.getenv("QUICKTEST") != null
-            && !System.getenv("QUICKTEST").equalsIgnoreCase("true"))) {
-      testDomainLifecyle(operator, domain);
-      testOperatorLifecycle(operator, domain);
-    }
-=======
     testDomainLifecyle(operator, domain);
     testOperatorLifecycle(operator, domain);
-    testClusterScaling(operator, domain);
->>>>>>> e6995e51
     return domain;
   }
 
