// Copyright (c) 2019, Oracle Corporation and/or its affiliates.  All rights reserved.
// Licensed under the Universal Permissive License v 1.0 as shown at https://oss.oracle.com/licenses/upl.

package oracle.kubernetes.operator;

import java.nio.charset.Charset;
import java.nio.charset.StandardCharsets;
import java.nio.file.Files;
import java.nio.file.Path;
import java.nio.file.Paths;
import java.util.ArrayList;
import java.util.HashMap;
import java.util.Map;
import java.util.logging.Level;

import oracle.kubernetes.operator.utils.Domain;
import oracle.kubernetes.operator.utils.DomainCrd;
import oracle.kubernetes.operator.utils.ExecCommand;
import oracle.kubernetes.operator.utils.ExecResult;
import oracle.kubernetes.operator.utils.K8sTestUtils;
import oracle.kubernetes.operator.utils.LoggerHelper;
import oracle.kubernetes.operator.utils.Operator;
import oracle.kubernetes.operator.utils.TestUtils;
<<<<<<< HEAD
import org.junit.jupiter.api.AfterAll;
import org.junit.jupiter.api.Assertions;
import org.junit.jupiter.api.Assumptions;
import org.junit.jupiter.api.BeforeAll;
import org.junit.jupiter.api.MethodOrderer.Alphanumeric;
import org.junit.jupiter.api.Test;
import org.junit.jupiter.api.TestMethodOrder;
=======
import org.junit.AfterClass;
import org.junit.Assert;
import org.junit.Assume;
import org.junit.Before;
import org.junit.BeforeClass;
import org.junit.Test;
>>>>>>> 5da43d80

/**
 * Simple JUnit test file used for testing Operator.
 *
 * <p>This test is used for testing pods being restarted by some properties change.
 */
<<<<<<< HEAD
@TestMethodOrder(Alphanumeric.class)
=======
>>>>>>> 5da43d80
public class ItPodsRestart extends BaseTest {
  private static Domain domain = null;
  private static Operator operator1;
  private static String domainUid = "";
  private static String restartTmpDir = "";
  private static String originalYaml;
  private static String domainNS;
  private static boolean testCompletedSuccessfully;
  private static String testClassName;
  private static StringBuffer namespaceList;

  /**
   * This method gets called only once before any of the test methods are executed. It does the
   * initialization of the integration test properties defined in OperatorIT.properties and setting
   * the resultRoot, pvRoot and projectRoot attributes. Create Operator1 and domainOnPVUsingWLST
   * with admin server and 1 managed server if they are not running
   *
   * @throws Exception exception
   */
  @BeforeAll
  public static void staticPrepare() throws Exception {
    testClassName = new Object() {
    }.getClass().getEnclosingClass().getSimpleName();
    initialize(APP_PROPS_FILE, testClassName);
  }

  @Before
  public void prepare() throws Exception {
    // initialize test properties and create the directories
    if (QUICKTEST) {
      createResultAndPvDirs(testClassName);
      setMaxIterationsPod(80);

      LoggerHelper.getLocal().log(Level.INFO, "Checking if operator1 and domain are running, if not creating");
      if (operator1 == null) {
        Map<String, Object> operatorMap = createOperatorMap(getNewSuffixCount(), true, testClassName);
        operator1 = TestUtils.createOperator(operatorMap, Operator.RestCertType.SELF_SIGNED);
        Assertions.assertNotNull(operator1);
        domainNS = ((ArrayList<String>) operatorMap.get("domainNamespaces")).get(0);
        namespaceList = new StringBuffer((String)operatorMap.get("namespace"));
        namespaceList.append(" ").append(domainNS);
      }
      restartTmpDir = getResultDir() + "/restarttemp";
      Files.createDirectories(Paths.get(restartTmpDir));

<<<<<<< HEAD
      domain = createPodsRestartdomain();
      originalYaml =
          BaseTest.getUserProjectsDir()
              + "/weblogic-domains/"
              + domain.getDomainUid()
              + "/domain.yaml";
      Assertions.assertNotNull(domain);
=======
      if (domain == null) {
        domain = createPodsRestartdomain();
        originalYaml =
            getUserProjectsDir()
                + "/weblogic-domains/"
                + domain.getDomainUid()
                + "/domain.yaml";
        Assert.assertNotNull(domain);
      }
>>>>>>> 5da43d80
    }
  }

  /**
   * Releases k8s cluster lease, archives result, pv directories.
   *
   * @throws Exception exception
   */
  @AfterAll
  public static void staticUnPrepare() throws Exception {
    tearDown(new Object() {
    }.getClass().getEnclosingClass().getSimpleName(), namespaceList.toString());

    LoggerHelper.getLocal().info("SUCCESS");
  }

  private Domain createPodsRestartdomain() throws Exception {

    Map<String, Object> domainMap = createDomainMap(getNewSuffixCount(), testClassName);
    // domainMap.put("domainUID", "domainpodsrestart");
    domainMap.put("initialManagedServerReplicas", new Integer("1"));
    domainMap.put("namespace", domainNS);
    domainUid = (String) domainMap.get("domainUID");
    LoggerHelper.getLocal().log(Level.INFO,
        "Creating and verifying the domain creation with domainUid: " + domainUid);

    domain = TestUtils.createDomain(domainMap);
    domain.verifyDomainCreated();

    return domain;
  }

  private static void destroyPodsRestartdomain() throws Exception {
    if (domain != null) {
      TestUtils.deleteWeblogicDomainResources(domain.getDomainUid());
      TestUtils.verifyAfterDeletion(domain);
    }
  }

  /**
   * Modify the domain scope env property on the domain resource using kubectl apply -f domain.yaml
   * Verify that all the server pods in the domain got re-started. The property tested is: env:
   * "-Dweblogic.StdoutDebugEnabled=false"--> "-Dweblogic.StdoutDebugEnabled=true"
   *
   * @throws Exception exception
   */
  @Test
  public void testServerPodsRestartByChangingEnvProperty() throws Exception {
    Assumptions.assumeTrue(FULLTEST);
    String testMethodName = new Object() {
    }.getClass().getEnclosingMethod().getName();
    logTestBegin(testMethodName);

    LoggerHelper.getLocal().log(Level.INFO,
        "About to verifyDomainServerPodRestart for Domain: "
            + domain.getDomainUid()
            + "  env property: StdoutDebugEnabled=false to StdoutDebugEnabled=true");
    domain.verifyDomainServerPodRestart(
        "\"-Dweblogic.StdoutDebugEnabled=false\"", "\"-Dweblogic.StdoutDebugEnabled=true\"");

    LoggerHelper.getLocal().log(Level.INFO, "SUCCESS - " + testMethodName);
  }

  /**
   * Modify the domain scope property on the domain resource using kubectl apply -f domain.yaml
   * Verify that all the server pods in the domain got re-started. The property tested is:
   * logHomeEnabled: true --> logHomeEnabled: false
   *
   * @throws Exception exception
   */
  @Test
  public void testServerPodsRestartByChangingLogHomeEnabled() throws Exception {
    Assumptions.assumeTrue(FULLTEST);
    String testMethodName = new Object() {
    }.getClass().getEnclosingMethod().getName();
    logTestBegin(testMethodName);

    LoggerHelper.getLocal().log(Level.INFO,
        "About to verifyDomainServerPodRestart for Domain: "
            + domain.getDomainUid()
            + "  logHomeEnabled: true -->  logHomeEnabled: false");
    domain.verifyDomainServerPodRestart("logHomeEnabled: true", "logHomeEnabled: false");

    LoggerHelper.getLocal().log(Level.INFO, "SUCCESS - " + testMethodName);
  }

  /**
   * Modify the domain scope property on the domain resource using kubectl apply -f domain.yaml
   * Verify that all the server pods in the domain got re-started. The property tested is:
   * imagePullPolicy: IfNotPresent --> imagePullPolicy: Never
   *
   * @throws Exception exception
   */
  @Test
  public void testServerPodsRestartByChangingImagePullPolicy() throws Exception {
    Assumptions.assumeTrue(FULLTEST);
    String testMethodName = new Object() {
    }.getClass().getEnclosingMethod().getName();
    logTestBegin(testMethodName);

    LoggerHelper.getLocal().log(Level.INFO,
        "About to verifyDomainServerPodRestart for Domain: "
            + domain.getDomainUid()
            + " imagePullPolicy: IfNotPresent -->  imagePullPolicy: Never ");
    domain.verifyDomainServerPodRestart(
        "imagePullPolicy: \"IfNotPresent\"", "imagePullPolicy: \"Never\" ");

    LoggerHelper.getLocal().log(Level.INFO, "SUCCESS - " + testMethodName);
  }

  /**
   * Modify the domain scope property on the domain resource using kubectl apply -f domain.yaml
   * Verify that all the server pods in the domain got re-started. The property tested is:
   * includeServerOutInPodLog: true --> includeServerOutInPodLog: false
   *
   * @throws Exception exception
   */
  @Test
  public void testServerPodsRestartByChangingIncludeServerOutInPodLog() throws Exception {
    Assumptions.assumeTrue(FULLTEST);
    String testMethodName = new Object() {
    }.getClass().getEnclosingMethod().getName();
    logTestBegin(testMethodName);

    LoggerHelper.getLocal().log(Level.INFO,
        "About to verifyDomainServerPodRestart for Domain: "
            + domain.getDomainUid()
            + "  includeServerOutInPodLog: true -->  includeServerOutInPodLog: false");
    domain.verifyDomainServerPodRestart(
        "includeServerOutInPodLog: true", "includeServerOutInPodLog: false");

    LoggerHelper.getLocal().log(Level.INFO, "SUCCESS - " + testMethodName);
  }

  /**
   * Modify the domain scope property on the domain resource using kubectl apply -f domain.yaml
   * Verify that all the server pods in the domain got re-started .The property tested is: image:
   * "container-registry.oracle.com/middleware/weblogic:12.2.1.3" --> image:
   * "container-registry.oracle.com/middleware/weblogic:12.2.1.3-dev"
   *
   * @throws Exception exception
   */
  //@Test
  public void testServerPodsRestartByChangingZImage() throws Exception {
    Assumptions.assumeTrue(QUICKTEST);
    String testMethodName = new Object() {
    }.getClass().getEnclosingMethod().getName();
    logTestBegin(testMethodName);
    testCompletedSuccessfully = false;

    TestUtils.exec("docker images", true);
    LoggerHelper.getLocal().log(Level.INFO,
        "About to verifyDomainServerPodRestart for Domain: "
            + domain.getDomainUid()
            + "  Image property: "
            + getWeblogicImageName()
            + ":"
            + getWeblogicImageTag()
            + " to "
            + getWeblogicImageName()
            + ":"
            + getWeblogicImageDevTag());

    String newImage = getWeblogicImageName() + ":" + getWeblogicImageDevTag();
    //TestUtils.exec("docker pull " + newImage, true);
    callDockerPull(newImage);
    // apply new domain yaml and verify pod restart
    domain.verifyDomainServerPodRestart(
        "\"" + getWeblogicImageName() + ":" + getWeblogicImageTag() + "\"",
        "\"" + newImage + "\"");
    testCompletedSuccessfully = true;
    LoggerHelper.getLocal().log(Level.INFO, "SUCCESS - " + testMethodName);
  }

  /**
   * Modify/Add the containerSecurityContext section at ServerPod Level using kubectl apply -f
   * cont.security.context.domain.yaml. Verify all the pods re-started. The property tested is:
   * serverPod: containerSecurityContext: runAsUser: 1000 fsGroup: 1000.
   *
   * @throws Exception - assertion fails due to unmatched value or errors occurred if tested servers
   *                   are not restarted or after restart the server yaml file doesn't include the new added
   *                   property
   */
  @Test
  public void testServerPodsRestartByChangingContSecurityContext() throws Exception {
    Assumptions.assumeTrue(FULLTEST);
    String testMethodName = new Object() {
    }.getClass().getEnclosingMethod().getName();
    logTestBegin(testMethodName);

    // firstly ensure that original domain.yaml doesn't include the property-to-be-added
    String domainFileName =
        getUserProjectsDir() + "/weblogic-domains/" + domainUid + "/domain.yaml";
    boolean result =
        (new String(Files.readAllBytes(Paths.get(domainFileName)))).contains("fsGroup: 1000");
    Assertions.assertFalse(result);

    // domainYaml: the yaml file name with changed property under resources dir
    String domainYaml = "cont.security.context.domain.yaml";
    LoggerHelper.getLocal().log(Level.INFO,
        "About to verifyDomainServerPodRestart for Domain: "
            + domain.getDomainUid()
            + " change container securityContext:\n"
            + " runAsUser: 1000\n"
            + " fsGroup: 1000 ");
    domain.verifyDomainServerPodRestart(domainYaml);
    domain.findServerPropertyChange("securityContext", "admin-server");
    domain.findServerPropertyChange("securityContext", "managed-server1");

    LoggerHelper.getLocal().log(Level.INFO, "SUCCESS - " + testMethodName);
  }

  /**
   * Modify/Add the podSecurityContext section at ServerPod level using kubectl apply -f
   * pod.security.context.domain.yaml. Verify all the pods re-started. The property tested is:
   * podSecurityContext: runAsUser: 1000 fsGroup: 2000.
   *
   * @throws Exception - assertion fails due to unmatched value or errors occurred if tested servers
   *     are not restarted or after restart the server yaml file doesn't include 
   *     the new added property
   */
  @Test
  public void testServerPodsRestartByChangingPodSecurityContext() throws Exception {
    Assumptions.assumeTrue(FULLTEST);
    String testMethodName = new Object() {
    }.getClass().getEnclosingMethod().getName();
    logTestBegin(testMethodName);

    // firstly ensure that original domain.yaml doesn't include the property-to-be-added
    String domainFileName =
        getUserProjectsDir() + "/weblogic-domains/" + domainUid + "/domain.yaml";
    boolean result =
        (new String(Files.readAllBytes(Paths.get(domainFileName)))).contains("fsGroup: 2000");
    Assertions.assertFalse(result);

    // domainYaml: the yaml file name with changed property under resources dir
    String domainYaml = "pod.security.context.domain.yaml";

    LoggerHelper.getLocal().log(Level.INFO,
        "About to verifyDomainServerPodRestart for Domain: "
            + domain.getDomainUid()
            + " change securityContext:\n"
            + "   runAsUser: 1000\n"
            + "   fsGroup: 2000 ");
    domain.verifyDomainServerPodRestart(domainYaml);
    domain.findServerPropertyChange("fsGroup: 2000", "admin-server");
    domain.findServerPropertyChange("fsGroup: 2000", "managed-server1");

    LoggerHelper.getLocal().log(Level.INFO, "SUCCESS - " + testMethodName);
  }

  /**
   * Modify/Add resources at ServerPod level using kubectl apply -f domain.yaml. Verify all pods
   * re-started. The property tested is: resources: limits: cpu: "1" requests: cpu: "0.5" args: -
   * -cpus - "2".
   *
   * @throws Exception - assertion fails due to unmatched value or errors occurred if tested servers
   *                   are not restarted or after restart the server yaml file doesn't include the new added
   *                   property
   */
  @Test
  public void testServerPodsRestartByChangingResource() throws Exception {
    Assumptions.assumeTrue(FULLTEST);
    String testMethodName = new Object() {
    }.getClass().getEnclosingMethod().getName();
    logTestBegin(testMethodName);

    // firstly ensure that original domain.yaml doesn't include the property-to-be-addeded
    String domainFileName =
        getUserProjectsDir() + "/weblogic-domains/" + domainUid + "/domain.yaml";
    boolean result =
        (new String(Files.readAllBytes(Paths.get(domainFileName)))).contains("cpu: 500m");
    Assertions.assertFalse(result);

    // domainYaml: the yaml file name with changed property under resources dir
    String domainYaml = "resource.domain.yaml";

    LoggerHelper.getLocal().log(Level.INFO,
        "About to verifyDomainServerPodRestart for Domain: "
            + domain.getDomainUid()
            + " change resource:\n"
            + "   cpu: 500m");
    domain.verifyDomainServerPodRestart(domainYaml);
    domain.findServerPropertyChange("cpu: 500m", "admin-server");
    domain.findServerPropertyChange("cpu: 500m", "managed-server1");

    LoggerHelper.getLocal().log(Level.INFO, "SUCCESS - " + testMethodName);
  }

  /**
   * Add restartVersion:v1.1 at adminServer level and verify the admin pod is Terminated and
   * recreated
   *
   * @throws Exception when domain.yaml cannot be read or modified to include the
   *                   restartVersion:v1.1
   */
  @Test
  public void testAdminServerRestartVersion() throws Exception {
    Assumptions.assumeTrue(FULLTEST);
    String testMethodName = new Object() {
    }.getClass().getEnclosingMethod().getName();
    logTestBegin(testMethodName);
    String podName = domainUid + "-" + domain.getAdminServerName();

    try {
      // Modify the original domain yaml to include restartVersion in admin server node
      DomainCrd crd = new DomainCrd(originalYaml);
      Map<String, String> admin = new HashMap();
      admin.put("restartVersion", "v1.1");
      crd.addObjectNodeToAdminServer(admin);
      String modYaml = crd.getYamlTree();
      LoggerHelper.getLocal().log(Level.INFO, modYaml);

      // Write the modified yaml to a new file
      Path path = Paths.get(restartTmpDir, "restart.admin.yaml");
      LoggerHelper.getLocal().log(Level.INFO, "Path of the modified domain.yaml :{0}", path.toString());
      Charset charset = StandardCharsets.UTF_8;
      Files.write(path, modYaml.getBytes(charset));

      // Apply the new yaml to update the domain
      LoggerHelper.getLocal().log(Level.INFO, "kubectl apply -f {0}", path.toString());
      ExecResult exec = TestUtils.exec("kubectl apply -f " + path.toString());
      LoggerHelper.getLocal().log(Level.INFO, exec.stdout());

      LoggerHelper.getLocal().log(Level.INFO, "Verifying if the admin server pod is recreated");
      domain.verifyAdminServerRestarted();
    } finally {
      LoggerHelper.getLocal().log(
          Level.INFO, "Reverting back the domain to old crd\n kubectl apply -f {0}", originalYaml);
      TestUtils.exec("kubectl apply -f " + originalYaml);
      LoggerHelper.getLocal().log(Level.INFO, "Verifying if the admin server pod is recreated");
      domain.verifyAdminServerRestarted();
    }
    LoggerHelper.getLocal().log(Level.INFO, "SUCCESS - {0}", testMethodName);
  }

  /**
   * Add restartVersion:v1.1 at cluster level and verify the managed servers pods are Terminated and
   * recreated
   *
   * @throws Exception when domain.yaml cannot be read or modified to include the
   *                   restartVersion:v1.1
   */
  @Test
  public void testClusterRestartVersion() throws Exception {
    Assumptions.assumeTrue(QUICKTEST);
    String testMethodName = new Object() {
    }.getClass().getEnclosingMethod().getName();
    logTestBegin(testMethodName);
    testCompletedSuccessfully = false;
    String podName = domainUid + "-managed-server1";

    try {
      // Modify the original domain yaml to include restartVersion in admin server node
      DomainCrd crd = new DomainCrd(originalYaml);
      Map<String, Object> cluster = new HashMap();
      cluster.put("restartVersion", "v1.1");
      crd.addObjectNodeToCluster("cluster-1", cluster);
      String modYaml = crd.getYamlTree();
      LoggerHelper.getLocal().log(Level.INFO, modYaml);

      // Write the modified yaml to a new file
      Path path = Paths.get(restartTmpDir, "restart.cluster.yaml");
      LoggerHelper.getLocal().log(Level.INFO, "Path of the modified domain.yaml :{0}", path.toString());
      Charset charset = StandardCharsets.UTF_8;
      Files.write(path, modYaml.getBytes(charset));

      // Apply the new yaml to update the domain crd
      LoggerHelper.getLocal().log(Level.INFO, "kubectl apply -f {0}", path.toString());
      ExecResult exec = TestUtils.exec("kubectl apply -f " + path.toString());
      LoggerHelper.getLocal().log(Level.INFO, exec.stdout());
      LoggerHelper.getLocal().log(Level.INFO, "Verifying if the cluster is restarted");
      domain.verifyManagedServersRestarted();
    } finally {
      LoggerHelper.getLocal().log(
          Level.INFO, "Reverting back the domain to old crd\n kubectl apply -f {0}", originalYaml);
      TestUtils.exec("kubectl apply -f " + originalYaml);
      LoggerHelper.getLocal().log(Level.INFO, "Verifying if the cluster is restarted");
      domain.verifyManagedServersRestarted();
    }
    testCompletedSuccessfully = true;
    LoggerHelper.getLocal().log(Level.INFO, "SUCCESS - {0}", testMethodName);
  }

  /**
   * Add restartVersion:v1.1 at managed server level and verify the managed server pod are
   * Terminated and recreated
   *
   * <p>Currently failing and tracked by bug in BugDB - 29489387
   *
   * @throws Exception when domain.yaml cannot be read or modified to include the
   *                   restartVersion:v1.1
   */
  @Test
  public void testMsRestartVersion() throws Exception {
    Assumptions.assumeTrue(FULLTEST);
    String testMethodName = new Object() {
    }.getClass().getEnclosingMethod().getName();
    logTestBegin(testMethodName);
    String podName = domainUid + "-managed-server1";

    try {
      // Modify the original domain yaml to include restartVersion in admin server node
      final DomainCrd crd = new DomainCrd(originalYaml);
      Map<String, String> ms = new HashMap();
      ms.put("restartVersion", "v1.1");
      ms.put("serverStartPolicy", "IF_NEEDED");
      ms.put("serverStartState", "RUNNING");
      crd.addObjectNodeToMS("managed-server1", ms);
      String modYaml = crd.getYamlTree();
      LoggerHelper.getLocal().log(Level.INFO, modYaml);

      // Write the modified yaml to a new file
      Path path = Paths.get(restartTmpDir, "restart.managed.yaml");
      LoggerHelper.getLocal().log(Level.INFO, "Path of the modified domain.yaml :{0}", path.toString());
      Charset charset = StandardCharsets.UTF_8;
      Files.write(path, modYaml.getBytes(charset));

      // Apply the new yaml to update the domain crd
      LoggerHelper.getLocal().log(Level.INFO, "kubectl apply -f {0}", path.toString());
      ExecResult exec = TestUtils.exec("kubectl apply -f " + path.toString());
      LoggerHelper.getLocal().log(Level.INFO, exec.stdout());
      LoggerHelper.getLocal().log(Level.INFO, "Verifying if the managed server is restarted");
      domain.verifyManagedServersRestarted();
    } finally {
      LoggerHelper.getLocal().log(
          Level.INFO, "Reverting back the domain to old crd\n kubectl apply -f {0}", originalYaml);
      TestUtils.exec("kubectl apply -f " + originalYaml);
      LoggerHelper.getLocal().log(Level.INFO, "Verifying if the managed server is restarted");
      domain.verifyManagedServersRestarted();
    }
    LoggerHelper.getLocal().log(Level.INFO, "SUCCESS - {0}", testMethodName);
  }

  /**
   * Add restartVersion:v1.1 at doamin level and verify all of the server pods are Terminated and
   * recreated
   *
   * @throws Exception when domain.yaml cannot be read or modified to include the
   *                   restartVersion:v1.1
   */
  @Test
  public void testDomainRestartVersion() throws Exception {
    Assumptions.assumeTrue(FULLTEST);
    String testMethodName = new Object() {
    }.getClass().getEnclosingMethod().getName();
    logTestBegin(testMethodName);
    String adminPod = domainUid + "-" + domain.getAdminServerName();
    String msPod = domainUid + "-managed-server1";

    try {
      // Modify the original domain yaml to include restartVersion in admin server node
      DomainCrd crd = new DomainCrd(originalYaml);
      Map<String, String> domain = new HashMap();
      domain.put("restartVersion", "v1.1");
      crd.addObjectNodeToDomain(domain);
      String modYaml = crd.getYamlTree();
      LoggerHelper.getLocal().log(Level.INFO, modYaml);

      // Write the modified yaml to a new file
      Path path = Paths.get(restartTmpDir, "restart.domain.yaml");
      LoggerHelper.getLocal().log(Level.INFO, "Path of the modified domain.yaml :{0}", path.toString());
      Charset charset = StandardCharsets.UTF_8;
      Files.write(path, modYaml.getBytes(charset));

      // Apply the new yaml to update the domain crd
      LoggerHelper.getLocal().log(Level.INFO, "kubectl apply -f {0}", path.toString());
      ExecResult exec = TestUtils.exec("kubectl apply -f " + path.toString());
      LoggerHelper.getLocal().log(Level.INFO, exec.stdout());
      LoggerHelper.getLocal().log(Level.INFO, "Verifying if the domain is restarted");
      this.domain.verifyAdminServerRestarted();
      this.domain.verifyManagedServersRestarted();
    } finally {
      LoggerHelper.getLocal().log(
          Level.INFO, "Reverting back the domain to old crd\n kubectl apply -f {0}", originalYaml);
      TestUtils.exec("kubectl apply -f " + originalYaml);
      LoggerHelper.getLocal().log(Level.INFO, "Verifying if the domain is restarted");
      this.domain.verifyAdminServerRestarted();
      this.domain.verifyManagedServersRestarted();
    }
    LoggerHelper.getLocal().log(Level.INFO, "SUCCESS - {0}", testMethodName);
  }

  /**
   * Utility method to check if a pod is in Terminating or Running status.
   *
   * @param podName           - String name of the pod to check the status for
   * @param podStatusExpected - String the expected status of Terminating || RUnning
   * @throws InterruptedException when thread is interrupted
   */
  private void verifyPodStatus(String podName, String podStatusExpected)
      throws InterruptedException {
    K8sTestUtils testUtil = new K8sTestUtils();
    String domain1LabelSelector = String.format("weblogic.domainUID in (%s)", domainUid);
    String namespace = domain.getDomainNs();
    boolean gotExpected = false;
    for (int i = 0; i < BaseTest.getMaxIterationsPod(); i++) {
      if (podStatusExpected.equals("Terminating")) {
        if (testUtil.isPodTerminating(namespace, domain1LabelSelector, podName)) {
          gotExpected = true;
          break;
        }
      } else if (podStatusExpected.equals("Running")) {
        if (testUtil.isPodRunning(namespace, domain1LabelSelector, podName)) {
          gotExpected = true;
          break;
        }
      }

      Thread.sleep(BaseTest.getWaitTimePod() * 1000);
    }
    Assertions.assertTrue(gotExpected, "Didn't get the expected pod status");
  }
  
  private void callDockerPull(String imageName) throws Exception {
    int maxIterations = 20;
    int waitTime = 10;
    for (int i = 0; i < maxIterations; i++) {
      //ExecResult result = TestUtils.exec("docker pull " + imageName, true);
      ExecResult result = ExecCommand.exec("docker pull " + imageName);
      if (result.exitValue() != 0) {
        LoggerHelper.getLocal().log(Level.INFO,
            "callDockerPull did not return 0 exitValue got "
                + result.exitValue()
                + ", iteration "
                + i
                + " of "
                + maxIterations);
        if (i == (maxIterations - 1)) {
          throw new RuntimeException(
              "FAILURE: callDockerPull did not return 0 exitValue, got " 
                  + "\nstderr = "
                  + result.stderr()
                  + "\nstdout = "
                  + result.stdout());
        }
        try {
          Thread.sleep(waitTime * 1000);
        } catch (InterruptedException ignore) {
          // no-op
        }
      } else {
        LoggerHelper.getLocal().log(Level.INFO,
            "callDockerPull returned 0 exitValue, iteration " + i);
        break;
      }
    }
  }

}<|MERGE_RESOLUTION|>--- conflicted
+++ resolved
@@ -21,32 +21,21 @@
 import oracle.kubernetes.operator.utils.LoggerHelper;
 import oracle.kubernetes.operator.utils.Operator;
 import oracle.kubernetes.operator.utils.TestUtils;
-<<<<<<< HEAD
 import org.junit.jupiter.api.AfterAll;
 import org.junit.jupiter.api.Assertions;
 import org.junit.jupiter.api.Assumptions;
 import org.junit.jupiter.api.BeforeAll;
+import org.junit.jupiter.api.BeforeEach;
 import org.junit.jupiter.api.MethodOrderer.Alphanumeric;
 import org.junit.jupiter.api.Test;
 import org.junit.jupiter.api.TestMethodOrder;
-=======
-import org.junit.AfterClass;
-import org.junit.Assert;
-import org.junit.Assume;
-import org.junit.Before;
-import org.junit.BeforeClass;
-import org.junit.Test;
->>>>>>> 5da43d80
 
 /**
  * Simple JUnit test file used for testing Operator.
  *
  * <p>This test is used for testing pods being restarted by some properties change.
  */
-<<<<<<< HEAD
 @TestMethodOrder(Alphanumeric.class)
-=======
->>>>>>> 5da43d80
 public class ItPodsRestart extends BaseTest {
   private static Domain domain = null;
   private static Operator operator1;
@@ -73,7 +62,7 @@
     initialize(APP_PROPS_FILE, testClassName);
   }
 
-  @Before
+  @BeforeEach
   public void prepare() throws Exception {
     // initialize test properties and create the directories
     if (QUICKTEST) {
@@ -92,15 +81,6 @@
       restartTmpDir = getResultDir() + "/restarttemp";
       Files.createDirectories(Paths.get(restartTmpDir));
 
-<<<<<<< HEAD
-      domain = createPodsRestartdomain();
-      originalYaml =
-          BaseTest.getUserProjectsDir()
-              + "/weblogic-domains/"
-              + domain.getDomainUid()
-              + "/domain.yaml";
-      Assertions.assertNotNull(domain);
-=======
       if (domain == null) {
         domain = createPodsRestartdomain();
         originalYaml =
@@ -108,9 +88,8 @@
                 + "/weblogic-domains/"
                 + domain.getDomainUid()
                 + "/domain.yaml";
-        Assert.assertNotNull(domain);
+        Assertions.assertNotNull(domain);
       }
->>>>>>> 5da43d80
     }
   }
 
