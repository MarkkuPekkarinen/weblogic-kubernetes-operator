// Copyright (c) 2019, Oracle Corporation and/or its affiliates.  All rights reserved.
// Licensed under the Universal Permissive License v 1.0 as shown at https://oss.oracle.com/licenses/upl.

package oracle.kubernetes.operator;

import java.nio.charset.Charset;
import java.nio.charset.StandardCharsets;
import java.nio.file.Files;
import java.nio.file.Path;
import java.nio.file.Paths;
import java.util.ArrayList;
import java.util.HashMap;
import java.util.Map;
import java.util.logging.Level;

import oracle.kubernetes.operator.utils.Domain;
import oracle.kubernetes.operator.utils.DomainCrd;
import oracle.kubernetes.operator.utils.ExecResult;
import oracle.kubernetes.operator.utils.LoggerHelper;
import oracle.kubernetes.operator.utils.Operator;
import oracle.kubernetes.operator.utils.TestUtils;
import org.junit.jupiter.api.AfterAll;
import org.junit.jupiter.api.Assertions;
import org.junit.jupiter.api.Assumptions;
import org.junit.jupiter.api.BeforeAll;
import org.junit.jupiter.api.BeforeEach;
import org.junit.jupiter.api.MethodOrderer.Alphanumeric;
import org.junit.jupiter.api.Test;
import org.junit.jupiter.api.TestMethodOrder;

/**
 * Simple JUnit test file used for testing domain pod templates.
 *
 * <p>This test is used for creating Operator(s) and domain which uses pod templates.
 */
@TestMethodOrder(Alphanumeric.class)
public class ItPodTemplates extends BaseTest {

  private static Operator operator1;
  private static String domainNS;
  private static String testClassName;
  private static StringBuffer namespaceList;

  /**
   * This method gets called only once before any of the test methods are executed. It does the
   * initialization of the integration test properties defined in OperatorIT.properties and setting
   * the resultRoot, pvRoot and projectRoot attributes.
   *
   * @throws Exception exception
   */
  @BeforeAll
  public static void staticPrepare() throws Exception {
    testClassName = new Object() {
    }.getClass().getEnclosingClass().getSimpleName();
    initialize(APP_PROPS_FILE, testClassName);
  }

<<<<<<< HEAD
  @BeforeEach
=======
  /**
   * This method gets called before every test. It creates the result/pv root directories
   * for the test. Creates the operator and domain if its not running.
   *
   * @throws Exception exception if result/pv/operator/domain creation fails
   */
  @Before
>>>>>>> 6660d816
  public void prepare() throws Exception {
    // initialize test properties and create the directories
    if (QUICKTEST) {
      createResultAndPvDirs(testClassName);
      // create operator1
      if (operator1 == null) {
        Map<String, Object> operatorMap = createOperatorMap(getNewSuffixCount(), true, testClassName);
        operator1 = TestUtils.createOperator(operatorMap, Operator.RestCertType.SELF_SIGNED);
        Assertions.assertNotNull(operator1);
        domainNS = ((ArrayList<String>) operatorMap.get("domainNamespaces")).get(0);
        namespaceList = new StringBuffer((String)operatorMap.get("namespace"));
        namespaceList.append(" ").append(domainNS);
      }
    }


  }

  /**
   * Releases k8s cluster lease, archives result, pv directories.
   *
   * @throws Exception exception
   */
  @AfterAll
  public static void staticUnPrepare() throws Exception {
    if (QUICKTEST) {
      tearDown(new Object() {
      }.getClass().getEnclosingClass().getSimpleName(), namespaceList.toString());

      LoggerHelper.getLocal().info("SUCCESS");
    }
  }

  /**
   * Test pod templates using all the variables $(SERVER_NAME), $(DOMAIN_NAME), $(DOMAIN_UID),
   * $(DOMAIN_HOME), $(LOG_HOME) and $(CLUSTER_NAME) in serverPod. Make sure the domain comes up
   * successfully.
   *
   * @throws Exception when the domain crd creation fails or when updating the serverPod with
   *                   variables
   */
  @Test
  public void testPodTemplateUsingVariables() throws Exception {
    Assumptions.assumeTrue(QUICKTEST);
    String testMethodName = new Object() {
    }.getClass().getEnclosingMethod().getName();
    logTestBegin(testMethodName);
    LoggerHelper.getLocal().log(Level.INFO, "Creating Operator & waiting for the script to complete execution");
    Domain domain = null;
    boolean testCompletedSuccessfully = false;
    try {
      Map<String, Object> domainMap = createDomainMap(getNewSuffixCount(), testClassName);
      // domainMap.put("domainUID", "podtemplatedomain");
      domainMap.put("namespace", domainNS);
      // just create domain yaml, dont apply
      domain = TestUtils.createDomain(domainMap, false);
      String originalYaml =
          getUserProjectsDir()
              + "/weblogic-domains/"
              + domain.getDomainUid()
              + "/domain.yaml";

      // Modify the original domain yaml to include labels in serverPod
      // node
      final DomainCrd crd = new DomainCrd(originalYaml);
      // add labels to serverPod
      Map<String, String> labelKeyValue = new HashMap();
      labelKeyValue.put("servername", "$(SERVER_NAME)");
      labelKeyValue.put("domainname", "$(DOMAIN_NAME)");
      labelKeyValue.put("domainuid", "$(DOMAIN_UID)");
      crd.addObjectNodeToServerPod("labels", labelKeyValue);

      // add annotations to serverPod as DOMAIN_HOME and LOG_HOME contains "/" which is not allowed
      // in labels
      Map<String, String> envKeyValue = new HashMap();
      envKeyValue.put("domainhome", "$(DOMAIN_HOME)");
      envKeyValue.put("loghome", "$(LOG_HOME)");
      crd.addObjectNodeToServerPod("annotations", envKeyValue);

      // add label to cluster serverPod for CLUSTER_NAME
      Map<String, String> clusterLabelKeyValue = new HashMap();
      clusterLabelKeyValue.put("clustername", "$(CLUSTER_NAME)");
      crd.addObjectNodeToClusterServerPod(domain.getClusterName(), "labels", clusterLabelKeyValue);

      String modYaml = crd.getYamlTree();
      LoggerHelper.getLocal().log(Level.INFO, modYaml);

      // Write the modified yaml to a new file
      Path path =
          Paths.get(
              getUserProjectsDir() + "/weblogic-domains/" + domain.getDomainUid(),
              "domain.modified.yaml");
      LoggerHelper.getLocal().log(Level.INFO, "Path of the modified domain.yaml :{0}", path.toString());
      Charset charset = StandardCharsets.UTF_8;
      Files.write(path, modYaml.getBytes(charset));

      // Apply the new yaml to update the domain
      LoggerHelper.getLocal().log(Level.INFO, "kubectl apply -f {0}", path.toString());
      ExecResult exec = TestUtils.exec("kubectl apply -f " + path.toString());
      LoggerHelper.getLocal().log(Level.INFO, exec.stdout());

      domain.verifyDomainCreated();
      testCompletedSuccessfully = true;
    } finally {
      if (domain != null && (JENKINS || testCompletedSuccessfully)) {
        domain.shutdownUsingServerStartPolicy();
        TestUtils.deleteWeblogicDomainResources(domain.getDomainUid());
        TestUtils.verifyAfterDeletion(domain);
      }
    }

    LoggerHelper.getLocal().log(Level.INFO, "SUCCESS - " + testMethodName);
  }
}<|MERGE_RESOLUTION|>--- conflicted
+++ resolved
@@ -55,17 +55,13 @@
     initialize(APP_PROPS_FILE, testClassName);
   }
 
-<<<<<<< HEAD
-  @BeforeEach
-=======
   /**
    * This method gets called before every test. It creates the result/pv root directories
    * for the test. Creates the operator and domain if its not running.
    *
    * @throws Exception exception if result/pv/operator/domain creation fails
    */
-  @Before
->>>>>>> 6660d816
+  @BeforeEach
   public void prepare() throws Exception {
     // initialize test properties and create the directories
     if (QUICKTEST) {
