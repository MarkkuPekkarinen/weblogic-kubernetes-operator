// Copyright (c) 2019, Oracle Corporation and/or its affiliates.  All rights reserved.
// Licensed under the Universal Permissive License v 1.0 as shown at https://oss.oracle.com/licenses/upl.

package oracle.kubernetes.operator;

import java.nio.charset.StandardCharsets;
import java.nio.file.Files;
import java.nio.file.Path;
import java.nio.file.Paths;
import java.nio.file.StandardCopyOption;
import java.util.ArrayList;
import java.util.Map;
import java.util.logging.Level;

import oracle.kubernetes.operator.utils.Domain;
import oracle.kubernetes.operator.utils.LoggerHelper;
import oracle.kubernetes.operator.utils.Operator;
import oracle.kubernetes.operator.utils.TestUtils;
<<<<<<< HEAD
import org.junit.jupiter.api.AfterAll;
import org.junit.jupiter.api.Assertions;
import org.junit.jupiter.api.Assumptions;
import org.junit.jupiter.api.BeforeAll;
import org.junit.jupiter.api.MethodOrderer.Alphanumeric;
import org.junit.jupiter.api.Test;
import org.junit.jupiter.api.TestMethodOrder;
=======
import org.junit.AfterClass;
import org.junit.Assert;
import org.junit.Assume;
import org.junit.Before;
import org.junit.BeforeClass;
import org.junit.Test;
>>>>>>> 5da43d80

/**
 * Simple JUnit test file used for testing Operator.
 *
 * <p>This test is used for creating Operator(s) and domain(s) which are managed by the Operator(s).
 * And to test WLS server discovery feature.
 */
<<<<<<< HEAD
@TestMethodOrder(Alphanumeric.class)
=======
>>>>>>> 5da43d80
public class ItServerDiscovery extends BaseTest {
  private static String testDomainYamlFile;

  private static Operator operator;
  private static Domain domain;
  private static String domainNS;
  private static String testClassName;
  private static StringBuffer namespaceList;

  /**
   * This method gets called only once before any of the test methods are executed. It does the
   * initialization of the integration test properties defined in OperatorIT.properties and setting
   * the resultRoot, pvRoot and projectRoot attributes. It also creates Operator, domain and a test
   * domain yaml file.
   *
   * @throws Exception exception
   */
  @BeforeAll
  public static void staticPrepare() throws Exception {
    if (FULLTEST) {
      testClassName = new Object() {
      }.getClass().getEnclosingClass().getSimpleName();
      initialize(APP_PROPS_FILE, testClassName);
    }
  }

  @Before
  public void prepare() throws Exception {
    if (FULLTEST) {
      createResultAndPvDirs(testClassName);
      String testClassNameShort = "itdiscovery";
      // create operator1
      if (operator == null) {
        Map<String, Object> operatorMap = createOperatorMap(getNewSuffixCount(), true, testClassNameShort);
        operator = TestUtils.createOperator(operatorMap, Operator.RestCertType.SELF_SIGNED);
        Assertions.assertNotNull(operator);
        domainNS = ((ArrayList<String>) operatorMap.get("domainNamespaces")).get(0);
        namespaceList = new StringBuffer((String)operatorMap.get("namespace"));
        namespaceList.append(" ").append(domainNS);
      }
      // create domain
      if (domain == null) {
        LoggerHelper.getLocal().log(Level.INFO, "Creating WLS Domain & waiting for the script to complete execution");
        Map<String, Object> domainMap = createDomainMap(getNewSuffixCount(), testClassNameShort);
        domainMap.put("namespace", domainNS);
        domain = TestUtils.createDomain(domainMap);
        domain.verifyDomainCreated();
      }

      final String testYamlFileName = "custom-domaint.yaml";

      String domainYaml =
          getUserProjectsDir()
              + "/weblogic-domains/"
              + domain.getDomainUid()
              + "/domain.yaml";

      // create test domain yaml file
      testDomainYamlFile = getResultDir() + "/" + testYamlFileName;

      Path sourceFile = Paths.get(domainYaml);
      Path targetFile = Paths.get(testDomainYamlFile);

      Files.copy(sourceFile, targetFile, StandardCopyOption.REPLACE_EXISTING);

      String content = new String(Files.readAllBytes(targetFile), StandardCharsets.UTF_8);
      content = content.replaceAll("replicas: 2", "replicas: 3");
      Files.write(targetFile, content.getBytes(StandardCharsets.UTF_8));
    }
  }

  /**
   * Releases k8s cluster lease, archives result, pv directories.
   *
   * @throws Exception exception
   */
  @AfterAll
  public static void staticUnPrepare() throws Exception {
    if (FULLTEST) {
      tearDown(new Object() {
      }.getClass().getEnclosingClass().getSimpleName(), namespaceList.toString());

      LoggerHelper.getLocal().log(Level.INFO, "SUCCESS");
    }
  }

  /**
   * Stop operator and apply the modified domain.yaml with replicas count increased. Restart
   * operator and make sure the cluster is scaled up accordingly.
   *
   * @throws Exception exception
   */
  @Test
  public void testOpConnToNewMS() throws Exception {
    Assumptions.assumeTrue(FULLTEST);
    String testMethodName = new Object() {
    }.getClass().getEnclosingMethod().getName();
    logTestBegin(testMethodName);

    LoggerHelper.getLocal().log(Level.INFO, "Stop the Operator");
    operator.stopUsingReplicas();

    String cmd = "kubectl apply -f " + testDomainYamlFile;
    LoggerHelper.getLocal().log(Level.INFO, "Start a new managed server, managed-server3 using command:\n" + cmd);
    TestUtils.exec(cmd);

    LoggerHelper.getLocal().log(Level.INFO, "Restart the Operator");
    operator.startUsingReplicas();

    LoggerHelper.getLocal().log(Level.INFO, "Check if the newly created managed-server3 is running");
    int replicas = 3;
    verifyPodReady(replicas);

    // restore the test env
    int msDecrNum = 1;
    scaleDownAndverify(msDecrNum);

    LoggerHelper.getLocal().log(Level.INFO, "SUCCESS - " + testMethodName);
  }

  /**
   * Stop Operator. Kill admin server and all managed servers in domain cluster. Restart Operator.
   * Verify that it restarts admin server and all managed servers in domain cluster.
   *
   * @throws Exception exception
   */
  @Test
  public void testOpReconnToDomain() throws Exception {
    Assumptions.assumeTrue(FULLTEST);
    String testMethodName = new Object() {
    }.getClass().getEnclosingMethod().getName();
    logTestBegin(testMethodName);

    Map<String, Object> domainMap = domain.getDomainMap();
    String domainNS = domainMap.get("namespace").toString();
    String domainUid = domain.getDomainUid();
    String adminServerName = (String) domainMap.get("adminServerName");
    String adminServerPodName = domainUid + "-" + adminServerName;
    String managedServerNameBase = domainMap.get("managedServerNameBase").toString();
    final String clusterName = domainMap.get("clusterName").toString();

    LoggerHelper.getLocal().log(Level.INFO, "Stop the Operator");
    operator.stopUsingReplicas();

    // Stop admin server
    String cmd = "kubectl delete po/" + adminServerPodName + " -n " + domainNS;
    LoggerHelper.getLocal().log(Level.INFO, "Stop admin server <" + adminServerPodName + "> using command:\n" + cmd);
    TestUtils.exec(cmd);

    LoggerHelper.getLocal().log(Level.INFO, "Check if admin pod <" + adminServerPodName + "> is deleted");
    TestUtils.checkPodDeleted(adminServerPodName, domainNS);

    // Stop all managed servers in the cluster
    int replicaCnt = TestUtils.getClusterReplicas(domainUid, clusterName, domainNS);

    for (int i = 1; i <= replicaCnt; i++) {
      String msPodName = domainUid + "-" + managedServerNameBase + i;
      cmd = "kubectl delete po/" + msPodName + " -n " + domainNS;
      LoggerHelper.getLocal().log(Level.INFO, "Stop managed server <" + msPodName + "> using command:\n" + cmd);
      TestUtils.exec(cmd);

      LoggerHelper.getLocal().log(Level.INFO, "Checking if ms pod <" + msPodName + "> is deleted");
      TestUtils.checkPodDeleted(msPodName, domainNS);
    }

    LoggerHelper.getLocal().log(Level.INFO, "Restart the Operator");
    operator.startUsingReplicas();

    LoggerHelper.getLocal().log(Level.INFO, "Check if admin pod <" + adminServerPodName + "> is running");
    TestUtils.checkPodReady(adminServerPodName, domainNS);

    for (int i = 1; i <= replicaCnt; i++) {
      String msPodName = domainUid + "-" + managedServerNameBase + i;
      LoggerHelper.getLocal().log(Level.INFO, "Checking if ms pod <" + msPodName + "> is running");
      TestUtils.checkPodReady(msPodName, domainNS);
    }

    LoggerHelper.getLocal().log(Level.INFO, "SUCCESS - " + testMethodName);
  }

  private void scaleDownAndverify(int decrNum) throws Exception {

    Map<String, Object> domainMap = domain.getDomainMap();
    String domainUid = domain.getDomainUid();
    String domainNS = domainMap.get("namespace").toString();
    String managedServerNameBase = domainMap.get("managedServerNameBase").toString();
    String clusterName = domainMap.get("clusterName").toString();

    int replicaCnt = TestUtils.getClusterReplicas(domainUid, clusterName, domainNS);
    int replicas = replicaCnt - decrNum;
    String podName = domainUid + "-" + managedServerNameBase + replicaCnt;

    LoggerHelper.getLocal().log(Level.INFO, "Scale domain " + domainUid + " down to " + replicas + " managed servers");
    operator.scale(domainUid, clusterName, replicas);

    LoggerHelper.getLocal().log(Level.INFO, "Checking if managed pod <" + podName + "> is deleted");
    TestUtils.checkPodDeleted(podName, domainNS);

    replicaCnt = TestUtils.getClusterReplicas(domainUid, clusterName, domainNS);
    if (replicaCnt != replicas) {
      throw new RuntimeException(
          "FAILURE: Cluster replica doesn't match with scaled down size "
              + replicaCnt
              + "/"
              + replicas);
    }
  }

  private void verifyPodReady(int replicas) throws Exception {
    Map<String, Object> domainMap = domain.getDomainMap();
    String domainUid = domain.getDomainUid();
    String domainNS = domainMap.get("namespace").toString();
    String managedServerNameBase = domainMap.get("managedServerNameBase").toString();
    final String clusterName = domainMap.get("clusterName").toString();

    String podName = domainUid + "-" + managedServerNameBase + replicas;

    LoggerHelper.getLocal().log(Level.INFO, "Checking if managed pod <" + podName + "> is created");
    TestUtils.checkPodCreated(podName, domainNS);

    LoggerHelper.getLocal().log(Level.INFO, "Checking if managed server <" + podName + "> is running");
    TestUtils.checkPodReady(podName, domainNS);

    LoggerHelper.getLocal().log(Level.INFO, "Checking if managed service <" + podName + "> is created");
    TestUtils.checkServiceCreated(podName, domainNS);

    int replicaCnt = TestUtils.getClusterReplicas(domainUid, clusterName, domainNS);
    if (replicaCnt != replicas) {
      throw new RuntimeException(
          "FAILURE: Cluster replica doesn't match with scaled up size "
              + replicaCnt
              + "/"
              + replicas);
    }
  }
}<|MERGE_RESOLUTION|>--- conflicted
+++ resolved
@@ -16,22 +16,14 @@
 import oracle.kubernetes.operator.utils.LoggerHelper;
 import oracle.kubernetes.operator.utils.Operator;
 import oracle.kubernetes.operator.utils.TestUtils;
-<<<<<<< HEAD
 import org.junit.jupiter.api.AfterAll;
 import org.junit.jupiter.api.Assertions;
 import org.junit.jupiter.api.Assumptions;
 import org.junit.jupiter.api.BeforeAll;
+import org.junit.jupiter.api.BeforeEach;
 import org.junit.jupiter.api.MethodOrderer.Alphanumeric;
 import org.junit.jupiter.api.Test;
 import org.junit.jupiter.api.TestMethodOrder;
-=======
-import org.junit.AfterClass;
-import org.junit.Assert;
-import org.junit.Assume;
-import org.junit.Before;
-import org.junit.BeforeClass;
-import org.junit.Test;
->>>>>>> 5da43d80
 
 /**
  * Simple JUnit test file used for testing Operator.
@@ -39,10 +31,7 @@
  * <p>This test is used for creating Operator(s) and domain(s) which are managed by the Operator(s).
  * And to test WLS server discovery feature.
  */
-<<<<<<< HEAD
 @TestMethodOrder(Alphanumeric.class)
-=======
->>>>>>> 5da43d80
 public class ItServerDiscovery extends BaseTest {
   private static String testDomainYamlFile;
 
@@ -69,7 +58,7 @@
     }
   }
 
-  @Before
+  @BeforeEach
   public void prepare() throws Exception {
     if (FULLTEST) {
       createResultAndPvDirs(testClassName);
