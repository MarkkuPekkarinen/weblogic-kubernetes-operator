// Copyright (c) 2020, Oracle Corporation and/or its affiliates.
// Licensed under the Universal Permissive License v 1.0 as shown at https://oss.oracle.com/licenses/upl.

package oracle.weblogic.kubernetes;

import java.nio.file.Files;
import java.nio.file.Path;
import java.nio.file.Paths;
import java.util.Arrays;
import java.util.Collections;
import java.util.LinkedHashMap;
import java.util.List;
import java.util.Map;
import java.util.Set;

import io.kubernetes.client.openapi.models.V1Pod;
import oracle.weblogic.domain.Domain;
import oracle.weblogic.domain.DomainCondition;
import oracle.weblogic.kubernetes.annotations.IntegrationTest;
import oracle.weblogic.kubernetes.annotations.Namespaces;
import oracle.weblogic.kubernetes.logging.LoggingFacade;
import oracle.weblogic.kubernetes.utils.ExecResult;
import org.awaitility.core.ConditionFactory;
import org.joda.time.DateTime;
import org.junit.jupiter.api.BeforeAll;
import org.junit.jupiter.api.BeforeEach;
import org.junit.jupiter.api.DisplayName;
import org.junit.jupiter.api.MethodOrderer;
import org.junit.jupiter.api.Order;
import org.junit.jupiter.api.Test;
import org.junit.jupiter.api.TestMethodOrder;

import static java.util.concurrent.TimeUnit.MINUTES;
import static java.util.concurrent.TimeUnit.SECONDS;
import static oracle.weblogic.kubernetes.TestConstants.DOMAIN_VERSION;
import static oracle.weblogic.kubernetes.TestConstants.MANAGED_SERVER_NAME_BASE;
import static oracle.weblogic.kubernetes.TestConstants.MII_APP_RESPONSE_V1;
import static oracle.weblogic.kubernetes.TestConstants.MII_BASIC_IMAGE_NAME;
import static oracle.weblogic.kubernetes.TestConstants.MII_BASIC_IMAGE_TAG;
import static oracle.weblogic.kubernetes.TestConstants.OCIR_SECRET_NAME;
import static oracle.weblogic.kubernetes.actions.ActionConstants.MODEL_DIR;
import static oracle.weblogic.kubernetes.actions.ActionConstants.WORK_DIR;
import static oracle.weblogic.kubernetes.actions.TestActions.getDomainCustomResource;
import static oracle.weblogic.kubernetes.actions.TestActions.getPod;
import static oracle.weblogic.kubernetes.actions.TestActions.getPodLog;
import static oracle.weblogic.kubernetes.actions.TestActions.getPodStatusPhase;
import static oracle.weblogic.kubernetes.actions.TestActions.patchDomainResourceWithNewIntrospectVersion;
import static oracle.weblogic.kubernetes.assertions.TestAssertions.domainExists;
import static oracle.weblogic.kubernetes.assertions.TestAssertions.podIntrospectVersionUpdated;
import static oracle.weblogic.kubernetes.utils.CommonMiiTestUtils.checkApplicationRuntime;
import static oracle.weblogic.kubernetes.utils.CommonMiiTestUtils.checkWorkManagerRuntime;
import static oracle.weblogic.kubernetes.utils.CommonMiiTestUtils.createDatabaseSecret;
import static oracle.weblogic.kubernetes.utils.CommonMiiTestUtils.createDomainResourceWithLogHome;
import static oracle.weblogic.kubernetes.utils.CommonMiiTestUtils.createDomainSecret;
import static oracle.weblogic.kubernetes.utils.CommonMiiTestUtils.createJobToChangePermissionsOnPvHostPath;
import static oracle.weblogic.kubernetes.utils.CommonMiiTestUtils.readMaxThreadsConstraintRuntimeForWorkManager;
import static oracle.weblogic.kubernetes.utils.CommonMiiTestUtils.readMinThreadsConstraintRuntimeForWorkManager;
import static oracle.weblogic.kubernetes.utils.CommonMiiTestUtils.replaceConfigMapWithModelFiles;
import static oracle.weblogic.kubernetes.utils.CommonPatchTestUtils.patchReplicaCountAtSpecLevel;
import static oracle.weblogic.kubernetes.utils.CommonTestUtils.checkAppIsRunning;
import static oracle.weblogic.kubernetes.utils.CommonTestUtils.checkPodDoesNotExist;
import static oracle.weblogic.kubernetes.utils.CommonTestUtils.checkPodExists;
import static oracle.weblogic.kubernetes.utils.CommonTestUtils.checkPodReadyAndServiceExists;
import static oracle.weblogic.kubernetes.utils.CommonTestUtils.createConfigMapAndVerify;
import static oracle.weblogic.kubernetes.utils.CommonTestUtils.createOcirRepoSecret;
import static oracle.weblogic.kubernetes.utils.CommonTestUtils.createPV;
import static oracle.weblogic.kubernetes.utils.CommonTestUtils.createPVC;
import static oracle.weblogic.kubernetes.utils.CommonTestUtils.createSecretForBaseImages;
import static oracle.weblogic.kubernetes.utils.CommonTestUtils.getIntrospectJobName;
import static oracle.weblogic.kubernetes.utils.CommonTestUtils.getPodCreationTime;
import static oracle.weblogic.kubernetes.utils.CommonTestUtils.installAndVerifyOperator;
import static oracle.weblogic.kubernetes.utils.ThreadSafeLogger.getLogger;
import static org.awaitility.Awaitility.with;
import static org.junit.jupiter.api.Assertions.assertDoesNotThrow;
import static org.junit.jupiter.api.Assertions.assertEquals;
import static org.junit.jupiter.api.Assertions.assertFalse;
import static org.junit.jupiter.api.Assertions.assertNotNull;
import static org.junit.jupiter.api.Assertions.assertTrue;

/**
 * This test class verifies the following scenarios
 *
 * <p>testMiiAddWorkManager
 *  Add a new work manager to a running WebLogic domain
 *
 * <p>testMiiUpdateWorkManager
 *  Update dynamic work manager configurations in a running WebLogic domain.
 *
 */

@TestMethodOrder(MethodOrderer.OrderAnnotation.class)
@DisplayName("Test dynamic updates to a model in image domain")
@IntegrationTest
class ItMiiDynamicUpdate {

  private static String opNamespace = null;
  private static String domainNamespace = null;
  private static ConditionFactory withStandardRetryPolicy = null;
  private static ConditionFactory withQuickRetryPolicy;
  private static int replicaCount = 1;
  private static final String domainUid = "mii-dynamic-update";
  private static String pvName = domainUid + "-pv"; // name of the persistent volume
  private static String pvcName = domainUid + "-pvc"; // name of the persistent volume claim
  private static final String configMapName = "dynamicupdate-test-configmap";//"wmconfigmap";
  private final String adminServerPodName = domainUid + "-admin-server";
  private final String managedServerPrefix = domainUid + "-managed-server";
  private final String adminServerName = "admin-server";
  private final String workManagerName = "newWM";

  private static LoggingFacade logger = null;

  /**
   * Install Operator.
   * Create domain resource defintion.
   * @param namespaces list of namespaces created by the IntegrationTestWatcher by the
   JUnit engine parameter resolution mechanism
   */
  @BeforeAll
  public static void initAll(@Namespaces(2) List<String> namespaces) {
    logger = getLogger();
    // create standard, reusable retry/backoff policy
    withStandardRetryPolicy = with().pollDelay(2, SECONDS)
        .and().with().pollInterval(10, SECONDS)
        .atMost(5, MINUTES).await();

    // create a reusable quick retry policy
    withQuickRetryPolicy = with().pollDelay(0, SECONDS)
        .and().with().pollInterval(4, SECONDS)
        .atMost(10, SECONDS).await();

    // get a new unique opNamespace
    logger.info("Creating unique namespace for Operator");
    assertNotNull(namespaces.get(0), "Namespace list is null");
    opNamespace = namespaces.get(0);

    logger.info("Creating unique namespace for Domain");
    assertNotNull(namespaces.get(1), "Namespace list is null");
    domainNamespace = namespaces.get(1);

    // install and verify operator
    installAndVerifyOperator(opNamespace, domainNamespace);

    // Create the repo secret to pull the image
    // this secret is used only for non-kind cluster
    createOcirRepoSecret(domainNamespace);

    // create secret for admin credentials
    logger.info("Create secret for admin credentials");
    String adminSecretName = "weblogic-credentials";
    assertDoesNotThrow(() -> createDomainSecret(adminSecretName,"weblogic",
            "welcome1", domainNamespace),
            String.format("createSecret failed for %s", adminSecretName));

    // create encryption secret
    logger.info("Create encryption secret");
    String encryptionSecretName = "encryptionsecret";
    assertDoesNotThrow(() -> createDomainSecret(encryptionSecretName, "weblogicenc",
            "weblogicenc", domainNamespace),
             String.format("createSecret failed for %s", encryptionSecretName));

    logger.info("Create database secret");
    final String dbSecretName = domainUid  + "-db-secret";
    assertDoesNotThrow(() -> createDatabaseSecret(dbSecretName, "scott",
            "tiger", "jdbc:oracle:thin:localhost:/ORCLCDB", domainNamespace),
             String.format("createSecret failed for %s", dbSecretName));

    // create WDT config map without any files
    createConfigMapAndVerify(configMapName, domainUid, domainNamespace, Collections.EMPTY_LIST);

    // create pull secrets for WebLogic image when running in non Kind Kubernetes cluster
    // this secret is used only for non-kind cluster
    createSecretForBaseImages(domainNamespace);

    // create PV, PVC for logs
    createPV(pvName, domainUid, ItMiiDynamicUpdate.class.getSimpleName());
    createPVC(pvName, pvcName, domainUid, domainNamespace);

    // create job to change permissions on PV hostPath
    createJobToChangePermissionsOnPvHostPath(pvName, pvcName, domainNamespace);

    // create the domain CR with a pre-defined configmap
    createDomainResourceWithLogHome(domainUid, domainNamespace,
        MII_BASIC_IMAGE_NAME + ":" + MII_BASIC_IMAGE_TAG,
        adminSecretName, OCIR_SECRET_NAME, encryptionSecretName,
        replicaCount, pvName, pvcName, "cluster-1", configMapName, dbSecretName, true);

    // wait for the domain to exist
    logger.info("Check for domain custom resource in namespace {0}", domainNamespace);
    withStandardRetryPolicy
        .conditionEvaluationListener(
            condition -> logger.info("Waiting for domain {0} to be created in namespace {1} "
                    + "(elapsed time {2}ms, remaining time {3}ms)",
                domainUid,
                domainNamespace,
                condition.getElapsedTimeInMS(),
                condition.getRemainingTimeInMS()))
        .until(domainExists(domainUid, DOMAIN_VERSION, domainNamespace));
  }

  /**
   * Verify all server pods are running.
   * Verify all k8s services for all servers are created.
   */
  @BeforeEach
  public void beforeEach() {

    logger.info("Check admin service and pod {0} is created in namespace {1}",
        adminServerPodName, domainNamespace);
    checkPodReadyAndServiceExists(adminServerPodName, domainUid, domainNamespace);

    // check managed server services and pods are ready
    for (int i = 1; i <= replicaCount; i++) {
      logger.info("Wait for managed server services and pods are created in namespace {0}",
          domainNamespace);
      checkPodReadyAndServiceExists(managedServerPrefix + i, domainUid, domainNamespace);
    }
  }

  /**
   * Create a configmap containing both the model yaml, and a sparse model file to add
   * a new work manager, a min threads constraint, and a max threads constraint
   * Patch the domain resource with the configmap.
   * Update the introspect version of the domain resource.
   * Verify rolling restart of the domain by comparing PodCreationTimestamp
   * before and after rolling restart.
   * Verify new work manager is configured.
   */
  @Test
  @Order(1)
  @DisplayName("Add a work manager to a model-in-image domain using dynamic update")
  public void testMiiAddWorkManager() {

    // This test uses the WebLogic domain created in BeforeAll method
    // BeforeEach method ensures that the server pods are running

    LinkedHashMap<String, DateTime> pods = new LinkedHashMap<>();

    // get the creation time of the admin server pod before patching
    DateTime adminPodCreationTime = getPodCreationTime(domainNamespace, adminServerPodName);
    pods.put(adminServerPodName, getPodCreationTime(domainNamespace, adminServerPodName));
    // get the creation time of the managed server pods before patching
    for (int i = 1; i <= replicaCount; i++) {
      pods.put(managedServerPrefix + i, getPodCreationTime(domainNamespace,   managedServerPrefix + i));
    }
    for (int i = 1; i <= replicaCount; i++) {
      pods.put(managedServerPrefix + i, getPodCreationTime(domainNamespace,   managedServerPrefix + i));
    }

    replaceConfigMapWithModelFiles(configMapName, domainUid, domainNamespace,
        Arrays.asList(MODEL_DIR + "/model.config.wm.yaml"), withStandardRetryPolicy);

    String introspectVersion = patchDomainResourceWithNewIntrospectVersion(domainUid, domainNamespace);

    verifyIntrospectorRuns();

    withStandardRetryPolicy.conditionEvaluationListener(
        condition ->
            logger.info("Waiting for work manager configuration to be updated. "
                + "Elapsed time {0}ms, remaining time {1}ms",
                condition.getElapsedTimeInMS(), condition.getRemainingTimeInMS())).until(
                    () -> checkWorkManagerRuntime(domainNamespace, adminServerPodName,
                        MANAGED_SERVER_NAME_BASE + "1",
                        workManagerName, "200"));
    logger.info("Found new work manager configuration");

    verifyPodsNotRolled(pods);

    verifyPodIntrospectVersionUpdated(pods.keySet(), introspectVersion);
  }

  /**
   * Recreate configmap containing both the model yaml, and a sparse model file with
   * updated min and max threads constraints that was added in {@link #testMiiAddWorkManager()}
   * test.
   * Patch the domain resource with the configmap.
   * Update the introspect version of the domain resource.
   * Wait for introspector to complete
   * Verify work manager configuration is updated.
   */
  @Test
  @Order(2)
  @DisplayName("Update work manager min/max threads constraints config to a model-in-image domain using dynamic update")
  public void testMiiUpdateWorkManager() {

    // This test uses the WebLogic domain created in BeforeAll method
    // BeforeEach method ensures that the server pods are running

    LinkedHashMap<String, DateTime> pods = new LinkedHashMap<>();

    // get the creation time of the admin server pod before patching
    DateTime adminPodCreationTime = getPodCreationTime(domainNamespace, adminServerPodName);
    pods.put(adminServerPodName, getPodCreationTime(domainNamespace, adminServerPodName));
    // get the creation time of the managed server pods before patching
    for (int i = 1; i <= replicaCount; i++) {
      pods.put(managedServerPrefix + i, getPodCreationTime(domainNamespace,   managedServerPrefix + i));
    }

    replaceConfigMapWithModelFiles(configMapName, domainUid, domainNamespace,
        Arrays.asList(MODEL_DIR + "/model.update.wm.yaml"),
        withStandardRetryPolicy);

    String introspectVersion = patchDomainResourceWithNewIntrospectVersion(domainUid, domainNamespace);

    verifyIntrospectorRuns();

    verifyMinThreadsConstraintRuntime(2);

    verifyMaxThredsConstraintRuntime(20);

    logger.info("Found updated work manager configuration");

    verifyPodsNotRolled(pods);

    verifyPodIntrospectVersionUpdated(pods.keySet(), introspectVersion);

  }

  /**
   * Recreate configmap containing previous test model and application config target to both admin and cluster.
   * Patch the domain resource with the configmap.
   * Update the introspect version of the domain resource.
   * Wait for introspector to complete
   * Verify application target is changed by accessing the application runtime using REST API.
   * Verify the application can be accessed on both admin server and from all servers in cluster.
   */
  @Test
  @Order(3)
  @DisplayName("Change target for the application deployment using mii dynamic update")
  public void testMiiChangeTarget() {

    // This test uses the WebLogic domain created in BeforeAll method
    // BeforeEach method ensures that the server pods are running

    LinkedHashMap<String, DateTime> pods = new LinkedHashMap<>();

    // get the creation time of the admin server pod before patching
    DateTime adminPodCreationTime = getPodCreationTime(domainNamespace, adminServerPodName);
    pods.put(adminServerPodName, getPodCreationTime(domainNamespace, adminServerPodName));
    // get the creation time of the managed server pods before patching
    for (int i = 1; i <= replicaCount; i++) {
      pods.put(managedServerPrefix + i, getPodCreationTime(domainNamespace,   managedServerPrefix + i));
    }

    // make sure the application is not deployed on admin server
    assertFalse(checkApplicationRuntime(domainNamespace, adminServerPodName,
        adminServerName, "200"),
        "Application deployed on " + adminServerName + " before the dynamic update");

    // check and wait for the application to be accessible in all server pods
    verifyApplicationAccessOnCluster();

    // write sparse yaml to file
    Path pathToChangeTargetYaml = Paths.get(WORK_DIR + "/changetarget.yaml");
    String yamlToChangeTarget = "appDeployments:\n"
        + "  Application:\n"
        + "    myear:\n"
        + "      Target: 'cluster-1,admin-server'";

    assertDoesNotThrow(() -> Files.write(pathToChangeTargetYaml, yamlToChangeTarget.getBytes()));

    // Replace contents of an existing configMap
    replaceConfigMapWithModelFiles(configMapName, domainUid, domainNamespace,
        Arrays.asList(MODEL_DIR + "/model.config.wm.yaml", pathToChangeTargetYaml.toString()), withStandardRetryPolicy);

    // Patch a running domain with introspectVersion.
    String introspectVersion = patchDomainResourceWithNewIntrospectVersion(domainUid, domainNamespace);

    // Verifying introspector pod is created, runs and deleted
    verifyIntrospectorRuns();

    // check and wait for the application to be accessible in all server pods
    verifyApplicationAccessOnCluster();

    // check and wait for the application to be accessible in admin pod
    checkAppIsRunning(
        withQuickRetryPolicy,
        domainNamespace,
        adminServerPodName,
        "7001",
        "sample-war/index.jsp",
        "Hello World");

    verifyPodsNotRolled(pods);

    verifyPodIntrospectVersionUpdated(pods.keySet(), introspectVersion);
  }

  /**
   * Recreate configmap containing application config target to none.
   * Patch the domain resource with the configmap.
   * Update the introspect version of the domain resource.
   * Wait for introspector to complete
   * Verify application target is changed by accessing the application runtime using REST API.
   * Test is failing https://jira.oraclecorp.com/jira/browse/OWLS-86352.
   */
<<<<<<< HEAD
  @Disabled
=======
  @Test
>>>>>>> 57f1e5f1
  @Order(4)
  @DisplayName("Remove all targets for the application deployment in MII domain using mii dynamic update")
  public void testMiiRemoveTarget() {

    // This test uses the WebLogic domain created in BeforeAll method
    // BeforeEach method ensures that the server pods are running

    LinkedHashMap<String, DateTime> pods = new LinkedHashMap<>();

    // get the creation time of the admin server pod before patching
    DateTime adminPodCreationTime = getPodCreationTime(domainNamespace, adminServerPodName);
    pods.put(adminServerPodName, getPodCreationTime(domainNamespace, adminServerPodName));
    // get the creation time of the managed server pods before patching
    for (int i = 1; i <= replicaCount; i++) {
      pods.put(managedServerPrefix + i, getPodCreationTime(domainNamespace,   managedServerPrefix + i));
    }

    // check and wait for the application to be accessible in all server pods
    verifyApplicationAccessOnCluster();

    // write sparse yaml to file
    Path pathToRemoveTargetYaml = Paths.get(WORK_DIR + "/removetarget.yaml");
    String yamlToRemoveTarget = "appDeployments:\n"
        + "  Application:\n"
        + "    myear:\n"
        + "      Target: ''";

    assertDoesNotThrow(() -> Files.write(pathToRemoveTargetYaml, yamlToRemoveTarget.getBytes()));

    // Replace contents of an existing configMap
    replaceConfigMapWithModelFiles(configMapName, domainUid, domainNamespace,
        Arrays.asList(MODEL_DIR + "/model.config.wm.yaml", pathToRemoveTargetYaml.toString()), withStandardRetryPolicy);

    // Patch a running domain with introspectVersion.
    String introspectVersion = patchDomainResourceWithNewIntrospectVersion(domainUid, domainNamespace);

    // Verifying introspector pod is created, runs and deleted
    verifyIntrospectorRuns();

    // make sure the application is not deployed on cluster
    verifyApplicationRuntimeOnCluster("404");

    // make sure the application is not deployed on admin
    withStandardRetryPolicy.conditionEvaluationListener(
        condition ->
            logger.info("Waiting for application target to be updated. "
                    + "Elapsed time {0}ms, remaining time {1}ms",
                condition.getElapsedTimeInMS(), condition.getRemainingTimeInMS())).until(
                  () -> checkApplicationRuntime(domainNamespace, adminServerPodName,
            adminServerName, "404"));


    verifyPodsNotRolled(pods);

    verifyPodIntrospectVersionUpdated(pods.keySet(), introspectVersion);

  }

  /**
<<<<<<< HEAD
   * Recreate configmap containing new cluster config.
   * Patch the domain resource with the configmap.
   * Update the introspect version of the domain resource.
   * Wait for introspector to complete
   * Verify servers in the newly added cluster are started.
   */

  @Test
  @Order(5)
  @DisplayName("Add cluster in MII domain using mii dynamic update")
  public void testMiiAddCluster() {
=======
   * Negative test: Changing the domain name using mii dynamic update.
   */
  @Test
  @Order(5)
  @DisplayName("Negative test changing domain name using mii dynamic update")
  public void testMiiChangeDomainName() {
>>>>>>> 57f1e5f1

    // This test uses the WebLogic domain created in BeforeAll method
    // BeforeEach method ensures that the server pods are running

<<<<<<< HEAD
    LinkedHashMap<String, DateTime> pods = new LinkedHashMap<>();

    // get the creation time of the admin server pod before patching
    DateTime adminPodCreationTime = getPodCreationTime(domainNamespace, adminServerPodName);
    pods.put(adminServerPodName, getPodCreationTime(domainNamespace, adminServerPodName));
    // get the creation time of the managed server pods before patching
    for (int i = 1; i <= replicaCount; i++) {
      pods.put(managedServerPrefix + i, getPodCreationTime(domainNamespace,   managedServerPrefix + i));
    }

    // write sparse yaml to file
    Path pathToAddClusterYaml = Paths.get(WORK_DIR + "/addcluster.yaml");
    String yamlToAddCluster = "topology:\n"
        + "    Cluster:\n"
        + "        \"cluster-2\":\n"
        + "            DynamicServers:\n"
        + "                ServerTemplate:  \"cluster-2-template\"\n"
        + "                ServerNamePrefix: \"dynamic-server\"\n"
        + "                DynamicClusterSize: 4\n"
        + "                MinDynamicClusterSize: 2\n"
        + "                MaxDynamicClusterSize: 4\n"
        + "                CalculatedListenPorts: false\n"
        + "    ServerTemplate:\n"
        + "        \"cluster-2-template\":\n"
        + "            Cluster: \"cluster-2\"\n"
        + "            ListenPort : 8001";

    assertDoesNotThrow(() -> Files.write(pathToAddClusterYaml, yamlToAddCluster.getBytes()));

    // Replace contents of an existing configMap
    replaceConfigMapWithModelFiles(configMapName, domainUid, domainNamespace,
        Arrays.asList(MODEL_DIR + "/model.config.wm.yaml", pathToAddClusterYaml.toString()), withStandardRetryPolicy);

    // change replica to have the servers running in the newly added cluster
    assertTrue(patchReplicaCountAtSpecLevel(domainUid, domainNamespace, replicaCount),
        "failed to patch the replicas at spec level");

    // Patch a running domain with introspectVersion.
    String introspectVersion = patchDomainResourceWithNewIntrospectVersion(domainUid, domainNamespace);

    // Verifying introspector pod is created, runs and deleted
    verifyIntrospectorRuns();

    // check the servers are started in newly added cluster and the server services and pods are ready
    for (int i = 1; i <= replicaCount; i++) {
      logger.info("Wait for managed server services and pods are created in namespace {0}",
          domainNamespace);
      checkPodReadyAndServiceExists(domainUid + "-dynamic-server" + i, domainUid, domainNamespace);
    }

    verifyPodsNotRolled(pods);

    verifyPodIntrospectVersionUpdated(pods.keySet(), introspectVersion);

  }

=======
    // write sparse yaml to file
    Path pathToChangeDomainNameYaml = Paths.get(WORK_DIR + "/changedomainname.yaml");
    String yamlToChangeDomainName = "topology:\n"
        + "  name: newdomainname\n"
        + "  AdminServerName: 'admin-server'";

    assertDoesNotThrow(() -> Files.write(pathToChangeDomainNameYaml, yamlToChangeDomainName.getBytes()));

    // Replace contents of an existing configMap
    replaceConfigMapWithModelFiles(configMapName, domainUid, domainNamespace,
        Arrays.asList(pathToChangeDomainNameYaml.toString()), withStandardRetryPolicy);

    // Patch a running domain with introspectVersion.
    patchDomainResourceWithNewIntrospectVersion(domainUid, domainNamespace);

    // Verifying introspector pod is created and failed
    logger.info("verifying the introspector failed and the pod log contains the expected error msg");
    String expectedErrorMsg = "name is not one of the attribute names allowed in model location topology";
    verifyIntrospectorFails(expectedErrorMsg);

    // verify the domain status message contains the error msg
    logger.info("verifying the domain status message contains the expected error msg");
    Domain miiDynamicUpdateDomain =
        assertDoesNotThrow(() -> getDomainCustomResource(domainUid, domainNamespace));

    assertTrue(miiDynamicUpdateDomain.getStatus().getMessage().contains(expectedErrorMsg),
        String.format("failed to find the error msg %s in domain status message", expectedErrorMsg));

    // check the domain status condition message contains the error msg
    logger.info("verifying the domain status condition message contains the expected error msg");
    assertTrue(domainStatusConditionMsgContainsErrorMsg(miiDynamicUpdateDomain, expectedErrorMsg),
        String.format("domain status condition does not contain error msg %s", expectedErrorMsg));
  }

  private boolean domainStatusConditionMsgContainsErrorMsg(Domain domain, String errorMsg) {
    for (DomainCondition domainCondition : domain.getStatus().getConditions()) {
      if (domainCondition.getType().equalsIgnoreCase("Failed")
          && domainCondition.getMessage().contains(errorMsg)) {
        return true;
      }
    }
>>>>>>> 57f1e5f1

    return false;
  }

  private void verifyIntrospectorRuns() {
    //verify the introspector pod is created and runs
    logger.info("Verifying introspector pod is created, runs and deleted");
    String introspectJobName = getIntrospectJobName(domainUid);
    checkPodExists(introspectJobName, domainUid, domainNamespace);
    checkPodDoesNotExist(introspectJobName, domainUid, domainNamespace);
  }

<<<<<<< HEAD
=======
  private void verifyIntrospectorFails(String expectedErrorMsg) {
    // verify the introspector pod is created
    logger.info("Verifying introspector pod is created");
    String introspectJobName = getIntrospectJobName(domainUid);
    checkPodExists(introspectJobName, domainUid, domainNamespace);

    // check whether the introspector log contains the expected error message
    ConditionFactory withRetryPolicy = with().pollDelay(2, SECONDS)
        .and().with().pollInterval(2, SECONDS)
        .atMost(2, MINUTES).await();

    withRetryPolicy
        .conditionEvaluationListener(
            condition ->
                logger.info(
                    "Checking for the log of introspector pod contains the expected error msg {0}. "
                        + "Elapsed time {1}ms, remaining time {2}ms",
                    expectedErrorMsg,
                    condition.getElapsedTimeInMS(),
                    condition.getRemainingTimeInMS()))
        .until(() ->
            podLogContainsExpectedErrorMsg(introspectJobName, domainNamespace, expectedErrorMsg));

    // check the status phase of the introspector pod is failed
    withRetryPolicy
        .conditionEvaluationListener(
            condition ->
                logger.info(
                    "Checking for status phase of introspector pod is failed. "
                        + "Elapsed time {0}ms, remaining time {1}ms",
                    condition.getElapsedTimeInMS(), condition.getRemainingTimeInMS()))
        .until(() ->
            podStatusPhaseContainsString(domainNamespace, introspectJobName, "Failed"));
  }

  private String getPodNameFromJobName(String namespace, String jobName) {
    String labelSelector = String.format("weblogic.domainUID in (%s)", domainUid);
    V1Pod introspectorPod = assertDoesNotThrow(() -> getPod(namespace, labelSelector, jobName));
    assertNotNull(introspectorPod, "introspectorPod is null");
    assertNotNull(introspectorPod.getMetadata(), introspectorPod + " medadata is null");
    return introspectorPod.getMetadata().getName();
  }

  private boolean podLogContainsExpectedErrorMsg(String introspectJobName, String namespace, String errormsg) {
    String introspectPodName = getPodNameFromJobName(namespace, introspectJobName);
    String introspectorLog = assertDoesNotThrow(() -> getPodLog(introspectPodName, namespace));
    logger.info("introspector log: {0}", introspectorLog);
    return introspectorLog.contains(errormsg);
  }

  private boolean podStatusPhaseContainsString(String namespace, String jobName, String expectedPhase) {
    String introspectPodName = getPodNameFromJobName(namespace, jobName);
    String labelSelector = String.format("weblogic.domainUID in (%s)", domainUid);
    return assertDoesNotThrow(() ->
        getPodStatusPhase(namespace, labelSelector, introspectPodName).equalsIgnoreCase(expectedPhase));
  }
>>>>>>> 57f1e5f1

  private void verifyPodsNotRolled(Map<String, DateTime> podsCreationTimes) {
    for (Map.Entry<String, DateTime> entry : podsCreationTimes.entrySet()) {
      assertEquals(
          entry.getValue(),
          getPodCreationTime(domainNamespace, entry.getKey()),
          "pod '" + entry.getKey() + "' should not roll");
    }
  }

  private void verifyPodIntrospectVersionUpdated(Set<String> podNames, String expectedIntrospectVersion) {
    for (String podName : podNames) {
      withStandardRetryPolicy
          .conditionEvaluationListener(
              condition ->
                  logger.info(
                      "Checking for updated introspectVersion for pod {0}. "
                          + "Elapsed time {1}ms, remaining time {2}ms",
                      podName, condition.getElapsedTimeInMS(), condition.getRemainingTimeInMS()))
          .until(
              () ->
                  podIntrospectVersionUpdated(podName, domainNamespace, expectedIntrospectVersion));
    }
  }

  private void verifyMinThreadsConstraintRuntime(int count) {
    withStandardRetryPolicy.conditionEvaluationListener(
        condition ->
            logger.info("Waiting for min threads constraint configuration to be updated. "
                    + "Elapsed time {0}ms, remaining time {1}ms",
                condition.getElapsedTimeInMS(), condition.getRemainingTimeInMS())).until(
                    () -> checkMinThreadsConstraintRuntime(count));
  }

  private void verifyMaxThredsConstraintRuntime(int count) {
    withStandardRetryPolicy.conditionEvaluationListener(
        condition ->
            logger.info("Waiting for max threads constraint configuration to be updated. "
                    + "Elapsed time {0}ms, remaining time {1}ms",
                condition.getElapsedTimeInMS(), condition.getRemainingTimeInMS())).until(
                    () -> checkMaxThreadsConstraintRuntime(count));
  }

  /*
   * Verify the min threads constraint runtime configuration through rest API.
   * @param count expected value for min threads constraint count
   * @returns true if the min threads constraint runtime is read successfully and is configured
   *          with the provided count value.
   **/
  private boolean checkMinThreadsConstraintRuntime(int count) {
    ExecResult result = readMinThreadsConstraintRuntimeForWorkManager(domainNamespace,
        adminServerPodName, MANAGED_SERVER_NAME_BASE + "1", workManagerName);
    if (result != null) {
      logger.info("readMinThreadsConstraintRuntime read " + result.toString());
      return (result.stdout() != null && result.stdout().contains("\"count\": " + count));
    }
    logger.info("readMinThreadsConstraintRuntime failed to read from WebLogic server ");
    return false;
  }

  /*
   * Verify the max threads constraint runtime configuration through rest API.
   * @param count expected value for max threads constraint count
   * @returns true if the max threads constraint runtime is read successfully and is configured
   *          with the provided count value.
   **/
  private boolean checkMaxThreadsConstraintRuntime(int count) {
    ExecResult result = readMaxThreadsConstraintRuntimeForWorkManager(domainNamespace,
        adminServerPodName, MANAGED_SERVER_NAME_BASE + "1", workManagerName);
    if (result != null) {
      logger.info("readMaxThreadsConstraintRuntime read " + result.toString());
      return (result.stdout() != null && result.stdout().contains("\"count\": " + count));
    }
    logger.info("readMaxThreadsConstraintRuntime failed to read from WebLogic server ");
    return false;
  }

  /**
   * Check application runtime using REST Api.
   * @param expectedStatusCode expected status code
   */
  private void verifyApplicationRuntimeOnCluster(String expectedStatusCode) {
    // make sure the application is deployed on cluster
    for (int i = 1; i <= replicaCount; i++) {
      final int j = i;
      withStandardRetryPolicy.conditionEvaluationListener(
          condition ->
              logger.info("Waiting for application target to be updated. "
                      + "Elapsed time {0}ms, remaining time {1}ms",
                  condition.getElapsedTimeInMS(), condition.getRemainingTimeInMS())).until(
                    () -> checkApplicationRuntime(domainNamespace, adminServerPodName,
              MANAGED_SERVER_NAME_BASE + j, expectedStatusCode));

    }
  }

  /**
   * Verify the application access on all the servers pods in the cluster.
   */
  private void verifyApplicationAccessOnCluster() {
    // check and wait for the application to be accessible in all server pods
    for (int i = 1; i <= replicaCount; i++) {
      checkAppIsRunning(
          withQuickRetryPolicy,
          domainNamespace,
          managedServerPrefix + i,
          "8001",
          "sample-war/index.jsp",
          MII_APP_RESPONSE_V1 + i);
    }
  }


}<|MERGE_RESOLUTION|>--- conflicted
+++ resolved
@@ -24,6 +24,7 @@
 import org.joda.time.DateTime;
 import org.junit.jupiter.api.BeforeAll;
 import org.junit.jupiter.api.BeforeEach;
+import org.junit.jupiter.api.Disabled;
 import org.junit.jupiter.api.DisplayName;
 import org.junit.jupiter.api.MethodOrderer;
 import org.junit.jupiter.api.Order;
@@ -106,6 +107,7 @@
   private final String managedServerPrefix = domainUid + "-managed-server";
   private final String adminServerName = "admin-server";
   private final String workManagerName = "newWM";
+  private static Path pathToChangeTargetYaml = null;
 
   private static LoggingFacade logger = null;
 
@@ -195,6 +197,15 @@
                 condition.getElapsedTimeInMS(),
                 condition.getRemainingTimeInMS()))
         .until(domainExists(domainUid, DOMAIN_VERSION, domainNamespace));
+
+    // write sparse yaml to change target to file
+    pathToChangeTargetYaml = Paths.get(WORK_DIR + "/changetarget.yaml");
+    String yamlToChangeTarget = "appDeployments:\n"
+        + "  Application:\n"
+        + "    myear:\n"
+        + "      Target: 'cluster-1,admin-server'";
+
+    assertDoesNotThrow(() -> Files.write(pathToChangeTargetYaml, yamlToChangeTarget.getBytes()));
   }
 
   /**
@@ -349,15 +360,6 @@
     // check and wait for the application to be accessible in all server pods
     verifyApplicationAccessOnCluster();
 
-    // write sparse yaml to file
-    Path pathToChangeTargetYaml = Paths.get(WORK_DIR + "/changetarget.yaml");
-    String yamlToChangeTarget = "appDeployments:\n"
-        + "  Application:\n"
-        + "    myear:\n"
-        + "      Target: 'cluster-1,admin-server'";
-
-    assertDoesNotThrow(() -> Files.write(pathToChangeTargetYaml, yamlToChangeTarget.getBytes()));
-
     // Replace contents of an existing configMap
     replaceConfigMapWithModelFiles(configMapName, domainUid, domainNamespace,
         Arrays.asList(MODEL_DIR + "/model.config.wm.yaml", pathToChangeTargetYaml.toString()), withStandardRetryPolicy);
@@ -393,11 +395,8 @@
    * Verify application target is changed by accessing the application runtime using REST API.
    * Test is failing https://jira.oraclecorp.com/jira/browse/OWLS-86352.
    */
-<<<<<<< HEAD
   @Disabled
-=======
   @Test
->>>>>>> 57f1e5f1
   @Order(4)
   @DisplayName("Remove all targets for the application deployment in MII domain using mii dynamic update")
   public void testMiiRemoveTarget() {
@@ -457,31 +456,21 @@
   }
 
   /**
-<<<<<<< HEAD
    * Recreate configmap containing new cluster config.
    * Patch the domain resource with the configmap.
    * Update the introspect version of the domain resource.
    * Wait for introspector to complete
-   * Verify servers in the newly added cluster are started.
-   */
-
+   * Verify servers in the newly added cluster are started and other servers are not rolled.
+   * This test fails intermittently - https://jira.oraclecorp.com/jira/browse/OWLS-86584.
+   */
   @Test
   @Order(5)
   @DisplayName("Add cluster in MII domain using mii dynamic update")
   public void testMiiAddCluster() {
-=======
-   * Negative test: Changing the domain name using mii dynamic update.
-   */
-  @Test
-  @Order(5)
-  @DisplayName("Negative test changing domain name using mii dynamic update")
-  public void testMiiChangeDomainName() {
->>>>>>> 57f1e5f1
 
     // This test uses the WebLogic domain created in BeforeAll method
     // BeforeEach method ensures that the server pods are running
 
-<<<<<<< HEAD
     LinkedHashMap<String, DateTime> pods = new LinkedHashMap<>();
 
     // get the creation time of the admin server pod before patching
@@ -513,7 +502,8 @@
 
     // Replace contents of an existing configMap
     replaceConfigMapWithModelFiles(configMapName, domainUid, domainNamespace,
-        Arrays.asList(MODEL_DIR + "/model.config.wm.yaml", pathToAddClusterYaml.toString()), withStandardRetryPolicy);
+        Arrays.asList(MODEL_DIR + "/model.config.wm.yaml",
+            pathToChangeTargetYaml.toString(), pathToAddClusterYaml.toString()), withStandardRetryPolicy);
 
     // change replica to have the servers running in the newly added cluster
     assertTrue(patchReplicaCountAtSpecLevel(domainUid, domainNamespace, replicaCount),
@@ -538,7 +528,13 @@
 
   }
 
-=======
+  /*
+  * Negative test: Changing the domain name using mii dynamic update.
+  */
+  @Test
+  @Order(6)
+  @DisplayName("Negative test changing domain name using mii dynamic update")
+  public void testMiiChangeDomainName() {
     // write sparse yaml to file
     Path pathToChangeDomainNameYaml = Paths.get(WORK_DIR + "/changedomainname.yaml");
     String yamlToChangeDomainName = "topology:\n"
@@ -580,8 +576,6 @@
         return true;
       }
     }
->>>>>>> 57f1e5f1
-
     return false;
   }
 
@@ -593,8 +587,6 @@
     checkPodDoesNotExist(introspectJobName, domainUid, domainNamespace);
   }
 
-<<<<<<< HEAD
-=======
   private void verifyIntrospectorFails(String expectedErrorMsg) {
     // verify the introspector pod is created
     logger.info("Verifying introspector pod is created");
@@ -651,7 +643,6 @@
     return assertDoesNotThrow(() ->
         getPodStatusPhase(namespace, labelSelector, introspectPodName).equalsIgnoreCase(expectedPhase));
   }
->>>>>>> 57f1e5f1
 
   private void verifyPodsNotRolled(Map<String, DateTime> podsCreationTimes) {
     for (Map.Entry<String, DateTime> entry : podsCreationTimes.entrySet()) {
