--- conflicted
+++ resolved
@@ -101,6 +101,7 @@
 import static oracle.weblogic.kubernetes.utils.JobUtils.getIntrospectJobName;
 import static oracle.weblogic.kubernetes.utils.PatchDomainUtils.patchDomainWithNewSecretAndVerify;
 import static oracle.weblogic.kubernetes.utils.PodUtils.checkPodDoesNotExist;
+import static oracle.weblogic.kubernetes.utils.PodUtils.checkPodExists;
 import static oracle.weblogic.kubernetes.utils.PodUtils.checkPodReady;
 import static oracle.weblogic.kubernetes.utils.PodUtils.getExternalServicePodName;
 import static oracle.weblogic.kubernetes.utils.PodUtils.getPodCreationTime;
@@ -294,11 +295,7 @@
                 .model(new oracle.weblogic.domain.Model()
                     .domainType("WLS")
                     .runtimeEncryptionSecret(encryptionSecretName))
-<<<<<<< HEAD
-                .introspectorJobActiveDeadlineSeconds(600L)));
-=======
                 .introspectorJobActiveDeadlineSeconds(300L)));
->>>>>>> 4f087337
     for (String clusterName : clusterNames) {
       domain.spec()
           .addClustersItem(new oracle.weblogic.domain.Cluster()
@@ -851,11 +848,7 @@
         expectedStatusCode);
   }
 
-<<<<<<< HEAD
-  private static ExecResult readRuntimeResource(String adminSvcExtHost, String domainNamespace,
-=======
   private static ExecResult readRuntimeResource(String adminSvcExtHost, String domainNamespace, 
->>>>>>> 4f087337
       String adminServerPodName, String resourcePath, String callerName) {
     LoggingFacade logger = getLogger();
 
@@ -1179,18 +1172,21 @@
     LoggingFacade logger = getLogger();
     logger.info("Verifying introspector pod is created, runs and deleted");
     String introspectJobName = getIntrospectJobName(domainUid);
-    checkPodReady(introspectJobName, domainUid, domainNamespace);
+    checkPodExists(introspectJobName, domainUid, domainNamespace);
 
     String labelSelector = String.format("weblogic.domainUID in (%s)", domainUid);
     V1Pod introspectorPod = assertDoesNotThrow(() -> getPod(domainNamespace, labelSelector, introspectJobName),
         "Could not get introspector pod");
     assertTrue(introspectorPod != null && introspectorPod.getMetadata() != null,
         "introspector pod or metadata is null");
-    String introspectorLog = assertDoesNotThrow(() -> getPodLog(introspectorPod.getMetadata().getName(),
-        domainNamespace), "Could not get introspector pod log");
-    logger.info("Introspector pod log START");
-    logger.info(introspectorLog);
-    logger.info("Introspector pod log END");
+    try {
+      String introspectorLog = getPodLog(introspectorPod.getMetadata().getName(), domainNamespace);
+      logger.info("Introspector pod log START");
+      logger.info(introspectorLog);
+      logger.info("Introspector pod log END");
+    } catch (Exception ex) {
+      logger.info("Failed to get introspector pod log", ex);
+    }
     checkPodDoesNotExist(introspectJobName, domainUid, domainNamespace);
   }
 
