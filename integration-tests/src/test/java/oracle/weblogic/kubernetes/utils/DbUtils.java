--- conflicted
+++ resolved
@@ -639,8 +639,6 @@
 
   }
 
-<<<<<<< HEAD
-=======
   /**
    * Create a RCU secret with username, password and sys_username, sys_password in the specified namespace.
    *
@@ -714,5 +712,4 @@
 
   }
 
->>>>>>> f0fac1f2
 }