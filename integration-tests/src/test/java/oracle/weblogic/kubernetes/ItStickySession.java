// Copyright (c) 2020, 2021, Oracle and/or its affiliates.
// Licensed under the Universal Permissive License v 1.0 as shown at https://oss.oracle.com/licenses/upl.

package oracle.weblogic.kubernetes;

import java.nio.charset.StandardCharsets;
import java.nio.file.Files;
import java.nio.file.Path;
import java.nio.file.Paths;
import java.util.HashMap;
import java.util.List;
import java.util.Map;
import java.util.Optional;
import java.util.regex.Matcher;
import java.util.regex.Pattern;

import io.kubernetes.client.openapi.models.V1EnvVar;
import io.kubernetes.client.openapi.models.V1LocalObjectReference;
import io.kubernetes.client.openapi.models.V1ObjectMeta;
import io.kubernetes.client.openapi.models.V1SecretReference;
import oracle.weblogic.domain.AdminServer;
import oracle.weblogic.domain.AdminService;
import oracle.weblogic.domain.Channel;
import oracle.weblogic.domain.Cluster;
import oracle.weblogic.domain.ClusterService;
import oracle.weblogic.domain.Configuration;
import oracle.weblogic.domain.Domain;
import oracle.weblogic.domain.DomainSpec;
import oracle.weblogic.domain.Model;
import oracle.weblogic.domain.ServerPod;
import oracle.weblogic.kubernetes.actions.ActionConstants;
import oracle.weblogic.kubernetes.actions.impl.primitive.HelmParams;
import oracle.weblogic.kubernetes.annotations.IntegrationTest;
import oracle.weblogic.kubernetes.annotations.Namespaces;
import oracle.weblogic.kubernetes.logging.LoggingFacade;
import oracle.weblogic.kubernetes.utils.ExecCommand;
import oracle.weblogic.kubernetes.utils.ExecResult;
import org.awaitility.core.ConditionFactory;
import org.junit.jupiter.api.AfterAll;
import org.junit.jupiter.api.BeforeAll;
import org.junit.jupiter.api.DisplayName;
import org.junit.jupiter.api.Tag;
import org.junit.jupiter.api.Test;
import org.junit.jupiter.api.condition.DisabledIfEnvironmentVariable;
import org.junit.jupiter.api.condition.EnabledIfEnvironmentVariable;

import static java.util.concurrent.TimeUnit.MINUTES;
import static java.util.concurrent.TimeUnit.SECONDS;
import static oracle.weblogic.kubernetes.TestConstants.DOMAIN_API_VERSION;
import static oracle.weblogic.kubernetes.TestConstants.K8S_NODEPORT_HOST;
import static oracle.weblogic.kubernetes.TestConstants.LOGS_DIR;
import static oracle.weblogic.kubernetes.TestConstants.OCIR_SECRET_NAME;
import static oracle.weblogic.kubernetes.TestConstants.OKD;
import static oracle.weblogic.kubernetes.TestConstants.VOYAGER_CHART_NAME;
import static oracle.weblogic.kubernetes.actions.TestActions.execCommand;
import static oracle.weblogic.kubernetes.actions.TestActions.getServiceNodePort;
import static oracle.weblogic.kubernetes.actions.TestActions.getServicePort;
import static oracle.weblogic.kubernetes.actions.TestActions.uninstallTraefik;
import static oracle.weblogic.kubernetes.actions.TestActions.uninstallVoyager;
import static oracle.weblogic.kubernetes.utils.CommonTestUtils.checkPodReadyAndServiceExists;
import static oracle.weblogic.kubernetes.utils.CommonTestUtils.checkServiceExists;
import static oracle.weblogic.kubernetes.utils.CommonTestUtils.createDomainAndVerify;
import static oracle.weblogic.kubernetes.utils.CommonTestUtils.createMiiImageAndVerify;
import static oracle.weblogic.kubernetes.utils.CommonTestUtils.createOcirRepoSecret;
import static oracle.weblogic.kubernetes.utils.CommonTestUtils.createRouteForOKD;
import static oracle.weblogic.kubernetes.utils.CommonTestUtils.createSecretWithUsernamePassword;
import static oracle.weblogic.kubernetes.utils.CommonTestUtils.dockerLoginAndPushImageToRegistry;
import static oracle.weblogic.kubernetes.utils.CommonTestUtils.installAndVerifyOperator;
import static oracle.weblogic.kubernetes.utils.CommonTestUtils.installAndVerifyTraefik;
import static oracle.weblogic.kubernetes.utils.CommonTestUtils.installAndVerifyVoyager;
import static oracle.weblogic.kubernetes.utils.CommonTestUtils.installVoyagerIngressAndVerify;
import static oracle.weblogic.kubernetes.utils.CommonTestUtils.isVoyagerPodReady;
import static oracle.weblogic.kubernetes.utils.CommonTestUtils.setPodAntiAffinity;
import static oracle.weblogic.kubernetes.utils.ExecCommand.exec;
import static oracle.weblogic.kubernetes.utils.ThreadSafeLogger.getLogger;
import static org.assertj.core.api.Assertions.assertThat;
import static org.awaitility.Awaitility.with;
import static org.junit.jupiter.api.Assertions.assertAll;
import static org.junit.jupiter.api.Assertions.assertDoesNotThrow;
import static org.junit.jupiter.api.Assertions.assertEquals;
import static org.junit.jupiter.api.Assertions.assertFalse;
import static org.junit.jupiter.api.Assertions.assertNotNull;
import static org.junit.jupiter.api.Assertions.fail;

/**
 * This test is used for testing the affinity between a web client and a WebLogic server
 * for the duration of a HTTP session using Voyager and Traefik ingress controllers
 * as well as cluster service.
 */
@DisplayName("Test sticky sessions management with Voyager, Traefik and ClusterService")
@IntegrationTest
@Tag("okdenv")
@EnabledIfEnvironmentVariable(named = "OKD", matches = "true")
class ItStickySession {

  // constants for creating domain image using model in image
  private static final String SESSMIGR_MODEL_FILE = "model.stickysess.yaml";
  private static final String SESSMIGR_IMAGE_NAME = "mii-image";

  // constants for web service
  private static final String SESSMIGR_APP_NAME = "stickysess-app";
  private static final String SESSMIGR_APP_WAR_NAME = "stickysess-war";
  private static final int SESSION_STATE = 4;
  private static Map<String, String> httpAttrMap;

  // constants for operator and WebLogic domain
  private static String domainUid = "stickysess-domain-1";
  private static String clusterName = "cluster-1";
  private static String adminServerPodName = domainUid + "-admin-server";
  private static String managedServerPrefix = domainUid + "-managed-server";
  private static int managedServerPort = 8001;
  private static int replicaCount = 2;
  private static String opNamespace = null;
  private static String domainNamespace = null;
  private static String voyagerNamespace = null;
  private static String traefikNamespace = null;
  private static ConditionFactory withStandardRetryPolicy = null;

  // constants for Voyager and Traefik
  private static String cloudProvider = "baremetal";
  private static boolean enableValidatingWebhook = false;
  private static HelmParams voyagerHelmParams = null;
  private static HelmParams traefikHelmParams = null;
  private static LoggingFacade logger = null;

  /**
   * Install Voyager, Traefik and operator, create a custom image using model in image
   * with model files and create a one cluster domain.
   *
   * @param namespaces list of namespaces created by the IntegrationTestWatcher by the
   *                   JUnit engine parameter resolution mechanism
   */
  @BeforeAll
  public static void init(@Namespaces(4) List<String> namespaces) {
    logger = getLogger();
    // create standard, reusable retry/backoff policy
    withStandardRetryPolicy = with().pollDelay(2, SECONDS)
        .and().with().pollInterval(10, SECONDS)
        .atMost(5, MINUTES).await();

    // get a unique Voyager namespace
    logger.info("Get a unique namespace for Voyager");
    assertNotNull(namespaces.get(0), "Namespace list is null");
    voyagerNamespace = namespaces.get(0);

    // get a unique Traefik namespace
    logger.info("Get a unique namespace for Traefik");
    assertNotNull(namespaces.get(1), "Namespace list is null");
    traefikNamespace = namespaces.get(1);

    // get a unique operator namespace
    logger.info("Get a unique namespace for operator");
    assertNotNull(namespaces.get(2), "Namespace list is null");
    opNamespace = namespaces.get(2);

    // get a unique domain namespace
    logger.info("Get a unique namespace for WebLogic domain");
    assertNotNull(namespaces.get(3), "Namespace list is null");
    domainNamespace = namespaces.get(3);

    // install and verify Voyager
    if (!OKD) {
      voyagerHelmParams =
          installAndVerifyVoyager(voyagerNamespace, cloudProvider, enableValidatingWebhook);
    }

    // install and verify Traefik
    if (!OKD) {
      traefikHelmParams =
          installAndVerifyTraefik(traefikNamespace, 0, 0);
    }

    // install and verify operator
    installAndVerifyOperator(opNamespace, domainNamespace);

    // create and verify WebLogic domain image using model in image with model files
    String imageName = createAndVerifyDomainImage();

    // create and verify one cluster domain
    logger.info("Create domain and verify that it's running");
    createAndVerifyDomain(imageName);

    // map to save HTTP response data
    httpAttrMap = new HashMap<String, String>();
    httpAttrMap.put("sessioncreatetime", "(.*)sessioncreatetime>(.*)</sessioncreatetime(.*)");
    httpAttrMap.put("sessionid", "(.*)sessionid>(.*)</sessionid(.*)");
    httpAttrMap.put("servername", "(.*)connectedservername>(.*)</connectedservername(.*)");
    httpAttrMap.put("count", "(.*)countattribute>(.*)</countattribute(.*)");
  }

  @AfterAll
  void tearDown() {
    // uninstall Voyager
    if (voyagerHelmParams != null) {
      assertThat(uninstallVoyager(voyagerHelmParams))
          .as("Test uninstallVoyager returns true")
          .withFailMessage("uninstallVoyager() did not return true")
          .isTrue();
    }

    // uninstall Traefik
    if (traefikHelmParams != null) {
      assertThat(uninstallTraefik(traefikHelmParams))
          .as("Test uninstallTraefik returns true")
          .withFailMessage("uninstallTraefik() did not return true")
          .isTrue();
    }
  }

  /**
   * Verify that using Voyager ingress controller, two HTTP requests sent to WebLogic
   * are directed to same WebLogic server.
   * The test uses a web application deployed on WebLogic cluster to track HTTP session.
   * server-affinity is achieved by Voyager ingress controller based on HTTP session information.
   */
  @Test
  @DisplayName("Create a Voyager ingress resource and verify that two HTTP connections are sticky to the same server")
  @DisabledIfEnvironmentVariable(named = "OKD", matches = "true")
  public void testSameSessionStickinessUsingVoyager() {
    final String ingressName = domainUid + "-ingress-host-routing";
    final String ingressServiceName = VOYAGER_CHART_NAME + "-" + ingressName;
    final String channelName = "tcp-80";
    final int maxRetry = 60;

    // create Voyager ingress resource
    Map<String, Integer> clusterNameMsPortMap = new HashMap<>();
    clusterNameMsPortMap.put(clusterName, managedServerPort);

    List<String>  hostNames = null;

    for (int i = 0; i < maxRetry; i++) {
      hostNames =
          installVoyagerIngressAndVerify(domainUid, domainNamespace, ingressName, clusterNameMsPortMap);

      if (hostNames != null && !hostNames.isEmpty()) {
        break;
      }

      try {
        // sometimes the ingress may not be ready even the condition check is ready, sleep a little bit
        Thread.sleep(1000);
      } catch (InterruptedException ignore) {
        // ignore
      }
    }

    withStandardRetryPolicy
        .conditionEvaluationListener(
            condition -> logger.info("Waiting for pod {0} to be created in namespace {1} "
                    + "(elapsed time {2}ms, remaining time {3}ms)",
                ingressServiceName,
                domainNamespace,
                condition.getElapsedTimeInMS(),
                condition.getRemainingTimeInMS()))
        .until(assertDoesNotThrow(() -> isVoyagerPodReady(domainNamespace, ingressServiceName),
            String.format("podExists failed with ApiException for pod %s in namespace %s",
                ingressServiceName, domainNamespace)));

    // get Voyager ingress service Nodeport
    int ingressServiceNodePort =
        getIngressServiceNodePort(domainNamespace, ingressServiceName, channelName);

    // verify that two HTTP connections are sticky to the same server
    sendHttpRequestsToTestSessionStickinessAndVerify(hostNames.get(0), ingressServiceNodePort);
  }

  /**
   * Verify that using Traefik ingress controller, two HTTP requests sent to WebLogic
   * are directed to same WebLogic server.
   * The test uses a web application deployed on WebLogic cluster to track HTTP session.
   * server-affinity is achieved by Traefik ingress controller based on HTTP session information.
   */
  @Test
  @DisplayName("Create a Traefik ingress resource and verify that two HTTP connections are sticky to the same server")
  @DisabledIfEnvironmentVariable(named = "OKD", matches = "true")
  public void testSameSessionStickinessUsingTraefik() {
    final String ingressServiceName = traefikHelmParams.getReleaseName();
    final String channelName = "web";

    // create Traefik ingress resource
    createTraefikIngressRoutingRules();

    String hostName = new StringBuffer()
        .append(domainUid)
        .append(".")
        .append(domainNamespace)
        .append(".")
        .append(clusterName)
        .append(".test").toString();

    // get Traefik ingress service Nodeport
    int ingressServiceNodePort =
        getIngressServiceNodePort(traefikNamespace, ingressServiceName, channelName);

    // verify that two HTTP connections are sticky to the same server
    sendHttpRequestsToTestSessionStickinessAndVerify(hostName, ingressServiceNodePort);
  }

  /**
<<<<<<< HEAD
   * Verify that using OKD routes, two HTTP requests sent to WebLogic
   * are directed to same WebLogic server.
   * The test uses a web application deployed on WebLogic cluster to track HTTP session.
   * server-affinity is achieved by Traefik ingress controller based on HTTP session information.
   */
  @Test
  @DisplayName("Create a Traefik ingress resource and verify that two HTTP connections are sticky to the same server")
  public void testSameSessionStickinessinOKD() {
    final String serviceName = domainUid + "-cluster-" + clusterName;
    //final String channelName = "web";

    // create route for cluster service
    String ingressHost = createRouteForOKD(serviceName, domainNamespace);

    // Since the app seems to take a bit longer to be available, 
    // checking if the app is running by executing the curl command
    String curlString =
        buildCurlCommand(ingressHost, 0, SESSMIGR_APP_WAR_NAME + "/?getCounter", " -b ");
    logger.info("Command to set HTTP request or get HTTP response {0} ", curlString);
    withStandardRetryPolicy 
        .conditionEvaluationListener(
            condition -> logger.info("Checking if app is available "
                + "(elapsed time {0} ms, remaining time {1} ms)",
                condition.getElapsedTimeInMS(),
                condition.getRemainingTimeInMS()))
        .until(assertDoesNotThrow(() -> {
          return () -> {
            return exec(new String(curlString), true).stdout().contains("managed-server");
          };
        }));
    // verify that two HTTP connections are sticky to the same server
    sendHttpRequestsToTestSessionStickinessAndVerify(ingressHost, 0);
=======
   * Verify that using cluster service, two HTTP requests sent to WebLogic
   * are directed to same WebLogic server.
   * The test uses a web application deployed on WebLogic cluster to track HTTP session.
   * server-affinity is achieved by cluster service based on HTTP session information.
   */
  @Test
  @DisplayName("Verify that two HTTP connections are sticky to the same server using cluster service")
  public void testSameSessionStickinessUsingClusterService() {
    //build cluster hostname
    String hostName = new StringBuffer()
        .append(domainUid)
        .append(".")
        .append(domainNamespace)
        .append(".")
        .append(clusterName)
        .append(".test").toString();

    //build cluster address
    final String clusterAddress = domainUid + "-cluster-" + clusterName;
    //get cluster port
    int clusterPort = assertDoesNotThrow(()
        -> getServicePort(domainNamespace, clusterAddress, "default"),
        "Getting admin server default port failed");
    assertFalse(clusterPort == 0 || clusterPort < 0, "cluster Port is an invalid number");
    logger.info("cluster port for cluster server {0} is: {1}", clusterAddress, clusterPort);

    // verify that two HTTP connections are sticky to the same server
    sendHttpRequestsToTestSessionStickinessAndVerify(hostName, clusterPort, clusterAddress);
>>>>>>> 05aeff02
  }

  private static String createAndVerifyDomainImage() {
    // create image with model files
    logger.info("Create image with model file and verify");
    String miiImage =
        createMiiImageAndVerify(SESSMIGR_IMAGE_NAME, SESSMIGR_MODEL_FILE, SESSMIGR_APP_NAME);

    // docker login and push image to docker registry if necessary
    dockerLoginAndPushImageToRegistry(miiImage);

    // create docker registry secret to pull the image from registry
    // this secret is used only for non-kind cluster
    logger.info("Create docker registry secret in namespace {0}", domainNamespace);
    createOcirRepoSecret(domainNamespace);

    return miiImage;
  }

  private static void createAndVerifyDomain(String miiImage) {
    // create secret for admin credentials
    logger.info("Create secret for admin credentials");
    String adminSecretName = "weblogic-credentials";
    assertDoesNotThrow(() -> createSecretWithUsernamePassword(adminSecretName, domainNamespace,
        "weblogic", "welcome1"),
        String.format("create secret for admin credentials failed for %s", adminSecretName));

    // create encryption secret
    logger.info("Create encryption secret");
    String encryptionSecretName = "encryptionsecret";
    assertDoesNotThrow(() -> createSecretWithUsernamePassword(encryptionSecretName, domainNamespace,
        "weblogicenc", "weblogicenc"),
        String.format("create encryption secret failed for %s", encryptionSecretName));

    // create domain and verify
    logger.info("Create model in image domain {0} in namespace {1} using docker image {2}",
        domainUid, domainNamespace, miiImage);
    createDomainCrAndVerify(adminSecretName, OCIR_SECRET_NAME, encryptionSecretName, miiImage);

    // check that admin server pod is ready and the service exists in the domain namespace
    logger.info("Checking that admin server pod {0} is ready in namespace {1}",
        adminServerPodName, domainNamespace);
    checkPodReadyAndServiceExists(adminServerPodName, domainUid, domainNamespace);

    // check for managed server pods existence in the domain namespace
    for (int i = 1; i <= replicaCount; i++) {
      String managedServerPodName = managedServerPrefix + i;

      // check that the managed server pod is ready and the service exists in the domain namespace
      logger.info("Checking that managed server pod {0} is ready in namespace {1}",
          managedServerPodName, domainNamespace);
      checkPodReadyAndServiceExists(managedServerPodName, domainUid, domainNamespace);
    }
  }

  private static void createDomainCrAndVerify(String adminSecretName,
                                              String repoSecretName,
                                              String encryptionSecretName,
                                              String miiImage) {

    ClusterService myClusterService = new ClusterService();
    myClusterService.setSessionAffinity("ClientIP");

    // create the domain CR
    Domain domain = new Domain()
        .apiVersion(DOMAIN_API_VERSION)
        .kind("Domain")
        .metadata(new V1ObjectMeta()
            .name(domainUid)
            .namespace(domainNamespace))
        .spec(new DomainSpec()
            .domainUid(domainUid)
            .domainHomeSourceType("FromModel")
            .image(miiImage)
            .addImagePullSecretsItem(new V1LocalObjectReference()
                .name(repoSecretName))
            .webLogicCredentialsSecret(new V1SecretReference()
                .name(adminSecretName)
                .namespace(domainNamespace))
            .includeServerOutInPodLog(true)
            .serverStartPolicy("IF_NEEDED")
            .serverPod(new ServerPod()
                .addEnvItem(new V1EnvVar()
                    .name("JAVA_OPTIONS")
                    .value("-Dweblogic.StdoutDebugEnabled=false"))
                .addEnvItem(new V1EnvVar()
                    .name("USER_MEM_ARGS")
                    .value("-Djava.security.egd=file:/dev/./urandom ")))
            .adminServer(new AdminServer()
                .serverStartState("RUNNING")
                .adminService(new AdminService()
                    .addChannelsItem(new Channel()
                        .channelName("default")
                        .nodePort(0))))
            .addClustersItem(new Cluster()
                .clusterName(clusterName)
                .replicas(replicaCount)
                .clusterService(myClusterService)
                .serverStartState("RUNNING"))
            .configuration(new Configuration()
                .model(new Model()
                    .domainType("WLS")
                    .runtimeEncryptionSecret(encryptionSecretName))
                .introspectorJobActiveDeadlineSeconds(300L)));

    setPodAntiAffinity(domain);
    // create domain using model in image
    logger.info("Create model in image domain {0} in namespace {1} using docker image {2}",
        domainUid, domainNamespace, miiImage);
    createDomainAndVerify(domain, domainNamespace);
  }

  private Map<String, String> getServerAndSessionInfoAndVerify(String hostName,
                                                               int servicePort,
                                                               String curlUrlPath,
                                                               String headerOption,
                                                               String... clusterAddress) {
    final String serverNameAttr = "servername";
    final String sessionIdAttr = "sessionid";
    final String countAttr = "count";

    // send a HTTP request
    logger.info("Process HTTP request in host {0} and servicePort {1} ",
        hostName, servicePort);
    Map<String, String> httpAttrInfo =
        processHttpRequest(hostName, servicePort, curlUrlPath, headerOption, clusterAddress);

    // get HTTP response data
    String serverName = httpAttrInfo.get(serverNameAttr);
    String sessionId = httpAttrInfo.get(sessionIdAttr);
    String countStr = httpAttrInfo.get(countAttr);

    // verify that the HTTP response data are not null
    assertAll("Check that WebLogic server and session vars is not null or empty",
        () -> assertNotNull(serverName,"Server name shouldn’t be null"),
        () -> assertNotNull(sessionId,"Session ID shouldn’t be null"),
        () -> assertNotNull(countStr,"Session state shouldn’t be null")
    );

    // map to save server and session info
    Map<String, String> httpDataInfo = new HashMap<String, String>();
    httpDataInfo.put(serverNameAttr, serverName);
    httpDataInfo.put(sessionIdAttr, sessionId);
    httpDataInfo.put(countAttr, countStr);

    return httpDataInfo;
  }

  private static Map<String, String> processHttpRequest(String hostName,
                                                        int servicePort,
                                                        String curlUrlPath,
                                                        String headerOption,
                                                        String... clusterAddress) {
    String[] httpAttrArray =
        {"sessioncreatetime", "sessionid", "servername", "count"};
    Map<String, String> httpAttrInfo = new HashMap<String, String>();

    // build curl command
    String curlCmd =
        buildCurlCommand(hostName, servicePort, curlUrlPath, headerOption, clusterAddress);
    logger.info("Command to set HTTP request or get HTTP response {0} ", curlCmd);
    ExecResult execResult = null;

    if (clusterAddress.length == 0) {
      // set HTTP request and get HTTP response in a local machine
      execResult = assertDoesNotThrow(() -> ExecCommand.exec(curlCmd, true));
    } else {
      // set HTTP request and get HTTP response in admin pod
      execResult = assertDoesNotThrow(() -> execCommand(domainNamespace, adminServerPodName,
          null, true, "/bin/sh", "-c", curlCmd));
    }

    if (execResult.exitValue() == 0) {
      assertNotNull(execResult.stdout(), "Primary server name shouldn’t be null");
      assertFalse(execResult.stdout().isEmpty(), "Primary server name shouldn’t be  empty");
      logger.info("\n HTTP response is \n " + execResult.stdout());

      for (String httpAttrKey : httpAttrArray) {
        String httpAttrValue = getHttpResponseAttribute(execResult.stdout(), httpAttrKey);
        httpAttrInfo.put(httpAttrKey, httpAttrValue);
      }
    } else {
      fail("Failed to process HTTP request " + execResult.stderr());
    }

    return httpAttrInfo;
  }

  private static String buildCurlCommand(String hostName,
                                         int servicePort,
                                         String curlUrlPath,
<<<<<<< HEAD
                                         String headerOption) {
    logger.info("Build a curl command with hostname {0} and ingress service NodePort {1}",
        hostName, ingressServiceNodePort);

    final String httpHeaderFile = LOGS_DIR + "/headers";

    String hostAndPort = (OKD) ? hostName : K8S_NODEPORT_HOST + ":" + ingressServiceNodePort;
    StringBuffer curlCmd =
        new StringBuffer("curl --show-error --noproxy '*' -H 'host: ");
    curlCmd.append(hostName)
        .append("' http://")
        .append(hostAndPort)
        .append("/")
        .append(curlUrlPath)
        .append(headerOption)
        .append(httpHeaderFile);
=======
                                         String headerOption,
                                         String... clusterAddress) {

    StringBuffer curlCmd = new StringBuffer("curl --show-error");
    logger.info("Build a curl command with hostname {0} and port {1}", hostName, servicePort);

    if (clusterAddress.length == 0) {
      //use a LBer ingress controller to build the curl command to run on local
      final String httpHeaderFile = LOGS_DIR + "/headers";
      logger.info("Build a curl command with hostname {0} and port {1}", hostName, servicePort);

      curlCmd.append(" --noproxy '*' -H 'host: ")
          .append(hostName)
          .append("' http://")
          .append(K8S_NODEPORT_HOST)
          .append(":")
          .append(servicePort)
          .append("/")
          .append(curlUrlPath)
          .append(headerOption)
          .append(httpHeaderFile);
    } else {
      //use cluster service to build the curl command to run in admin pod
      final String httpHeaderFile = "/u01/oracle/header";
      logger.info("Build a curl command with pod name {0}, curl URL path {1} and HTTP header option {2}",
          clusterAddress[0], curlUrlPath, headerOption);

      int waittime = 5;
      curlCmd.append(" --silent --connect-timeout ")
          .append(waittime)
          .append(" --max-time ").append(waittime)
          .append(" http://")
          .append(clusterAddress[0])
          .append(":")
          .append(servicePort)
          .append("/")
          .append(curlUrlPath)
          .append(headerOption)
          .append(httpHeaderFile).toString();
    }
>>>>>>> 05aeff02

    return curlCmd.toString();
  }

  private static String getHttpResponseAttribute(String httpResponseString, String attribute) {
    // retrieve the search pattern that matches the given HTTP data attribute
    String attrPatn = httpAttrMap.get(attribute);
    assertNotNull(attrPatn,"HTTP Attribute key shouldn’t be null");

    // search the value of given HTTP data attribute
    Pattern pattern = Pattern.compile(attrPatn);
    Matcher matcher = pattern.matcher(httpResponseString);
    String httpAttribute = null;

    if (matcher.find()) {
      httpAttribute = matcher.group(2);
    }

    return httpAttribute;
  }

  private boolean createTraefikIngressRoutingRules() {
    logger.info("Creating ingress resource");

    // prepare Traefik ingress resource file
    final String ingressResourceFileName = "traefik/traefik-ingress-rules-stickysession.yaml";
    Path srcFile =
        Paths.get(ActionConstants.RESOURCE_DIR, ingressResourceFileName);
    Path dstFile =
        Paths.get(TestConstants.RESULTS_ROOT, ingressResourceFileName);
    assertDoesNotThrow(() -> {
      Files.deleteIfExists(dstFile);
      Files.createDirectories(dstFile.getParent());
      Files.write(dstFile, Files.readString(srcFile).replaceAll("@NS@", domainNamespace)
          .replaceAll("@domain1uid@", domainUid)
          .getBytes(StandardCharsets.UTF_8));
    });

    // create Traefik ingress resource
    String createIngressCmd = "kubectl create -f " + dstFile;
    logger.info("Command to create Traefik ingress routing rules " + createIngressCmd);
    ExecResult result = assertDoesNotThrow(() -> ExecCommand.exec(createIngressCmd, true),
        String.format("Failed to create Traefik ingress routing rules %s", createIngressCmd));
    assertEquals(0, result.exitValue(),
        String.format("Failed to create Traefik ingress routing rules. Error is %s ", result.stderr()));

    // get Traefik ingress service name
    String  getServiceName = "kubectl get services -n " + traefikNamespace + " -o name";
    logger.info("Command to get Traefik ingress service name " + getServiceName);
    result = assertDoesNotThrow(() -> ExecCommand.exec(getServiceName, true),
        String.format("Failed to get Traefik ingress service name %s", getServiceName));
    assertEquals(0, result.exitValue(),
        String.format("Failed to Traefik ingress service name . Error is %s ", result.stderr()));
    String traefikServiceName = result.stdout().trim().split("/")[1];

    // check that Traefik service exists in the Traefik namespace
    logger.info("Checking that Traefik service {0} exists in namespace {1}",
        traefikServiceName, traefikNamespace);
    checkServiceExists(traefikServiceName, traefikNamespace);

    return true;
  }

  private int getIngressServiceNodePort(String nameSpace, String ingressServiceName, String channelName) {
    // get ingress service Nodeport
    int ingressServiceNodePort = assertDoesNotThrow(() ->
            getServiceNodePort(nameSpace, ingressServiceName, channelName),
        "Getting web node port for Traefik loadbalancer failed");
    logger.info("Node port for {0} is: {1} :", ingressServiceName, ingressServiceNodePort);

    return ingressServiceNodePort;
  }

  private void sendHttpRequestsToTestSessionStickinessAndVerify(String hostname,
                                                                int servicePort,
                                                                String... clusterAddress) {
    final int counterNum = 4;
    final String webServiceSetUrl = SESSMIGR_APP_WAR_NAME + "/?setCounter=" + counterNum;
    final String webServiceGetUrl = SESSMIGR_APP_WAR_NAME + "/?getCounter";
    final String serverNameAttr = "servername";
    final String sessionIdAttr = "sessionid";
    final String countAttr = "count";

    // send a HTTP request to set http session state(count number) and save HTTP session info
    Map<String, String> httpDataInfo = getServerAndSessionInfoAndVerify(hostname,
            servicePort, webServiceSetUrl, " -D ", clusterAddress);
    // get server and session info from web service deployed on the cluster
    String serverName1 = httpDataInfo.get(serverNameAttr);
    String sessionId1 = httpDataInfo.get(sessionIdAttr);
    logger.info("Got the server {0} and session ID {1} from the first HTTP connection",
        serverName1, sessionId1);

    // send a HTTP request again to get server and session info
    httpDataInfo = getServerAndSessionInfoAndVerify(hostname,
        servicePort, webServiceGetUrl, " -b ", clusterAddress);
    // get server and session info from web service deployed on the cluster
    String serverName2 = httpDataInfo.get(serverNameAttr);
    String sessionId2 = httpDataInfo.get(sessionIdAttr);
    String countStr = httpDataInfo.get(countAttr);
    int count = Optional.ofNullable(countStr).map(Integer::valueOf).orElse(0);
    logger.info("Got the server {0}, session ID {1} and session state {2} "
        + "from the second HTTP connection", serverName2, sessionId2, count);

    // verify that two HTTP connections are sticky to the same server
    assertAll("Check that the sticky session is supported",
        () -> assertEquals(serverName1, serverName2,
            "HTTP connections should be sticky to the server " + serverName1),
        () -> assertEquals(sessionId1, sessionId2,
            "HTTP session ID should be same for all HTTP connections " + sessionId1),
        () -> assertEquals(count, SESSION_STATE,
            "HTTP session state should equels " + SESSION_STATE)
    );

    logger.info("SUCCESS --- test same session stickiness \n"
        + "Two HTTP connections are sticky to server {0} The session state "
        + "from the second HTTP connections is {2}", serverName2, SESSION_STATE);
  }
}<|MERGE_RESOLUTION|>--- conflicted
+++ resolved
@@ -90,7 +90,6 @@
 @DisplayName("Test sticky sessions management with Voyager, Traefik and ClusterService")
 @IntegrationTest
 @Tag("okdenv")
-@EnabledIfEnvironmentVariable(named = "OKD", matches = "true")
 class ItStickySession {
 
   // constants for creating domain image using model in image
@@ -297,7 +296,6 @@
   }
 
   /**
-<<<<<<< HEAD
    * Verify that using OKD routes, two HTTP requests sent to WebLogic
    * are directed to same WebLogic server.
    * The test uses a web application deployed on WebLogic cluster to track HTTP session.
@@ -305,6 +303,7 @@
    */
   @Test
   @DisplayName("Create a Traefik ingress resource and verify that two HTTP connections are sticky to the same server")
+  @EnabledIfEnvironmentVariable(named = "OKD", matches = "true")
   public void testSameSessionStickinessinOKD() {
     final String serviceName = domainUid + "-cluster-" + clusterName;
     //final String channelName = "web";
@@ -330,7 +329,9 @@
         }));
     // verify that two HTTP connections are sticky to the same server
     sendHttpRequestsToTestSessionStickinessAndVerify(ingressHost, 0);
-=======
+  }
+
+  /**
    * Verify that using cluster service, two HTTP requests sent to WebLogic
    * are directed to same WebLogic server.
    * The test uses a web application deployed on WebLogic cluster to track HTTP session.
@@ -338,6 +339,7 @@
    */
   @Test
   @DisplayName("Verify that two HTTP connections are sticky to the same server using cluster service")
+  @DisabledIfEnvironmentVariable(named = "OKD", matches = "true")
   public void testSameSessionStickinessUsingClusterService() {
     //build cluster hostname
     String hostName = new StringBuffer()
@@ -359,7 +361,6 @@
 
     // verify that two HTTP connections are sticky to the same server
     sendHttpRequestsToTestSessionStickinessAndVerify(hostName, clusterPort, clusterAddress);
->>>>>>> 05aeff02
   }
 
   private static String createAndVerifyDomainImage() {
@@ -551,24 +552,6 @@
   private static String buildCurlCommand(String hostName,
                                          int servicePort,
                                          String curlUrlPath,
-<<<<<<< HEAD
-                                         String headerOption) {
-    logger.info("Build a curl command with hostname {0} and ingress service NodePort {1}",
-        hostName, ingressServiceNodePort);
-
-    final String httpHeaderFile = LOGS_DIR + "/headers";
-
-    String hostAndPort = (OKD) ? hostName : K8S_NODEPORT_HOST + ":" + ingressServiceNodePort;
-    StringBuffer curlCmd =
-        new StringBuffer("curl --show-error --noproxy '*' -H 'host: ");
-    curlCmd.append(hostName)
-        .append("' http://")
-        .append(hostAndPort)
-        .append("/")
-        .append(curlUrlPath)
-        .append(headerOption)
-        .append(httpHeaderFile);
-=======
                                          String headerOption,
                                          String... clusterAddress) {
 
@@ -580,12 +563,12 @@
       final String httpHeaderFile = LOGS_DIR + "/headers";
       logger.info("Build a curl command with hostname {0} and port {1}", hostName, servicePort);
 
+      String hostAndPort = (OKD) ? hostName : K8S_NODEPORT_HOST + ":" + servicePort;
+
       curlCmd.append(" --noproxy '*' -H 'host: ")
           .append(hostName)
           .append("' http://")
-          .append(K8S_NODEPORT_HOST)
-          .append(":")
-          .append(servicePort)
+          .append(hostAndPort)
           .append("/")
           .append(curlUrlPath)
           .append(headerOption)
@@ -609,7 +592,6 @@
           .append(headerOption)
           .append(httpHeaderFile).toString();
     }
->>>>>>> 05aeff02
 
     return curlCmd.toString();
   }
