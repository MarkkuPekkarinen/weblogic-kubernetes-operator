---
title: "Initial use case"
date: 2019-02-23T17:32:31-05:00
weight: 2
---

{{< table_of_contents >}}

### Overview

In this use case, you set up an initial WebLogic domain. This involves:

  - Creating an auxiliary image with:
    - A WDT archive ZIP file that contains your applications.
    - A WDT model that describes your WebLogic configuration.
    - A WDT installation that contains the binaries for running WDT.
  - Creating secrets for the domain.
  - Creating a Domain YAML file for the domain that references your Secrets, auxiliary image, and a WebLogic image.

After the Domain is deployed, the operator starts an 'introspector job' that converts your models into a WebLogic configuration, and then passes this configuration to each WebLogic Server in the domain.

{{% notice note %}}
**Before you begin**: Perform the steps in [Prerequisites]({{< relref "/samples/domains/model-in-image/prerequisites.md" >}}) and then create a Model in Image `auxiliary image` by completing the steps in [Auxiliary image creation]({{< relref "/samples/domains/model-in-image/auxiliary-image-creation.md" >}}).  
{{% /notice %}}

### Auxiliary image

The sample uses an `auxiliary image` with the name `wdt-domain-image:WLS-v1` that you created in the [Auxiliary image creation]({{< relref "/samples/domains/model-in-image/auxiliary-image-creation.md" >}}) step. The WDT model files in this auxiliary image define the WebLogic domain configuration. The image contains:
- A WebLogic Deploy Tooling installation (expected in an image’s `/auxiliary/weblogic-deploy` directory by default).
- WDT model YAML, property, and archive files (expected in the directory `/auxiliary/models` by default).

### Deploy resources - Introduction

In this section, you will deploy the new image to namespace `sample-domain1-ns`, including the following steps:

  - Create a Secret containing your WebLogic administrator user name and password.
  - Create a Secret containing your Model in Image runtime encryption password:
    - All Model in Image domains must supply a runtime encryption Secret with a `password` value.
    - It is used to encrypt configuration that is passed around internally by the operator.
    - The value must be kept private but can be arbitrary; you can optionally supply a different secret value every time you restart the domain.
  - Deploy a Domain YAML file that references the new image.
  - Wait for the domain's Pods to start and reach their ready state.

#### Secrets

First, create the secrets needed by the domain. You have to create the WebLogic credentials secret and any other secrets that are referenced from the macros in the WDT model file. For more details about using macros in the WDT model files, see [Working with the WDT model files]({{< relref "managing-domains/working-with-wdt-models/model-files/_index.md" >}}).

Run the following `kubectl` commands to deploy the required secrets:

  __NOTE:__ Substitute a password of your choice for `MY_WEBLOGIC_ADMIN_PASSWORD`. This
  password should contain at least seven letters plus one digit.

  __NOTE:__ Substitute a password of your choice for `MY_RUNTIME_PASSWORD`. It should
  be unique and different than the admin password, but this is not required.

  ```shell
  $ kubectl -n sample-domain1-ns create secret generic \
    sample-domain1-weblogic-credentials \
     --from-literal=username=weblogic --from-literal=password=MY_WEBLOGIC_ADMIN_PASSWORD
  ```
  ```shell
  $ kubectl -n sample-domain1-ns label  secret \
    sample-domain1-weblogic-credentials \
    weblogic.domainUID=sample-domain1
  ```
  ```shell
  $ kubectl -n sample-domain1-ns create secret generic \
    sample-domain1-runtime-encryption-secret \
     --from-literal=password=MY_RUNTIME_PASSWORD
  ```
  ```shell
  $ kubectl -n sample-domain1-ns label  secret \
    sample-domain1-runtime-encryption-secret \
    weblogic.domainUID=sample-domain1
  ```

  Some important details about these secrets:

  - The WebLogic credentials secret is required and must contain `username` and `password` fields. You reference it in `spec.webLogicCredentialsSecret` field of Domain YAML and macros in the `domainInfo.AdminUserName` and `domainInfo.AdminPassWord` fields your model YAML file.
  - The Model WDT runtime secret is a special secret required by Model in Image. It must contain a `password` field and must be referenced using the `spec.model.runtimeEncryptionSecret` field in its Domain. It is used to encrypt data as it's internally passed using log files from the domain's introspector job and on to its WebLogic Server pods. It must remain the same for as long as the domain is deployed to Kubernetes but can be changed between deployments.
  - Delete a secret before creating it, otherwise the create command will fail if the secret already exists.
  - Name and label the secrets using their associated domain UID to clarify which secrets belong to which domains and make it easier to clean up a domain.
  Some important details about these secrets:

#### Domain resource

Now, you create a Domain YAML file. A Domain is the key resource that tells the operator how to deploy a WebLogic domain.

<<<<<<< HEAD
Copy the contents of the [domain resource YAML file](https://raw.githubusercontent.com/oracle/weblogic-kubernetes-operator/{{< latestMinorVersion >}}/kubernetes/samples/scripts/create-weblogic-domain/model-in-image/domain-resources/WLS/mii-initial-d1-WLS-v1.yaml) file to a file called `/tmp/sample/mii-initial-domain.yaml` or similar. Alternatively, you can use the file `/tmp/sample/domain-resources/WLS-AI/mii-initial-d1-WLS-AI-v1.yaml` that is included in the sample source.
=======
Copy the following to a file called `/tmp/mii-sample/mii-initial.yaml` or similar, or use the file `/tmp/mii-sample/domain-resources/WLS-AI/mii-initial-d1-WLS-AI-v1.yaml` that is included in the sample source.
This file contains both the domain resource and the referenced cluster resource definition.  See [Domain and Cluster resources]({{< relref "/managing-domains/domain-resource">}}).

{{%expand "Click here to view the WLS Domain YAML file." %}}
```yaml
# Copyright (c) 2021, 2022, Oracle and/or its affiliates.
# Licensed under the Universal Permissive License v 1.0 as shown at http://oss.oracle.com/licenses/upl.
#
# This is an example of how to define a Domain resource.
#
apiVersion: "weblogic.oracle/v9"
kind: Domain
metadata:
  name: sample-domain1
  namespace: sample-domain1-ns
  labels:
    weblogic.domainUID: sample-domain1

spec:
  # Set to 'FromModel' to indicate 'Model in Image'.
  domainHomeSourceType: FromModel

  # The WebLogic Domain Home, this must be a location within
  # the image for 'Model in Image' domains.
  domainHome: /u01/domains/sample-domain1

  # The WebLogic Server image that the Operator uses to start the domain
  # **NOTE**:
  # This sample uses General Availability (GA) images. GA images are suitable for demonstration and
  # development purposes only where the environments are not available from the public Internet;
  # they are not acceptable for production use. In production, you should always use CPU (patched)
  # images from OCR or create your images using the WebLogic Image Tool.
  # Please refer to the `OCR` and `WebLogic Images` pages in the WebLogic Kubernetes Operator
  # documentation for details.
  image: "container-registry.oracle.com/middleware/weblogic:12.2.1.4"

  # Defaults to "Always" if image tag (version) is ':latest'
  imagePullPolicy: IfNotPresent

  # Identify which Secret contains the credentials for pulling an image
  #imagePullSecrets:
  #- name: regsecret
  #- name: regsecret2

  # Identify which Secret contains the WebLogic Admin credentials,
  # the secret must contain 'username' and 'password' fields.
  webLogicCredentialsSecret:
    name: sample-domain1-weblogic-credentials

  # Whether to include the WebLogic Server stdout in the pod's stdout, default is true
  includeServerOutInPodLog: true

  # Whether to enable overriding your log file location, see also 'logHome'
  #logHomeEnabled: false

  # The location for domain log, server logs, server out, introspector out, and Node Manager log files
  # see also 'logHomeEnabled', 'volumes', and 'volumeMounts'.
  #logHome: /shared/logs/sample-domain1

  # Set which WebLogic Servers the Operator will start
  # - "Never" will not start any server in the domain
  # - "AdminOnly" will start up only the administration server (no managed servers will be started)
  # - "IfNeeded" will start all non-clustered servers, including the administration server, and clustered servers up to their replica count.
  serverStartPolicy: IfNeeded

  # Settings for all server pods in the domain including the introspector job pod
  serverPod:
    # Optional new or overridden environment variables for the domain's pods
    # - This sample uses CUSTOM_DOMAIN_NAME in its image model file
    #   to set the WebLogic domain name
    env:
    - name: CUSTOM_DOMAIN_NAME
      value: "domain1"
    - name: JAVA_OPTIONS
      value: "-Dweblogic.StdoutDebugEnabled=false"
    - name: USER_MEM_ARGS
      value: "-Djava.security.egd=file:/dev/./urandom -Xms256m -Xmx512m "
    resources:
      requests:
        cpu: "250m"
        memory: "768Mi"

    # Optional volumes and mounts for the domain's pods. See also 'logHome'.
    #volumes:
    #- name: weblogic-domain-storage-volume
    #  persistentVolumeClaim:
    #    claimName: sample-domain1-weblogic-sample-pvc
    #volumeMounts:
    #- mountPath: /shared
    #  name: weblogic-domain-storage-volume

  # The desired behavior for starting the domain's administration server.
  # adminServer:
    # Setup a Kubernetes node port for the administration server default channel
    #adminService:
    #  channels:
    #  - channelName: default
    #    nodePort: 30701

  # The number of managed servers to start for unlisted clusters
  replicas: 1

  # The name of each Cluster resource
  clusters:
  - name: sample-domain1-cluster-1

  # Change the restartVersion to force the introspector job to rerun
  # and apply any new model configuration, to also force a subsequent
  # roll of your domain's WebLogic Server pods.
  restartVersion: '1'

  # Changes to this field cause the operator to repeat its introspection of the
  #  WebLogic domain configuration.
  introspectVersion: '1'

  configuration:

    # Settings for domainHomeSourceType 'FromModel'
    model:
      # Valid model domain types are 'WLS', 'JRF', and 'RestrictedJRF', default is 'WLS'
      domainType: WLS

      # Optional auxiliary image(s) containing WDT model, archives, and install.
      # Files are copied from `sourceModelHome` in the aux image to the `/aux/models` directory
      # in running WebLogic Server pods, and files are copied from `sourceWDTInstallHome`
      # to the `/aux/weblogic-deploy` directory. Set `sourceModelHome` and/or `sourceWDTInstallHome`
      # to "None" if you want skip such copies.
      #   `image`                - Image location
      #   `imagePullPolicy`      - Pull policy, default `IfNotPresent`
      #   `sourceModelHome`      - Model file directory in image, default `/auxiliary/models`.
      #   `sourceWDTInstallHome` - WDT install directory in image, default `/auxiliary/weblogic-deploy`.
      auxiliaryImages:
      - image: "model-in-image:WLS-AI-v1"
        #imagePullPolicy: IfNotPresent
        #sourceWDTInstallHome: /auxiliary/weblogic-deploy
        #sourceModelHome: /auxiliary/models

      # Optional configmap for additional models and variable files
      #configMap: sample-domain1-wdt-config-map

      # All 'FromModel' domains require a runtimeEncryptionSecret with a 'password' field
      runtimeEncryptionSecret: sample-domain1-runtime-encryption-secret

    # Secrets that are referenced by model yaml macros
    # (the model yaml in the optional configMap or in the image)
    #secrets:
    #- sample-domain1-datasource-secret

---

apiVersion: "weblogic.oracle/v1"
kind: Cluster
metadata:
  name: sample-domain1-cluster-1
  # Update this with the namespace your domain will run in:
  namespace: sample-domain1-ns
  labels:
    # Update this with the `domainUID` of your domain:
    weblogic.domainUID: sample-domain1
spec:
  # This must match a cluster name that is  specified in the WebLogic configuration
  clusterName: cluster-1
  # The number of managed servers to start for this cluster
  replicas: 2
```
{{% /expand %}}

{{%expand "Click here to view the JRF Domain YAML file." %}}
```yaml
# Copyright (c) 2020, 2022, Oracle and/or its affiliates.
# Licensed under the Universal Permissive License v 1.0 as shown at http://oss.oracle.com/licenses/upl.
#
# This is an example of how to define a Domain resource.
#
apiVersion: "weblogic.oracle/v9"
kind: Domain
metadata:
  name: sample-domain1
  namespace: sample-domain1-ns
  labels:
    weblogic.domainUID: sample-domain1

spec:
  # Set to 'FromModel' to indicate 'Model in Image'.
  domainHomeSourceType: FromModel

  # The WebLogic Domain Home, this must be a location within
  # the image for 'Model in Image' domains.
  domainHome: /u01/domains/sample-domain1

  # The WebLogic Server image that the Operator uses to start the domain
  # **NOTE**:
  # This sample uses General Availability (GA) images. GA images are suitable for demonstration and
  # development purposes only where the environments are not available from the public Internet;
  # they are not acceptable for production use. In production, you should always use CPU (patched)
  # images from OCR or create your images using the WebLogic Image Tool.
  # Please refer to the `OCR` and `Manage FMW infrastructure domains` pages in the WebLogic
  # Kubernetes Operator documentation for details.
  image: "container-registry.oracle.com/middleware/fmw-infrastructure:12.2.1.4"

  # Defaults to "Always" if image tag (version) is ':latest'
  imagePullPolicy: IfNotPresent

  # Identify which Secret contains the credentials for pulling an image
  #imagePullSecrets:
  #- name: regsecret
  #- name: regsecret2

  # Identify which Secret contains the WebLogic Admin credentials,
  # the secret must contain 'username' and 'password' fields.
  webLogicCredentialsSecret:
    name: sample-domain1-weblogic-credentials

  # Whether to include the WebLogic Server stdout in the pod's stdout, default is true
  includeServerOutInPodLog: true

  # Whether to enable overriding your log file location, see also 'logHome'
  #logHomeEnabled: false

  # The location for domain log, server logs, server out, introspector out, and Node Manager log files
  # see also 'logHomeEnabled', 'volumes', and 'volumeMounts'.
  #logHome: /shared/logs/sample-domain1

  # Set which WebLogic Servers the Operator will start
  # - "Never" will not start any server in the domain
  # - "AdminOnly" will start up only the administration server (no managed servers will be started)
  # - "IfNeeded" will start all non-clustered servers, including the administration server, and clustered servers up to their replica count.
  serverStartPolicy: IfNeeded

  # Settings for all server pods in the domain including the introspector job pod
  serverPod:
    # Optional new or overridden environment variables for the domain's pods
    # - This sample uses CUSTOM_DOMAIN_NAME in its image model file
    #   to set the WebLogic domain name
    env:
    - name: CUSTOM_DOMAIN_NAME
      value: "domain1"
    - name: JAVA_OPTIONS
      value: "-Dweblogic.StdoutDebugEnabled=false"
    - name: USER_MEM_ARGS
      value: "-Djava.security.egd=file:/dev/./urandom -Xms256m -Xmx1024m "
    resources:
      requests:
        cpu: "500m"
        memory: "1280Mi"

    # Optional volumes and mounts for the domain's pods. See also 'logHome'.
    #volumes:
    #- name: weblogic-domain-storage-volume
    #  persistentVolumeClaim:
    #    claimName: sample-domain1-weblogic-sample-pvc
    #volumeMounts:
    #- mountPath: /shared
    #  name: weblogic-domain-storage-volume

  # The desired behavior for starting the domain's administration server.
  adminServer:
    # Setup a Kubernetes node port for the administration server default channel
    #adminService:
    #  channels:
    #  - channelName: default
    #    nodePort: 30701
    serverPod:
      # Optional new or overridden environment variables for the admin pods
      env:
      - name: USER_MEM_ARGS
        value: "-Djava.security.egd=file:/dev/./urandom -Xms512m -Xmx1024m "

  # The number of managed servers to start for unlisted clusters
  replicas: 1

  # The name of each Cluster resource
  clusters:
  - name: sample-domain1-cluster-1

  # Change the restartVersion to force the introspector job to rerun
  # and apply any new model configuration, to also force a subsequent
  # roll of your domain's WebLogic Server pods.
  restartVersion: '1'

  # Changes to this field cause the operator to repeat its introspection of the
  #  WebLogic domain configuration.
  introspectVersion: '1'

  configuration:

    # Settings for domainHomeSourceType 'FromModel'
    model:
      # Valid model domain types are 'WLS', 'JRF', and 'RestrictedJRF', default is 'WLS'
      domainType: JRF

      # Optional auxiliary image(s) containing WDT model, archives, and install.
      # Files are copied from `sourceModelHome` in the aux image to the `/aux/models` directory
      # in running WebLogic Server pods, and files are copied from `sourceWDTInstallHome`
      # to the `/aux/weblogic-deploy` directory. Set `sourceModelHome` and/or `sourceWDTInstallHome`
      # to "None" if you want skip such copies.
      #   `image`                - Image location
      #   `imagePullPolicy`      - Pull policy, default `IfNotPresent`
      #   `sourceModelHome`      - Model file directory in image, default `/auxiliary/models`.
      #   `sourceWDTInstallHome` - WDT install directory in image, default `/auxiliary/weblogic-deploy`.
      auxiliaryImages:
      - image: "model-in-image:JRF-AI-v1"
        #imagePullPolicy: IfNotPresent
        #sourceWDTInstallHome: /auxiliary/weblogic-deploy
        #sourceModelHome: /auxiliary/models

      # Optional configmap for additional models and variable files
      #configMap: sample-domain1-wdt-config-map

      # All 'FromModel' domains require a runtimeEncryptionSecret with a 'password' field
      runtimeEncryptionSecret: sample-domain1-runtime-encryption-secret

    # Secrets that are referenced by model yaml macros
    # (the model yaml in the optional configMap or in the image)
    secrets:
    #- sample-domain1-datasource-secret
    - sample-domain1-rcu-access

    # Increase the introspector job active timeout value for JRF use cases
    introspectorJobActiveDeadlineSeconds: 600

    opss:

      # Name of secret with walletPassword for extracting the wallet, used for JRF domains
      walletPasswordSecret: sample-domain1-opss-wallet-password-secret

      # Name of secret with walletFile containing base64 encoded opss wallet, used for JRF domains
      #walletFileSecret: sample-domain1-opss-walletfile-secret

---
>>>>>>> 23fc5253

Click [here](https://raw.githubusercontent.com/oracle/weblogic-kubernetes-operator/{{< latestMinorVersion >}}/kubernetes/samples/scripts/create-weblogic-domain/model-in-image/domain-resources/WLS/mii-initial-d1-WLS-v1.yaml) to view the Domain YAML file.

  **NOTE**: Before you deploy the domain custom resource, ensure all nodes in your Kubernetes cluster [can access `auxiliary-image` and other images]({{< relref "/samples/domains/model-in-image/_index.md#ensuring-your-kubernetes-cluster-can-access-images" >}}).

  Run the following command to create the domain custom resource and the referenced cluster resource:

  ```shell
  $ kubectl apply -f /tmp/sample/mii-initial-domain.yaml
  ```

   The domain resource references the cluster resource, a WebLogic Server installation image, the secrets you defined, and a sample `auxiliary image`, which contains a traditional WebLogic configuration and a WebLogic application. For detailed information, see [Domain and cluster resources]({{< relref "/managing-domains/domain-resource.md" >}}).

#### Verify the domain
Run the following `kubectl describe domain` command to check the status and events for the created domain.

```shell
$ kubectl describe domain sample-domain1 -n sample-domain1-ns
```

#### Verify the pods
  If you run `kubectl get pods -n sample-domain1-ns --watch`, then you will see the introspector job run and your WebLogic Server pods start. The output will look something like this:

  {{%expand "Click here to expand." %}}
  ```shell
  $ kubectl get pods -n sample-domain1-ns --watch
    ```
    ```
  NAME                                         READY   STATUS    RESTARTS   AGE
  sample-domain1-introspector-lqqj9   0/1   Pending   0     0s
  sample-domain1-introspector-lqqj9   0/1   ContainerCreating   0     0s
  sample-domain1-introspector-lqqj9   1/1   Running   0     1s
  sample-domain1-introspector-lqqj9   0/1   Completed   0     65s
  sample-domain1-introspector-lqqj9   0/1   Terminating   0     65s
  sample-domain1-admin-server   0/1   Pending   0     0s
  sample-domain1-admin-server   0/1   ContainerCreating   0     0s
  sample-domain1-admin-server   0/1   Running   0     1s
  sample-domain1-admin-server   1/1   Running   0     32s
  sample-domain1-managed-server1   0/1   Pending   0     0s
  sample-domain1-managed-server2   0/1   Pending   0     0s
  sample-domain1-managed-server1   0/1   ContainerCreating   0     0s
  sample-domain1-managed-server2   0/1   ContainerCreating   0     0s
  sample-domain1-managed-server1   0/1   Running   0     2s
  sample-domain1-managed-server2   0/1   Running   0     2s
  sample-domain1-managed-server1   1/1   Running   0     43s
  sample-domain1-managed-server2   1/1   Running   0     42s
  ```
  {{% /expand %}}

For a more detailed view of this activity,
you can use the `waitForDomain.sh` sample lifecycle script.
This script provides useful information about a domain's pods and
optionally waits for its `Completed` status condition to become `True`.
A `Completed` domain indicates that all of its expected
pods have reached a `ready` state
plus their target `restartVersion`, `introspectVersion`, and `image`.
For example:
```shell
$ cd /tmp/weblogic-kubernetes-operator/kubernetes/samples/scripts/domain-lifecycle
$ ./waitForDomain.sh -n sample-domain1-ns -d sample-domain1 -p Completed
```

If you see an error, then consult [Debugging]({{< relref "/managing-domains/debugging.md" >}}).

#### Invoke the web application

Now that all the initial use case resources have been deployed, you can invoke the sample web application through the Traefik ingress controller's NodePort.

**Note**: The web application will display a list of any data sources it finds, but at this point, we don't expect it to find any because the model doesn't contain any.

- Send a web application request to the load balancer for the application, as shown in the following example.

    {{< tabs groupId="config" >}}
    {{% tab name="Request from a local machine" %}}
        $ curl -s -S -m 10 -H 'host: sample-domain1-cluster-cluster-1.sample.org' http://localhost:30305/myapp_war/index.jsp

    {{% /tab %}}
    {{% tab name="Request from a remote machine" %}}

        $ K8S_CLUSTER_ADDRESS=$(kubectl cluster-info | grep DNS | sed 's/^.*https:\/\///g' | sed 's/:.*$//g')

        $ curl -s -S -m 10 -H 'host: sample-domain1-cluster-cluster-1.sample.org' http://${K8S_CLUSTER_ADDRESS}:30305/myapp_war/index.jsp

    {{% /tab %}}
    {{< /tabs >}}
- You will see output like the following:

   ```html
   <html><body><pre>
   *****************************************************************

   Hello World! This is version 'v1' of the sample JSP web-app.

   Welcome to WebLogic Server 'managed-server2'!

     domain UID  = 'sample-domain1'
     domain name = 'domain1'

   Found 1 local cluster runtime:
     Cluster 'cluster-1'

   Found min threads constraint runtime named 'SampleMinThreads' with configured count: 1

   Found max threads constraint runtime named 'SampleMaxThreads' with configured count: 10

   Found 0 local data sources:

   *****************************************************************
   </pre></body></html>
   ```

 If you want to continue to the [Update 1]({{< relref "/samples/domains/model-in-image/update1.md" >}}) use case, then leave your domain running.

 To remove the resources you have created in this sample, see [Cleanup]({{< relref "/samples/domains/model-in-image/cleanup.md" >}}).<|MERGE_RESOLUTION|>--- conflicted
+++ resolved
@@ -86,340 +86,7 @@
 
 Now, you create a Domain YAML file. A Domain is the key resource that tells the operator how to deploy a WebLogic domain.
 
-<<<<<<< HEAD
 Copy the contents of the [domain resource YAML file](https://raw.githubusercontent.com/oracle/weblogic-kubernetes-operator/{{< latestMinorVersion >}}/kubernetes/samples/scripts/create-weblogic-domain/model-in-image/domain-resources/WLS/mii-initial-d1-WLS-v1.yaml) file to a file called `/tmp/sample/mii-initial-domain.yaml` or similar. Alternatively, you can use the file `/tmp/sample/domain-resources/WLS-AI/mii-initial-d1-WLS-AI-v1.yaml` that is included in the sample source.
-=======
-Copy the following to a file called `/tmp/mii-sample/mii-initial.yaml` or similar, or use the file `/tmp/mii-sample/domain-resources/WLS-AI/mii-initial-d1-WLS-AI-v1.yaml` that is included in the sample source.
-This file contains both the domain resource and the referenced cluster resource definition.  See [Domain and Cluster resources]({{< relref "/managing-domains/domain-resource">}}).
-
-{{%expand "Click here to view the WLS Domain YAML file." %}}
-```yaml
-# Copyright (c) 2021, 2022, Oracle and/or its affiliates.
-# Licensed under the Universal Permissive License v 1.0 as shown at http://oss.oracle.com/licenses/upl.
-#
-# This is an example of how to define a Domain resource.
-#
-apiVersion: "weblogic.oracle/v9"
-kind: Domain
-metadata:
-  name: sample-domain1
-  namespace: sample-domain1-ns
-  labels:
-    weblogic.domainUID: sample-domain1
-
-spec:
-  # Set to 'FromModel' to indicate 'Model in Image'.
-  domainHomeSourceType: FromModel
-
-  # The WebLogic Domain Home, this must be a location within
-  # the image for 'Model in Image' domains.
-  domainHome: /u01/domains/sample-domain1
-
-  # The WebLogic Server image that the Operator uses to start the domain
-  # **NOTE**:
-  # This sample uses General Availability (GA) images. GA images are suitable for demonstration and
-  # development purposes only where the environments are not available from the public Internet;
-  # they are not acceptable for production use. In production, you should always use CPU (patched)
-  # images from OCR or create your images using the WebLogic Image Tool.
-  # Please refer to the `OCR` and `WebLogic Images` pages in the WebLogic Kubernetes Operator
-  # documentation for details.
-  image: "container-registry.oracle.com/middleware/weblogic:12.2.1.4"
-
-  # Defaults to "Always" if image tag (version) is ':latest'
-  imagePullPolicy: IfNotPresent
-
-  # Identify which Secret contains the credentials for pulling an image
-  #imagePullSecrets:
-  #- name: regsecret
-  #- name: regsecret2
-
-  # Identify which Secret contains the WebLogic Admin credentials,
-  # the secret must contain 'username' and 'password' fields.
-  webLogicCredentialsSecret:
-    name: sample-domain1-weblogic-credentials
-
-  # Whether to include the WebLogic Server stdout in the pod's stdout, default is true
-  includeServerOutInPodLog: true
-
-  # Whether to enable overriding your log file location, see also 'logHome'
-  #logHomeEnabled: false
-
-  # The location for domain log, server logs, server out, introspector out, and Node Manager log files
-  # see also 'logHomeEnabled', 'volumes', and 'volumeMounts'.
-  #logHome: /shared/logs/sample-domain1
-
-  # Set which WebLogic Servers the Operator will start
-  # - "Never" will not start any server in the domain
-  # - "AdminOnly" will start up only the administration server (no managed servers will be started)
-  # - "IfNeeded" will start all non-clustered servers, including the administration server, and clustered servers up to their replica count.
-  serverStartPolicy: IfNeeded
-
-  # Settings for all server pods in the domain including the introspector job pod
-  serverPod:
-    # Optional new or overridden environment variables for the domain's pods
-    # - This sample uses CUSTOM_DOMAIN_NAME in its image model file
-    #   to set the WebLogic domain name
-    env:
-    - name: CUSTOM_DOMAIN_NAME
-      value: "domain1"
-    - name: JAVA_OPTIONS
-      value: "-Dweblogic.StdoutDebugEnabled=false"
-    - name: USER_MEM_ARGS
-      value: "-Djava.security.egd=file:/dev/./urandom -Xms256m -Xmx512m "
-    resources:
-      requests:
-        cpu: "250m"
-        memory: "768Mi"
-
-    # Optional volumes and mounts for the domain's pods. See also 'logHome'.
-    #volumes:
-    #- name: weblogic-domain-storage-volume
-    #  persistentVolumeClaim:
-    #    claimName: sample-domain1-weblogic-sample-pvc
-    #volumeMounts:
-    #- mountPath: /shared
-    #  name: weblogic-domain-storage-volume
-
-  # The desired behavior for starting the domain's administration server.
-  # adminServer:
-    # Setup a Kubernetes node port for the administration server default channel
-    #adminService:
-    #  channels:
-    #  - channelName: default
-    #    nodePort: 30701
-
-  # The number of managed servers to start for unlisted clusters
-  replicas: 1
-
-  # The name of each Cluster resource
-  clusters:
-  - name: sample-domain1-cluster-1
-
-  # Change the restartVersion to force the introspector job to rerun
-  # and apply any new model configuration, to also force a subsequent
-  # roll of your domain's WebLogic Server pods.
-  restartVersion: '1'
-
-  # Changes to this field cause the operator to repeat its introspection of the
-  #  WebLogic domain configuration.
-  introspectVersion: '1'
-
-  configuration:
-
-    # Settings for domainHomeSourceType 'FromModel'
-    model:
-      # Valid model domain types are 'WLS', 'JRF', and 'RestrictedJRF', default is 'WLS'
-      domainType: WLS
-
-      # Optional auxiliary image(s) containing WDT model, archives, and install.
-      # Files are copied from `sourceModelHome` in the aux image to the `/aux/models` directory
-      # in running WebLogic Server pods, and files are copied from `sourceWDTInstallHome`
-      # to the `/aux/weblogic-deploy` directory. Set `sourceModelHome` and/or `sourceWDTInstallHome`
-      # to "None" if you want skip such copies.
-      #   `image`                - Image location
-      #   `imagePullPolicy`      - Pull policy, default `IfNotPresent`
-      #   `sourceModelHome`      - Model file directory in image, default `/auxiliary/models`.
-      #   `sourceWDTInstallHome` - WDT install directory in image, default `/auxiliary/weblogic-deploy`.
-      auxiliaryImages:
-      - image: "model-in-image:WLS-AI-v1"
-        #imagePullPolicy: IfNotPresent
-        #sourceWDTInstallHome: /auxiliary/weblogic-deploy
-        #sourceModelHome: /auxiliary/models
-
-      # Optional configmap for additional models and variable files
-      #configMap: sample-domain1-wdt-config-map
-
-      # All 'FromModel' domains require a runtimeEncryptionSecret with a 'password' field
-      runtimeEncryptionSecret: sample-domain1-runtime-encryption-secret
-
-    # Secrets that are referenced by model yaml macros
-    # (the model yaml in the optional configMap or in the image)
-    #secrets:
-    #- sample-domain1-datasource-secret
-
----
-
-apiVersion: "weblogic.oracle/v1"
-kind: Cluster
-metadata:
-  name: sample-domain1-cluster-1
-  # Update this with the namespace your domain will run in:
-  namespace: sample-domain1-ns
-  labels:
-    # Update this with the `domainUID` of your domain:
-    weblogic.domainUID: sample-domain1
-spec:
-  # This must match a cluster name that is  specified in the WebLogic configuration
-  clusterName: cluster-1
-  # The number of managed servers to start for this cluster
-  replicas: 2
-```
-{{% /expand %}}
-
-{{%expand "Click here to view the JRF Domain YAML file." %}}
-```yaml
-# Copyright (c) 2020, 2022, Oracle and/or its affiliates.
-# Licensed under the Universal Permissive License v 1.0 as shown at http://oss.oracle.com/licenses/upl.
-#
-# This is an example of how to define a Domain resource.
-#
-apiVersion: "weblogic.oracle/v9"
-kind: Domain
-metadata:
-  name: sample-domain1
-  namespace: sample-domain1-ns
-  labels:
-    weblogic.domainUID: sample-domain1
-
-spec:
-  # Set to 'FromModel' to indicate 'Model in Image'.
-  domainHomeSourceType: FromModel
-
-  # The WebLogic Domain Home, this must be a location within
-  # the image for 'Model in Image' domains.
-  domainHome: /u01/domains/sample-domain1
-
-  # The WebLogic Server image that the Operator uses to start the domain
-  # **NOTE**:
-  # This sample uses General Availability (GA) images. GA images are suitable for demonstration and
-  # development purposes only where the environments are not available from the public Internet;
-  # they are not acceptable for production use. In production, you should always use CPU (patched)
-  # images from OCR or create your images using the WebLogic Image Tool.
-  # Please refer to the `OCR` and `Manage FMW infrastructure domains` pages in the WebLogic
-  # Kubernetes Operator documentation for details.
-  image: "container-registry.oracle.com/middleware/fmw-infrastructure:12.2.1.4"
-
-  # Defaults to "Always" if image tag (version) is ':latest'
-  imagePullPolicy: IfNotPresent
-
-  # Identify which Secret contains the credentials for pulling an image
-  #imagePullSecrets:
-  #- name: regsecret
-  #- name: regsecret2
-
-  # Identify which Secret contains the WebLogic Admin credentials,
-  # the secret must contain 'username' and 'password' fields.
-  webLogicCredentialsSecret:
-    name: sample-domain1-weblogic-credentials
-
-  # Whether to include the WebLogic Server stdout in the pod's stdout, default is true
-  includeServerOutInPodLog: true
-
-  # Whether to enable overriding your log file location, see also 'logHome'
-  #logHomeEnabled: false
-
-  # The location for domain log, server logs, server out, introspector out, and Node Manager log files
-  # see also 'logHomeEnabled', 'volumes', and 'volumeMounts'.
-  #logHome: /shared/logs/sample-domain1
-
-  # Set which WebLogic Servers the Operator will start
-  # - "Never" will not start any server in the domain
-  # - "AdminOnly" will start up only the administration server (no managed servers will be started)
-  # - "IfNeeded" will start all non-clustered servers, including the administration server, and clustered servers up to their replica count.
-  serverStartPolicy: IfNeeded
-
-  # Settings for all server pods in the domain including the introspector job pod
-  serverPod:
-    # Optional new or overridden environment variables for the domain's pods
-    # - This sample uses CUSTOM_DOMAIN_NAME in its image model file
-    #   to set the WebLogic domain name
-    env:
-    - name: CUSTOM_DOMAIN_NAME
-      value: "domain1"
-    - name: JAVA_OPTIONS
-      value: "-Dweblogic.StdoutDebugEnabled=false"
-    - name: USER_MEM_ARGS
-      value: "-Djava.security.egd=file:/dev/./urandom -Xms256m -Xmx1024m "
-    resources:
-      requests:
-        cpu: "500m"
-        memory: "1280Mi"
-
-    # Optional volumes and mounts for the domain's pods. See also 'logHome'.
-    #volumes:
-    #- name: weblogic-domain-storage-volume
-    #  persistentVolumeClaim:
-    #    claimName: sample-domain1-weblogic-sample-pvc
-    #volumeMounts:
-    #- mountPath: /shared
-    #  name: weblogic-domain-storage-volume
-
-  # The desired behavior for starting the domain's administration server.
-  adminServer:
-    # Setup a Kubernetes node port for the administration server default channel
-    #adminService:
-    #  channels:
-    #  - channelName: default
-    #    nodePort: 30701
-    serverPod:
-      # Optional new or overridden environment variables for the admin pods
-      env:
-      - name: USER_MEM_ARGS
-        value: "-Djava.security.egd=file:/dev/./urandom -Xms512m -Xmx1024m "
-
-  # The number of managed servers to start for unlisted clusters
-  replicas: 1
-
-  # The name of each Cluster resource
-  clusters:
-  - name: sample-domain1-cluster-1
-
-  # Change the restartVersion to force the introspector job to rerun
-  # and apply any new model configuration, to also force a subsequent
-  # roll of your domain's WebLogic Server pods.
-  restartVersion: '1'
-
-  # Changes to this field cause the operator to repeat its introspection of the
-  #  WebLogic domain configuration.
-  introspectVersion: '1'
-
-  configuration:
-
-    # Settings for domainHomeSourceType 'FromModel'
-    model:
-      # Valid model domain types are 'WLS', 'JRF', and 'RestrictedJRF', default is 'WLS'
-      domainType: JRF
-
-      # Optional auxiliary image(s) containing WDT model, archives, and install.
-      # Files are copied from `sourceModelHome` in the aux image to the `/aux/models` directory
-      # in running WebLogic Server pods, and files are copied from `sourceWDTInstallHome`
-      # to the `/aux/weblogic-deploy` directory. Set `sourceModelHome` and/or `sourceWDTInstallHome`
-      # to "None" if you want skip such copies.
-      #   `image`                - Image location
-      #   `imagePullPolicy`      - Pull policy, default `IfNotPresent`
-      #   `sourceModelHome`      - Model file directory in image, default `/auxiliary/models`.
-      #   `sourceWDTInstallHome` - WDT install directory in image, default `/auxiliary/weblogic-deploy`.
-      auxiliaryImages:
-      - image: "model-in-image:JRF-AI-v1"
-        #imagePullPolicy: IfNotPresent
-        #sourceWDTInstallHome: /auxiliary/weblogic-deploy
-        #sourceModelHome: /auxiliary/models
-
-      # Optional configmap for additional models and variable files
-      #configMap: sample-domain1-wdt-config-map
-
-      # All 'FromModel' domains require a runtimeEncryptionSecret with a 'password' field
-      runtimeEncryptionSecret: sample-domain1-runtime-encryption-secret
-
-    # Secrets that are referenced by model yaml macros
-    # (the model yaml in the optional configMap or in the image)
-    secrets:
-    #- sample-domain1-datasource-secret
-    - sample-domain1-rcu-access
-
-    # Increase the introspector job active timeout value for JRF use cases
-    introspectorJobActiveDeadlineSeconds: 600
-
-    opss:
-
-      # Name of secret with walletPassword for extracting the wallet, used for JRF domains
-      walletPasswordSecret: sample-domain1-opss-wallet-password-secret
-
-      # Name of secret with walletFile containing base64 encoded opss wallet, used for JRF domains
-      #walletFileSecret: sample-domain1-opss-walletfile-secret
-
----
->>>>>>> 23fc5253
 
 Click [here](https://raw.githubusercontent.com/oracle/weblogic-kubernetes-operator/{{< latestMinorVersion >}}/kubernetes/samples/scripts/create-weblogic-domain/model-in-image/domain-resources/WLS/mii-initial-d1-WLS-v1.yaml) to view the Domain YAML file.
 
