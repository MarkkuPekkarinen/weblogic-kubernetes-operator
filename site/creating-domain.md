--- conflicted
+++ resolved
@@ -109,15 +109,12 @@
 | managedServerCount	| Number of Managed Server instances to generate for the domain.	| 2 |
 | managedServerNameBase	| Base string used to generate Managed Server names.	| managed-server |
 | managedServerPort	| Port number for each Managed Server.	| 8001 |
-<<<<<<< HEAD
-| persistenceType	| Persistent volume type. The parameter value must be hostPath or nfs. If set to 'nfs', nfsServer must be specified | hostPath |
+| namespace	| The Kubernetes namespace to create the domain in.	| default |
 | nfsServer	| NFS server name or ip.	| nfsServer |
-=======
-| namespace	| The Kubernetes namespace to create the domain in.	| default |
->>>>>>> 8468cb47
 | persistencePath	| Physical path of the persistent volume storage. |	/scratch/k8s_dir/persistentVolume001 |
 | persistenceSize	| Total storage allocated by the persistent volume.	| 10Gi |
 | persistenceStorageClass	| Name of the storage class to set for the persistent volume and persistent volume claim.	| weblogic |
+| persistenceType	| Persistent volume type. The parameter value must be hostPath or nfs. If set to 'nfs', nfsServer must be specified | hostPath |
 | persistenceVolumeClaimName	| Name of the Kubernetes persistent volume claim for this domain.	| pv001-claim |
 | persistenceVolumeName	| Name of the Kubernetes persistent volume for this domain.	| pv001 |
 | productionModeEnabled	| Boolean indicating if production mode is enabled for the domain. | true |
