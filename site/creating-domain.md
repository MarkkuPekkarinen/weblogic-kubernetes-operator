--- conflicted
+++ resolved
@@ -97,7 +97,6 @@
 
 | Parameter | Definition | Default |
 | --- | --- | --- |
-<<<<<<< HEAD
 | adminPort | Port number for the Administration Server inside the Kubernetes cluster. | 7001 |
 | adminNodePort | Port number of the Administration Server outside the Kubernetes cluster. | 30701 |
 | adminServerName | The name of the Administration Server. | admin-server |
@@ -125,35 +124,6 @@
 | weblogicDomainStorageType | Type of storage for the domain. Legal values are 'NFS' and 'HOST_PATH". | HOST_PATH |
 | weblogicDomainStorageNFSServer| The name of IP address of the NFS server for the domain's storage. | no default |
 | weblogicImagePullSecretName | Name of the Kubernetes secret for the Docker Store, used to pull the WebLogic Server image. | docker-store-secret |
-
-You must uncomment and customize `domainUID` and `weblogicDomainStoratePath`.
-=======
-| adminPort	| Port number for the Administration Server.	| 7001 |
-| adminServerName	| The name of the Administration Server.	| admin-server |
-| createDomainScript	| Script used to create the domain.  This parameter should not be modified. |	/u01/weblogic/create-domain-script.sh |
-| domainName	| Name of the WebLogic domain to create.	| base_domain |
-| domainUid	| Unique ID that will be used to identify this particular domain. This ID must be unique across all domains in a Kubernetes cluster.	| domain1 |
-| enableLoadBalancerAdminPort	| Determines whether the load balancer administration port should be exposed outside the Kubernetes cluster.	| false |
-| imagePullSecretName | Name of the Kubernetes secret for the Docker Store, used to pull the WebLogic Server image. | docker-store-secret |
-| loadBalancerAdminPort	| The node port for the load balancer to accept admin requests.	| 30315 |
-| loadBalancerWebPort	| The node port for the load balancer to accept user traffic. 	| 30305 |
-| managedServerCount	| Number of Managed Server instances to generate for the domain.	| 2 |
-| managedServerNameBase	| Base string used to generate Managed Server names.	| managed-server |
-| managedServerPort	| Port number for each Managed Server.	| 8001 |
-| namespace	| The Kubernetes namespace to create the domain in.	| default |
-| nfsServer	| NFS server name or IP.	|  |
-| persistencePath	| Physical path of the persistent volume storage. |	/scratch/k8s_dir/persistentVolume001 |
-| persistenceSize	| Total storage allocated by the persistent volume.	| 10Gi |
-| persistenceStorageClass	| Name of the storage class to set for the persistent volume and persistent volume claim.	| weblogic |
-| persistenceType	| Persistent volume type. The parameter value must be hostPath or nfs. If set to 'nfs', nfsServer must be specified. | hostPath |
-| persistenceVolumeClaimName	| Name of the Kubernetes persistent volume claim for this domain.	| pv001-claim |
-| persistenceVolumeName	| Name of the Kubernetes persistent volume for this domain.	| pv001 |
-| productionModeEnabled	| Boolean indicating if production mode is enabled for the domain. | true |
-| secretName	| Name of the Kubernetes secret for the Administration Server's username and password. |	domain1-weblogic-credentials |
-| secretsMountPath |	Path for mounting secrets.  This parameter should not be modified. |	/var/run/secrets-domain1 |
-| startupControl	| Determines which WebLogic servers will be started up. Legal values are 'NONE', 'ALL', 'ADMIN', 'SPECIFIED', or 'AUTO' |      AUTO |
-| T3ChannelPort	| Port for the T3Channel of the NetworkAccessPoint.	| 7002 |
->>>>>>> ebbfc62b
 
 ## Limitations of the create domain script
 
