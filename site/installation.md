--- conflicted
+++ resolved
@@ -13,11 +13,7 @@
 
 ## Build the Docker image for the operator
 
-<<<<<<< HEAD
-To run the operator in a Kubernetes cluster, you need to build the Docker image and then deploy it to your cluster. The operator is built using Apache Maven, which must be installed first.  Maven may be downloaded from the [Apache Maven site](http://maven.apache.org).
-=======
 To run the operator in a Kubernetes cluster, you need to build the Docker image and then deploy it to your cluster.  The GitHub repository should be cloned locally:
->>>>>>> 615e524a
 
 ```
 git clone https://github.com/oracle/weblogic-kubernetes-operator.git
