# Developer guide

This page provides information for developers who wish to understand or contribute to the code.

## Requirements

The following software are required to obtain and build the operator:

*	Git (1.8 or later recommended)
*	Apache Maven (3.3 or later recommended)
*	Java Developer Kit (1.8u131 or later recommended, not 1.9)
*	Docker 17.03.1.ce

The operator is written primarily in Java and BASH shell scripts.  The Java code uses features introduced in Java 1.8, for example closures, but does not use any Java 1.9 feature.

Because the target runtime environment for the operator is Oracle Linux, no particular effort has been made to ensure the build or tests run on any other operating system.  Please be aware that Oracle will not provide support, or accept pull requests to add support, for other operating systems.

## Obtaining the operator source code

The operator source code is published on GitHub at https://github.com/oracle/weblogic-operator.  Developers may clone this repository to a local machine or, if desired, create a fork in their personal namespace and clone the fork.  Developers who are planning to submit a pull request are advised to create a fork.

To clone the repository from GitHub, issue this command:

```
git clone https://github.com/oracle/weblogic-kubernetes-operator
```

## Building the operator

The operator is built using [Apache Maven](http://maven.apache.org).  The build machine will also need to have Docker installed.  

To build the operator, issue the following command in the project directory:

```
mvn clean install
```

This will compile the source files, build JAR files containing the compiled classes and libraries needed to run the operator, and will also execute all of the unit tests.

## Building Javadoc

To build the Javadoc for the operator, issue the following command:

```
mvn javadoc:javadoc
```

The Javadoc is also available in the GitHub repository at [https://oracle.github.io/weblogic-kubernetes-operator/apidocs/index.html](https://oracle.github.io/weblogic-kubernetes-operator/apidocs/index.html).

## Running integration tests

The project includes integration tests that can be run against a Kubernetes cluster.  If you want to use these tests, you will need to provide your own Kubernetes cluster.  You will need to obtain the `kube.config` file for an administrator user and make it available on the machine running the build.  Tests will run against Kubernetes 1.7.x and 1.8.x currently.  There are some issues with 1.9, which are being worked on.

To run the tests, uncomment the following `execution` element in the `pom.xml` file and update the `KUBECONFIG` to point to your kube config file.

```
<!--
<execution>
  <id>kubernetes-config</id>
  <phase>test</phase>
  <goals>
      <goal>test</goal>
  </goals>
  <configuration>
      <argLine>${surefireArgLine} -Xms512m -Xmx1500m</argLine>
      <environmentVariables>
          <KUBECONFIG>
              ${project.basedir}/your.kube.config
          </KUBECONFIG>
      </environmentVariables>
  </configuration>
</execution>
-->
```

These test assume that the RBAC definitions exist on the Kubernetes cluster.  To create them, update the inputs file and run the operator installation script with the "generate only" option as shown below (see the [installation](installation.md) page for details about this script and the inputs):

```
./create-weblogic-operator.sh -g -i create-operator-inputs.yaml
```

This will create a file called `rbac.yaml`, which you will need to apply to your cluster:

```
kubectl apply -f rbac.yaml
```

After this is done, and the `execution` is uncommented, the tests will run against your cluster.

## Running the operator from an IDE

The operator can be run from an IDE, which is useful for debugging.  In order to do so, the machine running the IDE must be configured with a Kubernetes configuration file in `~/.kube/config` or in a location pointed to by the `KUBECONFIG` environment variable.

Configure the IDE to run the class `oracle.kubernetes.operator.Main`.

You may need to create a directory called `/operator` on your machine.  Please be aware that the operator code is targeted to Linux, and although it will run fine on macOS, it will probably not run on other operating systems.  If you develop on another operating system, you should deploy the operator to a Kubernetes cluster and use remote debugging instead.

## Running the operator in a Kubernetes cluster

To run the operator in a Kubernetes cluster, you need to build the Docker image and then deploy it to your cluster.

After you have run the build (that is, `mvn clean install`), create the Docker image as follows:

```
docker build -t weblogic-kubernetes-operator:markxnelson --no-cache=true .
```

We recommend that you use a tag other than `latest` to make it easy to distinguish your image from the "real" one.  In the example above, we just put in the GitHub ID of the developer.

Next, upload your image to your Kubernetes server as follows:

```
# on your build machine
docker save weblogic-kubernetes-operator:markxnelson > operator.tar
scp operator.tar YOUR_USER@YOUR_SERVER:/some/path/operator.tar
# on the Kubernetes server
docker load < /some/path/operator.tar
```

Verify that you have the right image by running `docker images | grep webloogic-kubernetes-operator` on both machines and comparing the image ID.

To create the Kuberentes YAML file to deploy the operator, update the inputs file (`create-operator-inputs.yaml`) and make sure the `imagePullPolicy` is set to `Never` and the `image` matches the name you used in your `docker build` command.  Then run the operator installation script to deploy the operator:

```
./create-weblogic-operator.sh -i create-operator-inputs.yaml
```


## Attaching a remote debugger to the operator

Write me

## Coding standards

This project has adopted the following coding standards:

* All indents are two spaces.
<<<<<<< HEAD
* Javadoc must be provided for all public packages, classes and methods and must include all parameters and returns.  Javadoc is not required for methods that override or implement methods that are already documented.
* All non-trivial methods should include `LOGGER.entering()` and `LOGGER.exiting()` calls.
=======
* Javadoc must be provided for all public packages, classes, and methods and must include all parameters and returns.
* All nontrivial methods should include `LOGGER.entering()` and `LOGGER.exiting()` calls.
>>>>>>> 317fa223
* The `LOGGER.exiting()` call should include the value that is going to be returned from the method, unless that value includes a credential or other sensitive information.
* All logged messages must be internationalized using the resource bundle src/main/resources/Operator.properties and using a key itemized in src/main/java/oracle/kubernetes/operator/logging/MessageKeys.java.
* Before throwing an exception, there should be a call to `LOGGER.throwing(e)` to log the exception.
* After operator initialization, all operator work must be implemented using the asynchronous call model (described below).  In particular, worker threads must not use sleep() or IO or lock-based blocking methods.

## Source code structure

Write me

### Watch package

The Watch API in the Kubernetes Java client provides a watch capability across a specific list of resources for a limited amount of time. As such it is not ideally suited our use case, where a continuous stream of watches was desired, with watch events generated in real-time. The watch-wrapper in this repository extends the default Watch API to provide a continuous stream of watch events until the stream is specifically closed. It also provides `resourceVersion` tracking to exclude events that have already been seen.  The Watch-wrapper provides callbacks so events, as they occur, can trigger actions.

## Asynchronous call model

Our expectation is that certain customers will task the operator with managing thousands of WebLogic domains across dozens of Kubernetes namespaces.  Therefore, we have designed the operator with an efficient user-level threads pattern based on a simplified version of the code from the JAX-WS reference implementation.  We have then used that pattern to implement an asynchronous call model for Kubernetes API requests.  This call model has built-in support for timeouts, retries with exponential back-off, and lists that exceed the requested maximum size using the continuance functionality.

### User-level Thread Pattern

The user-level thread pattern is implemented by the classes in the oracle.kubernetes.operator.work package.

* Engine: The executor service and factory for Fibers.
* Fiber: The user-level thread.  Fibers represent the execution of a single processing flow through a series of Steps.  Fibers may be suspended and later resumed and do not consume a Thread while suspended.
* Step: Individual CPU-bound activity in a processing flow.
* Packet: Context of the processing flow.
* NextAction: Used by a Step when it returns control to the Fiber to indicate what should happen next.  Common 'next actions' are to execute another Step or to suspend the Fiber.
* Component: Provider of SPI's that may be useful to the processing flow.
* Container: Represents the containing environment and is a Component.

Each Step has a reference to the next Step in the processing flow; however Steps are not required to indicate that the next Step be invoked by the Fiber when the Step returns a NextAction to the Fiber.  This leads to common use cases where Fibers invoke a series of Steps that are linked by the 'is-next' relationship, but just as commonly, use cases where the Fiber will invoke sets of Steps along a detour before returning to the normal flow.

In this sample, the caller creates an Engine, Fiber, linked set of Step instances, and Packet.  The Fiber is then started.  The Engine would typically be a singleton, since it's backed by a ScheduledExecutorService.  The Packet would also typically be pre-loaded with values that the Steps would use in their apply() methods.

    Engine engine = new Engine("worker-pool");
    
    Fiber fiber = engine.createFiber();
    
    Step step = new StepOne(new StepTwo(new StepThree(null)));
    Packet packet = new Packet();
    
    fiber.start(step, packet, new CompletionCallback() {
      @Override
      public void onCompletion(Packet packet) {
        // Fiber has completed successfully
      }

      @Override
      public void onThrowable(Packet packet, Throwable throwable) {
        // Fiber processing was terminated with an exception
      }
    });

Steps must not invoke sleep or blocking calls from within apply().  This prevents the worker threads from serving other Fibers.  Instead, use asynchronous calls and the Fiber suspend/resume pattern.  Step provides a method, doDelay(), which creates a NextAction to drive Fiber suspend/resume that is a better option than sleep precisely because the worker thread can serve other Fibers during the delay.  For asynchronous IO or similar patterns, suspend the Fiber.  In the callback as the Fiber suspends, initiate the asynchronous call.  Finally, when the call completes, resume the Fiber.  The suspend/resume functionality handles the case where resumed before the suspending callback completes.

In this sample, the step uses asynchronous file IO and the suspend/resume Fiber pattern.

    static class StepTwo extends Step {
      public StepTwo(Step next) {
        super(next);
      }

      @Override
      public NextAction apply(Packet packet) {
        return doSuspend((fiber) -> {
          // The Fiber is now suspended
          // Start the asynchronous call
          try {
            Path path = Paths.get(URI.create(this.getClass().getResource("/somefile.dat").toString()));
            AsynchronousFileChannel fileChannel = 
                AsynchronousFileChannel.open(path, StandardOpenOption.READ);

            ByteBuffer buffer = ByteBuffer.allocate(1024);
            fileChannel.read(buffer, 0, buffer, new CompletionHandler<Integer, ByteBuffer>() {
              @Override
              public void completed(Integer result, ByteBuffer attachment) {
                // Store data in Packet and resume Fiber
                packet.put("DATA_SIZE_READ", result);
                packet.put("DATA_FROM_SOMEFILE", attachment);
                fiber.resume(packet);
              }

              @Override
              public void failed(Throwable exc, ByteBuffer attachment) {
                // log exc
                completed(0, null);
              }
            });
          } catch (IOException e) {
            // log exception
            // If not resumed here, Fiber will never be resumed 
          }
        });
      }
    }

### Call Builder Pattern

The asynchronous call model is implemented by classes in the oracle.kubernetes.operator.helpers package, including CallBuilder and ResponseStep.  The model is based on the Fiber suspend/resume pattern described above.  CallBuilder provides many methods having names ending with "Async", such as listPodAsync() or deleteServiceAsync().  These methods return a Step that can be returned as part of a NextAction.  When creating these Steps, the developer must provide a ResponseStep.  Only ResponseStep.onSuccess() must be implemented; however, it is often useful to override onFailure() as Kubernetes treats 404 (Not Found) as a failure.

In this sample, the developer is using the pattern to list pods from the default namespace that are labeled as part of cluster-1.

    static class StepOne extends Step {
      public StepOne(Step next) {
        super(next);
      }

      @Override
      public NextAction apply(Packet packet) {
        String namespace = "default";
        Step step = CallBuilder.create().with($ -> {
          $.labelSelector = "weblogic.clusterName=cluster-1";
          $.limit = 50;
          $.timeoutSeconds = 30;
        }).listPodAsync(namespace, new ResponseStep<V1PodList>(next) {
          @Override
          public NextAction onFailure(Packet packet, ApiException e, int statusCode,
              Map<String, List<String>> responseHeaders) {
            if (statusCode == CallBuilder.NOT_FOUND) {
              return onSuccess(packet, null, statusCode, responseHeaders);
            }
            return super.onFailure(packet, e, statusCode, responseHeaders);
          }

          @Override
          public NextAction onSuccess(Packet packet, V1PodList result, int statusCode,
              Map<String, List<String>> responseHeaders) {
            // do something with the result Pod, if not null
            return doNext(packet);
          }
        });
      
        return doNext(step, packet);
      }
    }

Notice that the required parameters, such as namespace, are method arguments, but optional parameters are designated using a simplified builder pattern using with() and a lambda.

The default behavior of onFailure() will retry with exponential backoff the request on status codes 429 (TooManyRequests), 500 (InternalServerError), 503 (ServiceUnavailable), 504 (ServerTimeout) or a simple timeout with no response from the server.

If the server responds with status code 409 (Conflict), then this indicates an optimistic locking failure.  Common use cases are that the code read a Kubernetes object in one asynchronous step, modified the object, and attempted to replace the object in another asynchronous step; however, another activity replaced that same object in the interim.  In this case, retrying the request would give the same result.  Therefore, developers may provide an "on conflict" step when calling super.onFailure().  The conflict step will be invoked after an exponential backoff delay.  In this example, that conflict step should be the step that reads the existing Kubernetes object.




<|MERGE_RESOLUTION|>--- conflicted
+++ resolved
@@ -135,13 +135,8 @@
 This project has adopted the following coding standards:
 
 * All indents are two spaces.
-<<<<<<< HEAD
 * Javadoc must be provided for all public packages, classes and methods and must include all parameters and returns.  Javadoc is not required for methods that override or implement methods that are already documented.
 * All non-trivial methods should include `LOGGER.entering()` and `LOGGER.exiting()` calls.
-=======
-* Javadoc must be provided for all public packages, classes, and methods and must include all parameters and returns.
-* All nontrivial methods should include `LOGGER.entering()` and `LOGGER.exiting()` calls.
->>>>>>> 317fa223
 * The `LOGGER.exiting()` call should include the value that is going to be returned from the method, unless that value includes a credential or other sensitive information.
 * All logged messages must be internationalized using the resource bundle src/main/resources/Operator.properties and using a key itemized in src/main/java/oracle/kubernetes/operator/logging/MessageKeys.java.
 * Before throwing an exception, there should be a call to `LOGGER.throwing(e)` to log the exception.
