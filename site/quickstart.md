--- conflicted
+++ resolved
@@ -16,11 +16,7 @@
 ## Prerequisites
 For this exercise, you’ll need a Kubernetes cluster. If you need help setting one up, check out our [cheat sheet](k8s_setup.md). This guide assumes a single node cluster.
 
-<<<<<<< HEAD
-The operator uses Helm to create and deploy necessary resources and then run the operator in a Kubernetes cluster. For Helm installation and usage information, see [Using operator Helm charts](install.md).
-=======
 The operator uses Helm to create and deploy necessary resources and then run the operator in a Kubernetes cluster. For Helm installation and usage information, see [Install Helm and Tiller](install.md#install-helm-and-tiller).
->>>>>>> 22ebb331
 
 You should clone this repository to your local machine so that you have access to the
 various sample files mentioned throughout this guide:
