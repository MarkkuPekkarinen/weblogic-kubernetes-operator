--- conflicted
+++ resolved
@@ -19,13 +19,8 @@
 
 The following prerequisites must be handled prior to running the create domain script:
 
-<<<<<<< HEAD
-* Make sure the WebLogic Kubernetes Operator is running.
+* Make sure the WebLogic Server Kubernetes Operator is running.
 * The operator requires FMW Infrastructure 12.2.1.3.0 with patch 29135930 applied or FMW Infrastructure 12.2.1.4.0. For details on how to obtain or create the image, refer to [FMW Infrastructure domains]({{< relref "/userguide/managing-domains/fmw-infra/_index.md#obtaining-the-fmw-infrastructure-docker-image" >}}).
-=======
-* Make sure the WebLogic Server Kubernetes Operator is running.
-* The operator requires FMW Infrastructure 12.2.1.3.0 with patch 29135930 applied. For details on how to obtain or create the image, refer to [FMW Infrastructure domains]({{< relref "/userguide/managing-domains/fmw-infra/_index.md#obtaining-the-fmw-infrastructure-docker-image" >}}).
->>>>>>> 103e0866
 * Create a Kubernetes namespace for the domain unless you intend to use the default namespace.
 * In the same Kubernetes namespace, create the Kubernetes persistent volume (PV) where the domain
   home will be hosted, and the Kubernetes persistent volume claim (PVC) for the domain. For samples
@@ -167,14 +162,8 @@
 The content of the generated `domain.yaml`:
 
 ```
-<<<<<<< HEAD
 # Copyright (c) 2017, 2020, Oracle Corporation and/or its affiliates.
 # Licensed under the Universal Permissive License v 1.0 as shown at https://oss.oracle.com/licenses/upl.
-=======
-# Copyright 2017, 2019, Oracle Corporation and/or its affiliates. 
-
-# Licensed under the Universal Permissive License v 1.0 as shown at http://oss.oracle.com/licenses/upl.
->>>>>>> 103e0866
 #
 # This is an example of how to define a Domain resource.
 #
