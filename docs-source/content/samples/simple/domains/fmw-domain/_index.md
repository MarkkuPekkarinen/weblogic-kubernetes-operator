---
title: "FMW Infrastructure domain"
date: 2019-04-18T07:32:31-05:00
weight: 5
description: "Sample for creating an FMW Infrastructure domain home on an existing PV or
PVC, and the domain resource YAML file for deploying the generated WebLogic domain."
---


The sample scripts demonstrate the creation of an FMW Infrastructure domain home on an
existing Kubernetes PersistentVolume (PV) and PersistentVolumeClaim (PVC). The scripts
also generate the domain YAML file, which can then be used to start the Kubernetes
artifacts of the corresponding domain. Optionally, the scripts start up the domain,
and WebLogic Server pods and services.

#### Prerequisites

Before you begin, read this document, [Domain resource]({{< relref "/userguide/managing-domains/domain-resource/_index.md" >}}).

The following prerequisites must be met prior to running the create domain script:

* Make sure the WebLogic Server Kubernetes Operator is running.
* The operator requires FMW Infrastructure 12.2.1.3.0 with patch 29135930 applied or FMW Infrastructure 12.2.1.4.0. For details on how to obtain or create the image, refer to [FMW Infrastructure domains]({{< relref "/userguide/managing-domains/fmw-infra/_index.md#obtaining-the-fmw-infrastructure-docker-image" >}}).
* Create a Kubernetes Namespace for the domain unless you intend to use the default namespace.
* In the same Kubernetes Namespace, create the Kubernetes PersistentVolume (PV) where the domain
  home will be hosted, and the Kubernetes PersistentVolumeClaim (PVC) for the domain. For samples
  to create a PV and PVC, see [Create sample PV and PVC]({{< relref "/samples/simple/storage/_index.md" >}}).
  By default, the `create-domain.sh` script creates a domain with the `domainUID` set to `domain1`
  and expects the PVC `domain1-weblogic-sample-pvc` to be present. You can create
  `domain1-weblogic-sample-pvc` using
  [create-pv-pvc.sh](https://github.com/oracle/weblogic-kubernetes-operator/blob/master/kubernetes/samples/scripts/create-weblogic-domain-pv-pvc/create-pv-pvc.sh)
  with an inputs file that has the `domainUID` set to `domain1`.
* Create the Kubernetes Secrets `username` and `password` of the administrative account in the same Kubernetes
  namespace as the domain.
* Configure access to your database. For details, see [here]({{< relref "/userguide/managing-fmw-domains/fmw-infra/_index.md#configuring-access-to-your-database" >}}).  
* Create a Kubernetes Secret with the RCU credentials. For details, refer to this [document](https://github.com/oracle/weblogic-kubernetes-operator/blob/master/kubernetes/samples/scripts/create-rcu-credentials/README.md).

#### Use the script to create a domain

Make a copy of the `create-domain-inputs.yaml` file, and run the create script, pointing it at
your inputs file and an output directory:

```
$ ./create-domain.sh \
  -i create-domain-inputs.yaml \
  -o /<path to output-directory>
```

The script will perform the following steps:

* Create a directory for the generated Kubernetes YAML files for this domain if it does not
  already exist.  The path name is `/<path to output-directory>/weblogic-domains/<domainUID>`.
  If the directory already exists, its contents must be removed before using this script.
* Create a Kubernetes Job that will start up a utility FMW Infrastructure container and run
  offline WLST scripts to create the domain on the shared storage.
* Run and wait for the job to finish.
* Create a Kubernetes domain YAML file, `domain.yaml`, in the directory that is created above.
  This YAML file can be used to create the Kubernetes resource using the `kubectl create -f`
  or `kubectl apply -f` command:

    ```
    $ kubectl apply -f /<path to output-directory>/weblogic-domains/<domainUID>/domain.yaml
    ```

* Create a convenient utility script, `delete-domain-job.yaml`, to clean up the domain home
  created by the create script.

As a convenience, using the `-e` option, the script can optionally create the domain object,
which in turn results in the creation of the corresponding WebLogic Server pods and services as well.

The usage of the create script is as follows:

```
$ sh create-domain.sh -h
usage: create-domain.sh -o dir -i file [-e] [-v] [-h]
  -i Parameter inputs file, must be specified.
  -o Output directory for the generated YAML files, must be specified.
  -e Also create the resources in the generated YAML files, optional.
  -v Validate the existence of persistentVolumeClaim, optional.
  -h Help

```

If you copy the sample scripts to a different location, make sure that you copy everything in
the `<weblogic-kubernetes-operator-project>/kubernetes/samples/scripts` directory together
into the target directory, maintaining the original directory hierarchy.

The default domain created by the script has the following characteristics:

* An Administration Server named `admin-server` listening on port `7001`.
* A configured cluster named `cluster-1` of size 5.
* Five Managed Servers, named `managed-server1`, `managed-server2`, and so on, listening on port `8001`.
* Log files that are located in `/shared/logs/<domainUID>`.
* No applications deployed.
* No data sources or JMS resources.
* A T3 channel.

The domain creation inputs can be customized by editing `create-domain-inputs.yaml`.

#### Configuration parameters
The following parameters can be provided in the inputs file.

| Parameter | Definition | Default |
| --- | --- | --- |
| `adminPort` | Port number of the Administration Server inside the Kubernetes cluster. | `7001` |
| `adminNodePort` | Port number of the Administration Server outside the Kubernetes cluster. | `30701` |
| `adminServerName` | Name of the Administration Server. | `admin-server` |
| `clusterName` | Name of the WebLogic cluster instance to generate for the domain. | `cluster-1` |
| `configuredManagedServerCount` | Number of Managed Server instances to generate for the domain. | `5` |
| `createDomainFilesDir` | Directory on the host machine to locate all the files to create a WebLogic domain, including the script that is specified in the `createDomainScriptName` property. By default, this directory is set to the relative path `wlst`, and the create script will use the built-in WLST offline scripts in the `wlst` directory to create the WebLogic domain. It can also be set to the relative path `wdt`, and then the built-in WDT scripts will be used instead. An absolute path is also supported to point to an arbitrary directory in the file system. The built-in scripts can be replaced by the user-provided scripts or model files as long as those files are in the specified directory. Files in this directory are put into a Kubernetes ConfigMap, which in turn is mounted to the `createDomainScriptsMountPath`, so that the Kubernetes Pod can use the scripts and supporting files to create a domain home. | `wlst` |
| `createDomainScriptsMountPath` | Mount path where the create domain scripts are located inside a pod. The `create-domain.sh` script creates a Kubernetes Job to run the script (specified in the `createDomainScriptName` property) in a Kubernetes Pod to create a domain home. Files in the `createDomainFilesDir` directory are mounted to this location in the pod, so that the Kubernetes Pod can use the scripts and supporting files to create a domain home. | `/u01/weblogic` |
| `createDomainScriptName` | Script that the create domain script uses to create a WebLogic domain. The `create-domain.sh` script creates a Kubernetes Job to run this script to create a domain home. The script is located in the in-pod directory that is specified in the `createDomainScriptsMountPath` property. If you need to provide your own scripts to create the domain home, instead of using the built-it scripts, you must use this property to set the name of the script that you want the create domain job to run. | `create-domain-job.sh` |
| `domainHome` | Home directory of the WebLogic domain. If not specified, the value is derived from the `domainUID` as `/shared/domains/<domainUID>`. | `/shared/domains/domain1` |
| `domainPVMountPath` | Mount path of the domain persistent volume. | `/shared` |
| `domainUID` | Unique ID that will be used to identify this particular domain. Used as the name of the generated WebLogic domain as well as the name of the Kubernetes domain resource. This ID must be unique across all domains in a Kubernetes cluster. This ID cannot contain any character that is not valid in a Kubernetes Service name. | `domain1` |
| `exposeAdminNodePort` | Boolean indicating if the Administration Server is exposed outside of the Kubernetes cluster. | `false` |
| `exposeAdminT3Channel` | Boolean indicating if the T3 administrative channel is exposed outside the Kubernetes cluster. | `false` |
| `httpAccessLogInLogHome` | Boolean indicating if server HTTP access log files should be written to the same directory as `logHome`. Otherwise, server HTTP access log files will be written to the directory specified in the WebLogic domain home configuration. | `true` |
| `image` | WebLogic Docker image. The operator requires FMW Infrastructure 12.2.1.3.0 with patch 29135930 applied or FMW Infrastructure 12.2.1.4.0. For details on how to obtain or create the image, see [FMW Infrastructure domains]({{< relref "/userguide/managing-fmw-domains/fmw-infra/_index.md#obtaining-the-fmw-infrastructure-docker-image" >}}). | `container-registry.oracle.com/middleware/fmw-infrastructure:12.2.1.4` |
| `imagePullPolicy` | WebLogic Docker image pull policy. Legal values are `IfNotPresent`, `Always`, or `Never`. | `IfNotPresent` |
| `imagePullSecretName` | Name of the Kubernetes Secret to access the Docker Store to pull the WebLogic Server Docker image. The presence of the secret will be validated when this parameter is specified. |  |
| `includeServerOutInPodLog` | Boolean indicating whether to include the server `.out` in the pod's `stdout`. | `true` |
| `initialManagedServerReplicas` | Number of Managed Servers to start initially for the domain. | `2` |
| `javaOptions` | Java options for starting the Administration Server and Managed Servers. A Java option can have references to one or more of the following pre-defined variables to obtain WebLogic domain information: `$(DOMAIN_NAME)`, `$(DOMAIN_HOME)`, `$(ADMIN_NAME)`, `$(ADMIN_PORT)`, and `$(SERVER_NAME)`. | `-Dweblogic.StdoutDebugEnabled=false` |
| `logHome` | The in-pod location for the domain log, server logs, server out, Node Manager log, and server HTTP access log files. If not specified, the value is derived from the `domainUID` as `/shared/logs/<domainUID>`. | `/shared/logs/domain1` |
| `managedServerNameBase` | Base string used to generate Managed Server names. | `managed-server` |
| `managedServerPort` | Port number for each Managed Server. | `8001` |
| `namespace` | Kubernetes Namespace in which to create the domain. | `default` |
| `persistentVolumeClaimName` | Name of the persistent volume claim. If not specified, the value is derived from the `domainUID` as `<domainUID>-weblogic-sample-pvc`. | `domain1-weblogic-sample-pvc` |
| `productionModeEnabled` | Boolean indicating if production mode is enabled for the domain. | `true` |
| `serverStartPolicy` | Determines which WebLogic Server instances will be started. Legal values are `NEVER`, `IF_NEEDED`, `ADMIN_ONLY`. | `IF_NEEDED` |
| `t3ChannelPort` | Port for the T3 channel of the network access point. | `30012` |
| `t3PublicAddress` | Public address for the T3 channel.  This should be set to the public address of the Kubernetes cluster.  This would typically be a load balancer address. <p/>For development environments only, in a single server (all-in-one) Kubernetes Deployment, this may be set to the address of the master, or at the very least, it must be set to the address of one of the worker nodes. | If not provided, the script will attempt to set it to the IP address of the Kubernetes cluster. |
| `weblogicCredentialsSecretName` | Name of the Kubernetes Secret for the Administration Server user name and password. If not specified, then the value is derived from the `domainUID` as `<domainUID>-weblogic-credentials`. | `domain1-weblogic-credentials` |
| `weblogicImagePullSecretName` | Name of the Kubernetes Secret for the Docker Store, used to pull the WebLogic Server image. | `docker-store-secret` |
| `serverPodCpuRequest`, `serverPodMemoryRequest`, `serverPodCpuCLimit`, `serverPodMemoryLimit` |  The maximum amount of compute resources allowed, and minimum amount of compute resources required, for each server pod. Please refer to the Kubernetes documentation on `Managing Compute Resources for Containers` for details. | Resource requests and resource limits are not specified. |
| `rcuSchemaPrefix` | The schema prefix to use in the database, for example `SOA1`.  You may wish to make this the same as the domainUID in order to simplify matching domains to their RCU schemas. | `domain1` |
| `rcuDatabaseURL` | The database URL. | `database:1521/service` |
| `rcuCredentialsSecret` | The Kubernetes Secret containing the database credentials. | `domain1-rcu-credentials` |

Note that the names of the Kubernetes resources in the generated YAML files may be formed with the
value of some of the properties specified in the `create-inputs.yaml` file. Those properties include
the `adminServerName`, `clusterName` and `managedServerNameBase`. If those values contain any
characters that are invalid in a Kubernetes Service name, those characters are converted to
valid values in the generated YAML files. For example, an uppercase letter is converted to a
lowercase letter and an underscore `("_")` is converted to a hyphen `("-")`.

The sample demonstrates how to create a WebLogic domain home and associated Kubernetes resources for a domain
that has one cluster only. In addition, the sample provides the capability for users to supply their own scripts
to create the domain home for other use cases. The generated domain YAML file could also be modified to cover more use cases.

#### Verify the results

The create script will verify that the domain was created, and will report failure if there was any error.
However, it may be desirable to manually verify the domain, even if just to gain familiarity with the
various Kubernetes objects that were created by the script.

Note that the example results below use the `default` Kubernetes Namespace. If you are using a different
namespace, you need to replace `NAMESPACE` in the example `kubectl` commands with the actual Kubernetes Namespace.

##### Generated YAML files with the default inputs

The content of the generated `domain.yaml`:

```
# Copyright (c) 2017, 2020, Oracle Corporation and/or its affiliates.
# Licensed under the Universal Permissive License v 1.0 as shown at https://oss.oracle.com/licenses/upl.
#
# This is an example of how to define a Domain resource.
#
apiVersion: "weblogic.oracle/v7"
kind: Domain
metadata:
  name: fmw-domain
  namespace: default
  labels:
    weblogic.resourceVersion: domain-v2
    weblogic.domainUID: fmw-domain
spec:
  # The WebLogic Domain Home
  domainHome: /shared/domains/fmw-domain
<<<<<<< HEAD
  # Set domain home type to PersistentVolume for domain-in-pv, Image for domain-in-image, or FromModel for model-in-image
  domainHomeSourceType: PersistentVolume
=======
  # Set domain home in image to true for domain-in-image or false for domain-in-pv
  domainHomeInImage: false
>>>>>>> 8ee553c7
  # The WebLogic Server Docker image that the Operator uses to start the domain
  image: "container-registry.oracle.com/middleware/fmw-infrastructure:12.2.1.4"
  # imagePullPolicy defaults to "Always" if image version is :latest
  imagePullPolicy: "IfNotPresent"
  # Identify which Secret contains the credentials for pulling an image
  #imagePullSecrets:
  #- name:
  # Identify which Secret contains the WebLogic Admin credentials (note that there is an example of
  # how to create that Secret at the end of this file)
  webLogicCredentialsSecret:
    name: fmw-domain-weblogic-credentials
  # Whether to include the server out file into the pod's stdout, default is true
  includeServerOutInPodLog: true
  # Whether to enable log home
  logHomeEnabled: true
  # The in-pod location for domain log, server logs, server out, and Node Manager log files
  logHome: /shared/logs/fmw-domain
  # serverStartPolicy legal values are "NEVER", "IF_NEEDED", or "ADMIN_ONLY"
  # This determines which WebLogic Servers the Operator will start up when it discovers this Domain
  # - "NEVER" will not start any server in the domain
  # - "ADMIN_ONLY" will start up only the administration server (no managed servers will be started)
  # - "IF_NEEDED" will start all non-clustered servers, including the administration server and clustered servers up to the replica count
  serverStartPolicy: "IF_NEEDED"
  serverPod:
    # an (optional) list of environment variable to be set on the servers
    env:
    - name: JAVA_OPTIONS
      value: "-Dweblogic.StdoutDebugEnabled=false"
    - name: USER_MEM_ARGS
      value: "-Djava.security.egd=file:/dev/./urandom "
    volumes:
    - name: weblogic-domain-storage-volume
      persistentVolumeClaim:
        claimName: fmw-domain-weblogic-pvc
    volumeMounts:
    - mountPath: /shared
      name: weblogic-domain-storage-volume
  # adminServer is used to configure the desired behavior for starting the administration server.
  adminServer:
    # serverStartState legal values are "RUNNING" or "ADMIN"
    # "RUNNING" means the listed server will be started up to "RUNNING" mode
    # "ADMIN" means the listed server will be start up to "ADMIN" mode
    serverStartState: "RUNNING"
    adminService:
      channels:
    # The Admin Server's NodePort
       - channelName: default
         nodePort: 30731
    # Uncomment to export the T3Channel as a service
    #    - channelName: T3Channel
  # clusters is used to configure the desired behavior for starting member servers of a cluster.  
  # If you use this entry, then the rules will be applied to ALL servers that are members of the named clusters.
  clusters:
  - clusterName: cluster-1
    serverStartState: "RUNNING"
    replicas: 2
  # The number of managed servers to start for unlisted clusters
  # replicas: 1
```

#### Verify the domain

To confirm that the domain was created, use this command:

```
$ kubectl describe domain DOMAINUID -n NAMESPACE
```

Replace `DOMAINUID` with the `domainUID` and `NAMESPACE` with the actual namespace.

Here is an example of the output of this command:

```
Name:         fmw-domain
Namespace:    default
Labels:       weblogic.domainUID=fmw-domain
              weblogic.resourceVersion=domain-v2
Annotations:  kubectl.kubernetes.io/last-applied-configuration:
                {"apiVersion":"weblogic.oracle/v4","kind":"Domain","metadata":{"annotations":{},"labels":{"weblogic.domainUID":"fmw-domain","weblogic.reso...
API Version:  weblogic.oracle/v4
Kind:         Domain
Metadata:
  Creation Timestamp:  2019-04-18T00:11:15Z
  Generation:          23
  Resource Version:    5904947
  Self Link:           /apis/weblogic.oracle/v4/namespaces/default/domains/fmw-domain
  UID:                 7b3477e2-616e-11e9-ab7b-000017024fa2
Spec:
  Admin Server:
    Admin Service:
      Annotations:
      Channels:
        Channel Name:  default
        Node Port:     30731
      Labels:
    Server Pod:
      Annotations:
      Container Security Context:
      Containers:
      Env:
      Init Containers:
      Labels:
      Liveness Probe:
      Node Selector:
      Pod Security Context:
      Readiness Probe:
      Resources:
        Limits:
        Requests:
      Volume Mounts:
      Volumes:
    Server Service:
      Annotations:
      Labels:
    Server Start State:  RUNNING
  Clusters:
    Cluster Name:  cluster-1
    Cluster Service:
      Annotations:
      Labels:
    Replicas:  4
    Server Pod:
      Annotations:
      Container Security Context:
      Containers:
      Env:
      Init Containers:
      Labels:
      Liveness Probe:
      Node Selector:
      Pod Security Context:
      Readiness Probe:
      Resources:
        Limits:
        Requests:
      Volume Mounts:
      Volumes:
    Server Service:
      Annotations:
      Labels:
    Server Start State:           RUNNING
  Domain Home:                    /shared/domains/fmw-domain
  Domain Home In Image:           false
  Image:                          container-registry.oracle.com/middleware/fmw-infrastructure:12.2.1.4
  Image Pull Policy:              IfNotPresent
  Include Server Out In Pod Log:  true
  Log Home:                       /shared/logs/fmw-domain
  Log Home Enabled:               true
  Managed Servers:
  Server Pod:
    Annotations:
    Container Security Context:
    Containers:
    Env:
      Name:   JAVA_OPTIONS
      Value:  -Dweblogic.StdoutDebugEnabled=false
      Name:   USER_MEM_ARGS
      Value:  -Djava.security.egd=file:/dev/./urandom
    Init Containers:
    Labels:
    Liveness Probe:
    Node Selector:
    Pod Security Context:
    Readiness Probe:
    Resources:
      Limits:
      Requests:
    Volume Mounts:
      Mount Path:  /shared
      Name:        weblogic-domain-storage-volume
    Volumes:
      Name:  weblogic-domain-storage-volume
      Persistent Volume Claim:
        Claim Name:  fmw-domain-weblogic-pvc
  Server Service:
    Annotations:
    Labels:
  Server Start Policy:  IF_NEEDED
  Web Logic Credentials Secret:
    Name:  fmw-domain-weblogic-credentials
Status:
  Conditions:
    Last Transition Time:  2019-04-18T00:14:34.322Z
    Reason:                ServersReady
    Status:                True
    Type:                  Available
  Modified:                true
  Replicas:                4
  Servers:
    Cluster Name:  cluster-1
    Health:
      Activation Time:  2019-04-18T00:18:46.787Z
      Overall Health:   ok
      Subsystems:
    Node Name:     mark
    Server Name:   managed-server4
    State:         RUNNING
    Cluster Name:  cluster-1
    Health:
      Activation Time:  2019-04-18T00:18:46.439Z
      Overall Health:   ok
      Subsystems:
    Node Name:     mark
    Server Name:   managed-server3
    State:         RUNNING
    Cluster Name:  cluster-1
    Health:
      Activation Time:  2019-04-18T00:14:19.227Z
      Overall Health:   ok
      Subsystems:
    Node Name:     mark
    Server Name:   managed-server2
    State:         RUNNING
    Cluster Name:  cluster-1
    Health:
      Activation Time:  2019-04-18T00:14:17.747Z
      Overall Health:   ok
      Subsystems:
    Node Name:    mark
    Server Name:  managed-server1
    State:        RUNNING
    Health:
      Activation Time:  2019-04-18T00:13:13.836Z
      Overall Health:   ok
      Subsystems:
    Node Name:    mark
    Server Name:  admin-server
    State:        RUNNING
  Start Time:     2019-04-18T00:11:15.306Z
Events:           <none>
```

In the `Status` section of the output, the available servers and clusters are listed.
Note that if this command is issued very soon after the script finishes, there may be
no servers available yet, or perhaps only the Administration Server but no Managed Servers.
The operator will start up the Administration Server first and wait for it to become ready
before starting the Managed Servers.

#### Verify the pods

Use the following command to see the pods running the servers:

```
$ kubectl get pods -n NAMESPACE
```

Here is an example of the output of this command:

```
$ kubectl get pods
NAME                                     READY   STATUS    RESTARTS   AGE
fmw-domain-admin-server                  1/1     Running   0          15h
fmw-domain-managed-server1               1/1     Running   0          15h
fmw-domain-managed-server2               1/1     Running   0          15h
fmw-domain-managed-server3               1/1     Running   0          15h
fmw-domain-managed-server4               1/1     Running   0          15h

```

#### Verify the services

Use the following command to see the services for the domain:

```
$ kubectl get services -n NAMESPACE
```

Here is an example of the output of this command:
```
$ kubectl get services
NAME                                TYPE        CLUSTER-IP       EXTERNAL-IP   PORT(S)           AGE
fmw-domain-admin-server             ClusterIP   None             <none>        7001/TCP          15h
fmw-domain-admin-server-external    NodePort    10.101.26.42     <none>        7001:30731/TCP    15h
fmw-domain-cluster-cluster-1        ClusterIP   10.107.55.188    <none>        8001/TCP          15h
fmw-domain-managed-server1          ClusterIP   None             <none>        8001/TCP          15h
fmw-domain-managed-server2          ClusterIP   None             <none>        8001/TCP          15h
fmw-domain-managed-server3          ClusterIP   None             <none>        8001/TCP          15h
fmw-domain-managed-server4          ClusterIP   None             <none>        8001/TCP          15h

```

#### Delete the generated domain home

Sometimes in production, but most likely in testing environments, you might want to remove the domain
home that is generated using the `create-domain.sh` script. Do this by running the generated
`delete domain job` script in the `/<path to output-directory>/weblogic-domains/<domainUID>` directory.

```
$ kubectl create -f delete-domain-job.yaml

```<|MERGE_RESOLUTION|>--- conflicted
+++ resolved
@@ -168,7 +168,7 @@
 #
 # This is an example of how to define a Domain resource.
 #
-apiVersion: "weblogic.oracle/v7"
+apiVersion: "weblogic.oracle/v8"
 kind: Domain
 metadata:
   name: fmw-domain
@@ -179,13 +179,8 @@
 spec:
   # The WebLogic Domain Home
   domainHome: /shared/domains/fmw-domain
-<<<<<<< HEAD
   # Set domain home type to PersistentVolume for domain-in-pv, Image for domain-in-image, or FromModel for model-in-image
   domainHomeSourceType: PersistentVolume
-=======
-  # Set domain home in image to true for domain-in-image or false for domain-in-pv
-  domainHomeInImage: false
->>>>>>> 8ee553c7
   # The WebLogic Server Docker image that the Operator uses to start the domain
   image: "container-registry.oracle.com/middleware/fmw-infrastructure:12.2.1.4"
   # imagePullPolicy defaults to "Always" if image version is :latest
