--- conflicted
+++ resolved
@@ -51,11 +51,7 @@
     ```bash
     $ helm install sample-weblogic-operator kubernetes/charts/weblogic-operator \
       --namespace sample-weblogic-operator-ns \
-<<<<<<< HEAD
-      --set image=oracle/weblogic-kubernetes-operator:3.2.0 \
-=======
-      --set image=ghcr.io/oracle/weblogic-kubernetes-operator:3.1.1 \
->>>>>>> c2899d11
+      --set image=ghcr.io/oracle/weblogic-kubernetes-operator:3.2.0 \
       --set serviceAccount=sample-weblogic-operator-sa \
       --set "enableClusterRoleBinding=true" \
       --set "domainNamespaceSelectionStrategy=LabelSelector" \
