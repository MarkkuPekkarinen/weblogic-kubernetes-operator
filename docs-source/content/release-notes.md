---
title: "Release Notes"
date: 2019-03-15T11:25:28-04:00
draft: false
---

### Releases

| Date | Version | Introduces backward incompatibilities? | Change |
| --- | --- | --- | --- |
<<<<<<< HEAD
| December ??, 2020 | v3.2.0 | no | Placeholder |
| November 13, 2020 | v3.1.0 | no | Enhanced options for specifying managed namespaces. Helm 3.1.3+ now required. |
=======
| November 13, 2020 | v3.1.0 | no | Enhanced options for specifying managed namespaces. Helm 3.1.3+ now required. Added support for Tanzu Kubernetes Service. |
>>>>>>> c0ce7404
| November 9, 2020 | v3.0.3 | no | This release contains a fix for pods that are stuck in the Terminating state after an unexpected shut down of a worker node. |
| September 15, 2020 | v3.0.2 | no | This release contains several fixes, including improvements to log rotation and a fix that avoids unnecessarily updating the domain status. |
| August 13, 2020 | v3.0.1 | no | Fixed an issue preventing the REST interface from working after a Helm upgrade. Helm 3.1.3+ now required. |
| July 17, 2020 | v3.0.0 | yes; for more information, see [Upgrade the operator]({{< relref "/userguide/managing-operators/installation/_index.md#upgrade-the-operator" >}}). | Adds Model in Image feature and support for applying topology and configuration override changes without downtime. Removal of support for Helm 2.x. Operator performance improvements to manage many domains in the same Kubernetes cluster. |
| June 22, 2020 | v2.6.0 | no | Kubernetes 1.16, 1.17, and 1.18 support. Removal of support for Kubernetes 1.13 and earlier. This release can be run in the same cluster with operators of either 2.5.0 and below, or with 3.x providing an upgrade path. Certified support of Oracle Linux Cloud Native Environment (OLCNE) 1.1 with Kubernetes 1.17.0.
| February 26, 2020 | v2.5.0 | no | Support for Helm 3.x and OpenShift 4.3.  Operator can be installed in a namespace-dedicated mode where operator requires no cluster-level Kubernetes privileges. This version is not supported on Kubernetes 1.16+; check the [prerequisites]({{< relref "/userguide/introduction/introduction#operator-prerequisites" >}}).
| November 15, 2019 | v2.4.0 | no | Includes fixes for a variety of issues related to FMW infrastructure domains and pod variable substitution.  Operator now uses WebLogic Deploy Tooling 1.6.0 and the latest version of the Kubernetes Java Client.
| August 27, 2019 | v2.3.0 | no  | Added support for Coherence cluster rolling, pod templating and additional pod content, and experimental support for running under an Istio service mesh.
| June 20, 2019 | v2.2.1 | no  | The operator now supports Kubernetes 1.14.0+.  This release is primarily a bug fix release and resolves the following issues: Servers in domains, where the domain home is on a persistent volume, would sometimes fail to start. These failures would be during the introspection phase following a full domain shutdown.  Now, the introspection script better handles the relevant error conditions. Also, now the Domain provides an option to [pre-create Kubernetes Services](https://github.com/oracle/weblogic-kubernetes-operator/blob/master/docs/domains/Domain.md#server-service) for WebLogic Servers that are not yet running so that the DNS addresses of these services are resolvable.  These services are now created as non-headless so that they have an IP address.
| June 6, 2019 | v2.2.0 | no  | Added support for FMW Infrastructure domains. WebLogic Server instances are now gracefully shut down by default and shutdown options are configurable. Operator is now built and runs on JDK 11.
| April 4, 2019 | v2.1 | no  | Customers can add init and sidecar containers to generated pods.  
| March 4, 2019 | v2.0.1 | no  | OpenShift support is now certified.  Many bug fixes, including fixes for configuration overrides, cluster services, and domain status processing.  
| January 24, 2019 | v2.0 | yes; not compatible with 1.x releases, but is compatible with 2.0-rc2. | Final version numbers and documentation updates.  
| January 16, 2019 | v2.0-rc2 | yes | Schema updates are completed, and various bugs fixed.
| December 20, 2018 | v2.0-rc1 | yes | Operator is now installed using Helm charts, replacing the earlier scripts.  The operator now supports the domain home on a persistent volume or in Docker image use cases, which required a redesign of the domain schema.  You can override the domain configuration using configuration override templates.  Now load balancers and ingresses can be independently configured.  You can direct WebLogic logs to a persistent volume or to the pod's log.  Added life cycle support for servers and significantly enhanced configurability for generated pods.  The final v2.0 release will be the initial release where the operator team intends to provide backward compatibility as part of future releases.
| September 11, 2018 | v1.1  | no | Enhanced the documentation and fixed various bugs.
| May 7, 2018 | v1.0  | no | Added support for dynamic clusters, the Apache HTTP Server, the Voyager Ingress Controller, and for PV in NFS storage for multi-node environments.
| April 4, 2018 | 0.2 | yes | Many Kubernetes artifact names and labels have changed. Also, the names of generated YAML files for creating a domain's PV and PVC have changed.  Because of these changes, customers must recreate their operators and domains.
| March 20, 2018 |  | yes | Several files and input parameters have been renamed.  This affects how operators and domains are created.  It also changes generated Kubernetes artifacts, therefore customers must recreate their operators and domains.

### Change log

#### Operator 3.2.0

#### Operator 3.1.0

* All fixes included in 3.0.1, 3.0.2, and 3.0.3 are included in 3.1.0.
* Sample [scripts to start and stop server instances]({{< relref "/userguide/managing-domains/domain-lifecycle/startup#domain-lifecycle-sample-scripts" >}}) ([#2002](https://github.com/oracle/weblogic-kubernetes-operator/pull/2002)).
* Support running with [OpenShift restrictive SCC]({{< relref "/security/openshift#create-a-custom-security-context-constraint" >}}) ([#2007](https://github.com/oracle/weblogic-kubernetes-operator/pull/2007)).
* Updated [default resource and Java options]({{< relref "/faq/resource-settings.md" >}}) ([#1775](https://github.com/oracle/weblogic-kubernetes-operator/pull/1775)).
* Introspection failures are logged to the operator's log ([#1787](https://github.com/oracle/weblogic-kubernetes-operator/pull/1787)).
* Mirror introspector log to a rotating file in the log home ([#1827](https://github.com/oracle/weblogic-kubernetes-operator/pull/1827)).
* Reflect introspector status to domain status ([#1832](https://github.com/oracle/weblogic-kubernetes-operator/pull/1832)).
* Ensure operator detects pod state changes even when watch events are not delivered ([#1811](https://github.com/oracle/weblogic-kubernetes-operator/pull/1811)).
* Support configurable WDT model home ([#1828](https://github.com/oracle/weblogic-kubernetes-operator/pull/1828)).
* [Namespace management enhancements]({{< relref "/faq/namespace-management.md" >}}) ([#1860](https://github.com/oracle/weblogic-kubernetes-operator/pull/1860)).
* Limit concurrent pod shut down while scaling down a cluster ([#1892](https://github.com/oracle/weblogic-kubernetes-operator/pull/1892)).
* List continuation and watch bookmark support ([#1881](https://github.com/oracle/weblogic-kubernetes-operator/pull/1881)).
* Fix scaling script when used with dedicated namespace mode ([#1921](https://github.com/oracle/weblogic-kubernetes-operator/pull/1921)).
* Fix token substitution for mount paths ([#1911](https://github.com/oracle/weblogic-kubernetes-operator/pull/1911)).
* Validate existence of service accounts during Helm chart processing ([#1939](https://github.com/oracle/weblogic-kubernetes-operator/pull/1939)).
* Use Kubernetes Java Client 10.0.0 ([#1937](https://github.com/oracle/weblogic-kubernetes-operator/pull/1937)).
* Better validation and guidance when using longer domainUID values ([#1979](https://github.com/oracle/weblogic-kubernetes-operator/pull/1979)).
* Update pods with label for introspection version ([#2012](https://github.com/oracle/weblogic-kubernetes-operator/pull/2012)).
* Fix validation error during inrtrospector for certain static clusters ([#2014](https://github.com/oracle/weblogic-kubernetes-operator/pull/2014)).
* Correct issue in wl-pod-wait.sh sample script ([#2018](https://github.com/oracle/weblogic-kubernetes-operator/pull/2018)).
* Correct processing of ALWAYS serverStartPolicy ([#2020](https://github.com/oracle/weblogic-kubernetes-operator/pull/2020)).

#### Operator 3.0.3

* The operator now responds to WebLogic Server instance pods that are stuck in the Terminating state when those pods are evicted from a node that has unexpectedly shut down and where Kubernetes has not removed the pod.

#### Operator 3.0.2

* Removed unnecessary duplicated parameter in initialize-internal-operator-identity.sh script ([#1867](https://github.com/oracle/weblogic-kubernetes-operator/pull/1867)).
* Support nodeAffinity and nodeSelector for the operator in its Helm chart ([#1869](https://github.com/oracle/weblogic-kubernetes-operator/pull/1869)).
* Log file rotation enhancements and documentation ([#1872](https://github.com/oracle/weblogic-kubernetes-operator/pull/1872), [#1827](https://github.com/oracle/weblogic-kubernetes-operator/pull/1827)).
* Production support for the NGINX ingress controller ([#1878](https://github.com/oracle/weblogic-kubernetes-operator/pull/1878)).
* Prevent unnecessary changes to Domain status that were causing churn to the resourceVersion ([#1879](https://github.com/oracle/weblogic-kubernetes-operator/pull/1879)).
* Better reflect introspector status in the Domain status ([#1832](https://github.com/oracle/weblogic-kubernetes-operator/pull/1832)).
* Create each pod after any previous pods have been scheduled to allow for correct anti-affinity behavior ([#1855](https://github.com/oracle/weblogic-kubernetes-operator/pull/1855)).

#### Operator 3.0.1

* Resolved an issue where a Helm upgrade was incorrectly removing the operator's private key thereby disabling the operator's REST interface ([#1846](https://github.com/oracle/weblogic-kubernetes-operator/pull/1846)).

### Known issues

| Issue | Description |
| --- | --- |
| None currently |  |<|MERGE_RESOLUTION|>--- conflicted
+++ resolved
@@ -8,12 +8,8 @@
 
 | Date | Version | Introduces backward incompatibilities? | Change |
 | --- | --- | --- | --- |
-<<<<<<< HEAD
 | December ??, 2020 | v3.2.0 | no | Placeholder |
-| November 13, 2020 | v3.1.0 | no | Enhanced options for specifying managed namespaces. Helm 3.1.3+ now required. |
-=======
 | November 13, 2020 | v3.1.0 | no | Enhanced options for specifying managed namespaces. Helm 3.1.3+ now required. Added support for Tanzu Kubernetes Service. |
->>>>>>> c0ce7404
 | November 9, 2020 | v3.0.3 | no | This release contains a fix for pods that are stuck in the Terminating state after an unexpected shut down of a worker node. |
 | September 15, 2020 | v3.0.2 | no | This release contains several fixes, including improvements to log rotation and a fix that avoids unnecessarily updating the domain status. |
 | August 13, 2020 | v3.0.1 | no | Fixed an issue preventing the REST interface from working after a Helm upgrade. Helm 3.1.3+ now required. |
