#!/bin/bash
# Copyright (c) 2020, Oracle Corporation and/or its affiliates.
# Licensed under the Universal Permissive License v 1.0 as shown at https://oss.oracle.com/licenses/upl.

set -o errexit

script="${BASH_SOURCE[0]}"

function usage {
  echo "usage: ${script}"
  exit $1
}

MW_HOME=/u01/oracle
WL_HOME=${MW_HOME}/wlserver

if [ -z ${targets+x} ]; then 
targets=""
fi

if [ -z ${sysprops+x} ]; then 
sysprops=""
fi

# source the WLS env
echo "Setting up build environment"
source ${WL_HOME}/server/bin/setWLSEnv.sh

# call ant all to build
cd /application
<<<<<<< HEAD

echo "Printing sysprops ${sysprops}"
ant ${sysprops} ${targets}
=======
ant ${sysprops} ${targets}

chmod -R 777 *
>>>>>>> 43026e2e
<|MERGE_RESOLUTION|>--- conflicted
+++ resolved
@@ -28,12 +28,5 @@
 
 # call ant all to build
 cd /application
-<<<<<<< HEAD
-
-echo "Printing sysprops ${sysprops}"
 ant ${sysprops} ${targets}
-=======
-ant ${sysprops} ${targets}
-
 chmod -R 777 *
->>>>>>> 43026e2e
