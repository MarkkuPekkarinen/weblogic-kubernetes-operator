--- conflicted
+++ resolved
@@ -735,7 +735,6 @@
     return true;
   }
 
-<<<<<<< HEAD
   // --------------------------- Prometheus ---------------------------------
 
   /**
@@ -757,7 +756,8 @@
 
   public static boolean uninstallPrometheus(HelmParams params) {
     return Prometheus.uninstall(params);
-=======
+  }
+
   /**
    * Patch the domain resource with a new restartVersion.
    * 
@@ -790,7 +790,6 @@
     assertTrue(rvPatched, "patchDomainCustomResource(restartVersion) failed");
 
     return String.valueOf(newVersion);
->>>>>>> f172e06e
   }
 
 }