### Domain

Domain represents a WebLogic domain and how it will be realized in the Kubernetes cluster.

| Name | Type | Description |
| --- | --- | --- |
| `apiVersion` | string | The API version for the Domain. |
| `kind` | string | The type of resource. Must be 'Domain'. |
| `metadata` | [Object Meta](k8s1.9.0.md#object-meta) | The domain meta-data. Must include the name and namespace. |
| `spec` | [Domain Spec](#domain-spec) | The specification of the domain. Required |
| `status` | [Domain Status](#domain-status) | The current status of the domain. Updated by the operator. |

### Domain Spec

DomainSpec is a description of a domain.

| Name | Type | Description |
| --- | --- | --- |
| `adminServer` | [Admin Server](#admin-server) | Configuration for the admin server. |
| `clusters` | array of [Cluster](#cluster) | Configuration for the clusters. |
| `configOverrides` | string | The name of the config map for optional WebLogic configuration overrides. |
| `configOverrideSecrets` | array of string | A list of names of the secrets for optional WebLogic configuration overrides. |
| `domainHome` | string | The folder for the WebLogic Domain. Not required. Defaults to /shared/domains/domains/domainUID if domainHomeInImage is false Defaults to /u01/oracle/user_projects/domains/ if domainHomeInImage is true |
| `domainHomeInImage` | Boolean | True if this domain's home is defined in the docker image for the domain. Defaults to true. |
| `domainUID` | string | Domain unique identifier. Must be unique across the Kubernetes cluster. Not required. Defaults to the value of metadata.name |
| `image` | string | The WebLogic Docker image; required when domainHomeInImage is true; otherwise, defaults to store/oracle/weblogic:12.2.1.3. |
| `imagePullPolicy` | string | The image pull policy for the WebLogic Docker image. Legal values are Always, Never and IfNotPresent. Defaults to Always if image ends in :latest, IfNotPresent otherwise. |
| `imagePullSecrets` | array of [Local Object Reference](k8s1.9.0.md#local-object-reference) | A list of image pull secrets for the WebLogic Docker image. |
| `includeServerOutInPodLog` | Boolean | If true (the default), the server .out file will be included in the pod's stdout. |
| `logHome` | string | The in-pod name of the directory in which to store the domain, node manager, server logs, and server  *.out files |
| `logHomeEnabled` | Boolean | Specified whether the log home folder is enabled. Not required. Defaults to true if domainHomeInImage is false. Defaults to false if domainHomeInImage is true.  |
| `managedServers` | array of [Managed Server](#managed-server) | Configuration for the managed servers. |
| `replicas` | number | The number of managed servers to run in any cluster that does not specify a replica count. |
| `restartVersion` | string | If present, every time this value is updated the operator will restart the required servers. |
| `serverPod` | [Server Pod](#server-pod) | Configuration affecting server pods |
| `serverService` | [Kubernetes Resource](#kubernetes-resource) | Customization affecting ClusterIP Kubernetes services for WebLogic server instances. |
| `serverStartPolicy` | string | The strategy for deciding whether to start a server. Legal values are ADMIN_ONLY, NEVER, or IF_NEEDED. |
| `serverStartState` | string | The state in which the server is to be started. Use ADMIN if server should start in the admin state. Defaults to RUNNING. |
| `webLogicCredentialsSecret` | [Secret Reference](k8s1.9.0.md#secret-reference) | The name of a pre-created Kubernetes secret, in the domain's namepace, that holds the username and password needed to boot WebLogic Server under the 'username' and 'password' fields. |

### Domain Status

DomainStatus represents information about the status of a domain. Status may trail the actual state of a system.

| Name | Type | Description |
| --- | --- | --- |
| `conditions` | array of [Domain Condition](#domain-condition) | Current service state of domain. |
| `message` | string | A human readable message indicating details about why the domain is in this condition. |
| `reason` | string | A brief CamelCase message indicating details about why the domain is in this state. |
| `replicas` | number | The number of running managed servers in the WebLogic cluster if there is only one cluster in the domain and where the cluster does not explicitly configure its replicas in a cluster specification. |
| `servers` | array of [Server Status](#server-status) | Status of WebLogic servers in this domain. |
| `startTime` | DateTime | RFC 3339 date and time at which the operator started the domain. This will be when the operator begins processing and will precede when the various servers or clusters are available. |

### Admin Server

AdminServer represents the operator configuration for the admin server.

| Name | Type | Description |
| --- | --- | --- |
| `adminService` | [Admin Service](#admin-service) | Configures which of the admin server's WebLogic admin channels should be exposed outside the Kubernetes cluster via a node port service. |
| `restartVersion` | string | If present, every time this value is updated the operator will restart the required servers. |
| `serverPod` | [Server Pod](#server-pod) | Configuration affecting server pods |
| `serverService` | [Kubernetes Resource](#kubernetes-resource) | Customization affecting ClusterIP Kubernetes services for WebLogic server instances. |
| `serverStartPolicy` | string | The strategy for deciding whether to start a server. Legal values are ALWAYS, NEVER, or IF_NEEDED. |
| `serverStartState` | string | The state in which the server is to be started. Use ADMIN if server should start in the admin state. Defaults to RUNNING. |

### Cluster

An element representing a cluster in the domain configuration.

| Name | Type | Description |
| --- | --- | --- |
| `clusterName` | string | The name of this cluster. Required |
| `clusterService` | [Kubernetes Resource](#kubernetes-resource) | Customization affecting ClusterIP Kubernetes services for WebLogic cluster. |
| `maxUnavailable` | number | The maximum number of cluster members that can be temporarily unavailable. Defaults to 1. |
| `replicas` | number | The number of managed servers to run in this cluster. |
| `restartVersion` | string | If present, every time this value is updated the operator will restart the required servers. |
| `serverPod` | [Server Pod](#server-pod) | Configuration affecting server pods |
| `serverService` | [Kubernetes Resource](#kubernetes-resource) | Customization affecting ClusterIP Kubernetes services for WebLogic server instances. |
| `serverStartPolicy` | string | The strategy for deciding whether to start a server. Legal values are NEVER, or IF_NEEDED. |
| `serverStartState` | string | The state in which the server is to be started. Use ADMIN if server should start in the admin state. Defaults to RUNNING. |

### Managed Server

ManagedServer represents the operator configuration for a single managed server.

| Name | Type | Description |
| --- | --- | --- |
| `restartVersion` | string | If present, every time this value is updated the operator will restart the required servers. |
| `serverName` | string | The name of the server. Required |
| `serverPod` | [Server Pod](#server-pod) | Configuration affecting server pods |
| `serverService` | [Kubernetes Resource](#kubernetes-resource) | Customization affecting ClusterIP Kubernetes services for WebLogic server instances. |
| `serverStartPolicy` | string | The strategy for deciding whether to start a server. Legal values are ALWAYS, NEVER, or IF_NEEDED. |
| `serverStartState` | string | The state in which the server is to be started. Use ADMIN if server should start in the admin state. Defaults to RUNNING. |

### Server Pod

ServerPod describes the configuration for a Kubernetes pod for a server.

| Name | Type | Description |
| --- | --- | --- |
<<<<<<< HEAD
| annotations | Map | The annotations to be attached to generated resources. |
| containers | array of [Container](k8s1.9.0.md#container) | Additional containers to be included in the server pod. |
| containerSecurityContext | [Security Context](k8s1.9.0.md#security-context) | Container-level security attributes. Will override any matching pod-level attributes. |
| env | array of [Env Var](k8s1.9.0.md#env-var) | A list of environment variables to add to a server |
| initContainers | array of [Container](k8s1.9.0.md#container) | Initialization containers |
| labels | Map | The labels to be attached to generated resources. The label names must not start with 'weblogic.'. |
| livenessProbe | [Probe Tuning](#probe-tuning) | Settings for the liveness probe associated with a server. |
| nodeSelector | Map | Selector which must match a node's labels for the pod to be scheduled on that node. |
| podSecurityContext | [Pod Security Context](k8s1.9.0.md#pod-security-context) | Pod-level security attributes. |
| readinessProbe | [Probe Tuning](#probe-tuning) | Settings for the readiness probe associated with a server. |
| resources | [Resource Requirements](k8s1.9.0.md#resource-requirements) | Memory and cpu minimum requirements and limits for the server. |
| shutdown | [Shutdown](#shutdown) | Configures how the operator should shutdown the server instance. |
| volumeMounts | array of [Volume Mount](k8s1.9.0.md#volume-mount) | Additional volume mounts for the server pod. |
| volumes | array of [Volume](k8s1.9.0.md#volume) | Additional volumes to be created in the server pod. |
=======
| `annotations` | Map | The annotations to be attached to generated resources. |
| `containers` | array of [Container](k8s1.9.0.md#container) | Additional containers to be included in the server pod. |
| `containerSecurityContext` | [Security Context](k8s1.9.0.md#security-context) | Container-level security attributes. Will override any matching pod-level attributes. |
| `env` | array of [Env Var](k8s1.9.0.md#env-var) | A list of environment variables to add to a server |
| `initContainers` | array of [Container](k8s1.9.0.md#container) | Initialization containers |
| `labels` | Map | The labels to be attached to generated resources. The label names must not start with 'weblogic.'. |
| `livenessProbe` | [Probe Tuning](#probe-tuning) | Settings for the liveness probe associated with a server. |
| `nodeSelector` | Map | Selector which must match a node's labels for the pod to be scheduled on that node. |
| `podSecurityContext` | [Pod Security Context](k8s1.9.0.md#pod-security-context) | Pod-level security attributes. |
| `readinessProbe` | [Probe Tuning](#probe-tuning) | Settings for the readiness probe associated with a server. |
| `resources` | [Resource Requirements](k8s1.9.0.md#resource-requirements) | Memory and cpu minimum requirements and limits for the server. |
| `volumeMounts` | array of [Volume Mount](k8s1.9.0.md#volume-mount) | Additional volume mounts for the server pod. |
| `volumes` | array of [Volume](k8s1.9.0.md#volume) | Additional volumes to be created in the server pod. |
>>>>>>> af73494d

### Kubernetes Resource

| Name | Type | Description |
| --- | --- | --- |
| `annotations` | Map | The annotations to be attached to generated resources. |
| `labels` | Map | The labels to be attached to generated resources. The label names must not start with 'weblogic.'. |

### Domain Condition

| Name | Type | Description |
| --- | --- | --- |
| `lastProbeTime` | DateTime | Last time we probed the condition. |
| `lastTransitionTime` | DateTime | Last time the condition transitioned from one status to another. |
| `message` | string | Human-readable message indicating details about last transition. |
| `reason` | string | Unique, one-word, CamelCase reason for the condition's last transition. |
| `status` | string | Status is the status of the condition. Can be True, False, Unknown. Required |
| `type` | string | The type of the condition. Valid types are Progressing, Available, and Failed. Required |

### Server Status

| Name | Type | Description |
| --- | --- | --- |
| `clusterName` | string | WebLogic cluster name, if the server is part of a cluster. |
| `health` | [Server Health](#server-health) | Current status and health of a specific WebLogic server. |
| `nodeName` | string | Name of node that is hosting the Pod containing this WebLogic server. |
| `serverName` | string | WebLogic server name. Required |
| `state` | string | Current state of this WebLogic server. Required |

### Admin Service

| Name | Type | Description |
| --- | --- | --- |
| `annotations` | Map | Annotations to associate with the external channel service |
| `channels` | array of [Channel](#channel) | Specifies which of the admin server's WebLogic channels should be exposed outside the Kubernetes cluster via a node port service, along with the node port for each channel. If not specified, the admin server's node port service will not be created. |
| `labels` | Map | Labels to associate with the external channel service |

### Probe Tuning

| Name | Type | Description |
| --- | --- | --- |
| `initialDelaySeconds` | number | The number of seconds before the first check is performed |
| `periodSeconds` | number | The number of seconds between checks |
| `timeoutSeconds` | number | The number of seconds with no response that indicates a failure |

### Shutdown

Shutdown describes the configuration for shutting down a server instance.

| Name | Type | Description |
| --- | --- | --- |
| ignoreSessions | boolean | For graceful shutdown only, indicates to ignore pending HTTP sessions during in-flight work handling. Not required. Defaults to false. |
| shutdownType | string | Tells the operator how to shutdown server instances. Not required. Defaults to graceful shutdown. |
| timeoutSeconds | number | For graceful shutdown only, number of seconds to wait before aborting in-flight work and shutting down the server. Not required. Defaults to 30 seconds. |

### Server Health

| Name | Type | Description |
| --- | --- | --- |
| `activationTime` | DateTime | RFC 3339 date and time at which the server started. |
| `overallHealth` | string | Server health of this WebLogic server. |
| `subsystems` | array of [Subsystem Health](#subsystem-health) | Status of unhealthy subsystems, if any. |

### Channel

Describes a single channel used by the admin server.

| Name | Type | Description |
| --- | --- | --- |
| `channelName` | string | Name of channel.<br/>'default' refers to the admin server's default channel (configured via the ServerMBean's ListenPort) <br/>'default-secure' refers to the admin server's default secure channel (configured via the ServerMBean's SSLMBean's ListenPort) <br/>'default-admin' refers to the admin server's default administrative channel (configured via the DomainMBean's AdministrationPort) <br/>Otherwise, the name is the name of one of the admin server's network access points (configured via the ServerMBean's NetworkAccessMBeans). |
| `nodePort` | number | Specifies the port number used to access the WebLogic channel outside of the Kubernetes cluster. If not specified, defaults to the port defined by the WebLogic channel. |

### Subsystem Health

| Name | Type | Description |
| --- | --- | --- |
| `health` | string | Server health of this WebLogic server. Required |
| `subsystemName` | string | Name of subsystem providing symptom information. Required |
| `symptoms` | array of string | Symptoms provided by the reporting subsystem. |<|MERGE_RESOLUTION|>--- conflicted
+++ resolved
@@ -99,22 +99,6 @@
 
 | Name | Type | Description |
 | --- | --- | --- |
-<<<<<<< HEAD
-| annotations | Map | The annotations to be attached to generated resources. |
-| containers | array of [Container](k8s1.9.0.md#container) | Additional containers to be included in the server pod. |
-| containerSecurityContext | [Security Context](k8s1.9.0.md#security-context) | Container-level security attributes. Will override any matching pod-level attributes. |
-| env | array of [Env Var](k8s1.9.0.md#env-var) | A list of environment variables to add to a server |
-| initContainers | array of [Container](k8s1.9.0.md#container) | Initialization containers |
-| labels | Map | The labels to be attached to generated resources. The label names must not start with 'weblogic.'. |
-| livenessProbe | [Probe Tuning](#probe-tuning) | Settings for the liveness probe associated with a server. |
-| nodeSelector | Map | Selector which must match a node's labels for the pod to be scheduled on that node. |
-| podSecurityContext | [Pod Security Context](k8s1.9.0.md#pod-security-context) | Pod-level security attributes. |
-| readinessProbe | [Probe Tuning](#probe-tuning) | Settings for the readiness probe associated with a server. |
-| resources | [Resource Requirements](k8s1.9.0.md#resource-requirements) | Memory and cpu minimum requirements and limits for the server. |
-| shutdown | [Shutdown](#shutdown) | Configures how the operator should shutdown the server instance. |
-| volumeMounts | array of [Volume Mount](k8s1.9.0.md#volume-mount) | Additional volume mounts for the server pod. |
-| volumes | array of [Volume](k8s1.9.0.md#volume) | Additional volumes to be created in the server pod. |
-=======
 | `annotations` | Map | The annotations to be attached to generated resources. |
 | `containers` | array of [Container](k8s1.9.0.md#container) | Additional containers to be included in the server pod. |
 | `containerSecurityContext` | [Security Context](k8s1.9.0.md#security-context) | Container-level security attributes. Will override any matching pod-level attributes. |
@@ -126,9 +110,9 @@
 | `podSecurityContext` | [Pod Security Context](k8s1.9.0.md#pod-security-context) | Pod-level security attributes. |
 | `readinessProbe` | [Probe Tuning](#probe-tuning) | Settings for the readiness probe associated with a server. |
 | `resources` | [Resource Requirements](k8s1.9.0.md#resource-requirements) | Memory and cpu minimum requirements and limits for the server. |
+| `shutdown` | [Shutdown](#shutdown) | Configures how the operator should shutdown the server instance. |
 | `volumeMounts` | array of [Volume Mount](k8s1.9.0.md#volume-mount) | Additional volume mounts for the server pod. |
 | `volumes` | array of [Volume](k8s1.9.0.md#volume) | Additional volumes to be created in the server pod. |
->>>>>>> af73494d
 
 ### Kubernetes Resource
 
@@ -180,9 +164,9 @@
 
 | Name | Type | Description |
 | --- | --- | --- |
-| ignoreSessions | boolean | For graceful shutdown only, indicates to ignore pending HTTP sessions during in-flight work handling. Not required. Defaults to false. |
-| shutdownType | string | Tells the operator how to shutdown server instances. Not required. Defaults to graceful shutdown. |
-| timeoutSeconds | number | For graceful shutdown only, number of seconds to wait before aborting in-flight work and shutting down the server. Not required. Defaults to 30 seconds. |
+| `ignoreSessions` | Boolean | For graceful shutdown only, indicates to ignore pending HTTP sessions during in-flight work handling. Not required. Defaults to false. |
+| `shutdownType` | string | Tells the operator how to shutdown server instances. Not required. Defaults to graceful shutdown. |
+| `timeoutSeconds` | number | For graceful shutdown only, number of seconds to wait before aborting in-flight work and shutting down the server. Not required. Defaults to 30 seconds. |
 
 ### Server Health
 
