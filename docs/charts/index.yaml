--- conflicted
+++ resolved
@@ -2,105 +2,67 @@
 entries:
   weblogic-operator:
   - apiVersion: v1
-<<<<<<< HEAD
-    created: "2020-02-12T14:07:44.049451-05:00"
-    description: Helm chart for configuring the WebLogic operator.
-    digest: 293fffc92e1c563dd087591c4d07875c3d1dd778b7dd9e8313382a49cfa18e98
-=======
     created: "2020-02-19T13:39:22.456049-05:00"
     description: Helm chart for configuring the WebLogic operator.
     digest: caef52730a50967c51a73a5f894022e649f8f8f79436e7a1d59875e48dd415b7
->>>>>>> ab83754f
     name: weblogic-operator
     urls:
     - https://oracle.github.io/weblogic-kubernetes-operator/charts/weblogic-operator-2.5.0.tgz
     version: 2.5.0
   - apiVersion: v1
-<<<<<<< HEAD
-    created: "2020-02-12T14:07:44.047008-05:00"
-=======
     created: "2020-02-19T13:39:22.452829-05:00"
->>>>>>> ab83754f
     description: Helm chart for configuring the WebLogic operator.
     digest: 3bc85f3724c535339298ae499b5df68489270a922402d2f40ac39475e35531bc
     name: weblogic-operator
     urls:
     - https://oracle.github.io/weblogic-kubernetes-operator/charts/weblogic-operator-2.4.0.tgz
     version: 2.4.0
-<<<<<<< HEAD
-  - created: "2020-02-12T14:07:44.045183-05:00"
-=======
   - apiVersion: v1
     created: "2020-02-19T13:39:22.451124-05:00"
->>>>>>> ab83754f
     description: Helm chart for configuring the WebLogic operator.
     digest: a3eafe4c2c6ff49384e56421201e59a3737d651af8d5b605b87a19eb1f6f1dc3
     name: weblogic-operator
     urls:
     - https://oracle.github.io/weblogic-kubernetes-operator/charts/weblogic-operator-2.3.1.tgz
     version: 2.3.1
-<<<<<<< HEAD
-  - created: "2020-02-12T14:07:44.039245-05:00"
-=======
   - apiVersion: v1
     created: "2020-02-19T13:39:22.44723-05:00"
->>>>>>> ab83754f
     description: Helm chart for configuring the WebLogic operator.
     digest: 862b4b0e6fe474b18aea8f9bad6596b7ff744853daa4ccbf8f1aa0ea36e777b0
     name: weblogic-operator
     urls:
     - https://oracle.github.io/weblogic-kubernetes-operator/charts/weblogic-operator-2.3.0.tgz
     version: 2.3.0
-<<<<<<< HEAD
-  - created: "2020-02-12T14:07:44.037715-05:00"
-=======
   - apiVersion: v1
     created: "2020-02-19T13:39:22.445681-05:00"
->>>>>>> ab83754f
     description: Helm chart for configuring the WebLogic operator.
     digest: 23d5a1c554fa8211cc1e86b7ade09460917cb2069e68fb4bfdddafc8db44fdcd
     name: weblogic-operator
     urls:
     - https://oracle.github.io/weblogic-kubernetes-operator/charts/weblogic-operator-2.2.1.tgz
     version: 2.2.1
-<<<<<<< HEAD
-  - created: "2020-02-12T14:07:44.035965-05:00"
-=======
   - apiVersion: v1
     created: "2020-02-19T13:39:22.442462-05:00"
->>>>>>> ab83754f
     description: Helm chart for configuring the WebLogic operator.
     digest: bba303686cb55d84fe8c0d693a2436e7e686b028085b56e012f6381699a3911f
     name: weblogic-operator
     urls:
     - https://oracle.github.io/weblogic-kubernetes-operator/charts/weblogic-operator-2.2.0.tgz
     version: 2.2.0
-<<<<<<< HEAD
-  - created: "2020-02-12T14:07:44.034249-05:00"
-=======
   - apiVersion: v1
     created: "2020-02-19T13:39:22.44128-05:00"
->>>>>>> ab83754f
     description: Helm chart for configuring the WebLogic operator.
     digest: 391e23c0969ada5f0cd2a088ddc6f11f237f57521801ed3925db2149a8437a0d
     name: weblogic-operator
     urls:
     - https://oracle.github.io/weblogic-kubernetes-operator/charts/weblogic-operator-2.1.tgz
     version: "2.1"
-<<<<<<< HEAD
-  - created: "2020-02-12T14:07:44.03135-05:00"
-=======
   - apiVersion: v1
     created: "2020-02-19T13:39:22.440353-05:00"
->>>>>>> ab83754f
     description: Helm chart for configuring the WebLogic operator.
     digest: 298acda78ab73db6b7ba6f2752311bfa40c65874e03fb196b70976192211c1a5
     name: weblogic-operator
     urls:
     - https://oracle.github.io/weblogic-kubernetes-operator/charts/weblogic-operator-2.0.1.tgz
     version: 2.0.1
-<<<<<<< HEAD
-generated: "2020-02-12T14:07:44.015168-05:00"
-=======
-generated: "2020-02-19T13:39:22.438798-05:00"
->>>>>>> ab83754f
+generated: "2020-02-19T13:39:22.438798-05:00"