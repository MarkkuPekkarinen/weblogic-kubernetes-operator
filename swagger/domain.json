--- conflicted
+++ resolved
@@ -1519,19 +1519,6 @@
      "asPort": {
       "description": "Administration server port.  Note: Possibly temporary as we could find this value through domain home inspection.",
       "type": "integer"
-     },
-<<<<<<< HEAD
-     "asEnv": {
-      "description": "Environment variables for use in starting the administration server.",
-      "type": "array",
-      "items": {
-       "$ref": "#/definitions/io.k8s.api.core.v1.EnvVar"
-      }
-=======
-     "asNodePort": {
-      "description": "Administration server NodePort port.  The port on each node on which the administration server will be exposed.  If specified, this value must be an unused port.  By default, the administration server will not be exposed outside the Kubernetes cluster.",
-      "type": "integer"
->>>>>>> b5d99abe
      },
      "exportT3Channels": {
       "description": "List of specific T3 channels to export.  Named T3 Channels will be exposed using NodePort Services.  The internal and external ports must match; therefore, it is required that the channel's port in the WebLogic configuration be a legal and unique value in the Kubernetes cluster's legal NodePort port range.",
