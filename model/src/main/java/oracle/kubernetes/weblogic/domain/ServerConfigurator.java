--- conflicted
+++ resolved
@@ -42,11 +42,9 @@
 
   ServerConfigurator withPodAnnotation(String name, String value);
 
-<<<<<<< HEAD
-  ServerConfigurator withRestartVersion(String restartVersion);
-=======
   ServerConfigurator withServiceLabel(String name, String value);
 
   ServerConfigurator withServiceAnnotation(String name, String value);
->>>>>>> 62662930
+
+  ServerConfigurator withRestartVersion(String restartVersion);
 }