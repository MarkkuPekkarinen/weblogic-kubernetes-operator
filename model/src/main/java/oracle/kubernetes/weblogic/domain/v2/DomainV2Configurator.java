--- conflicted
+++ resolved
@@ -324,19 +324,20 @@
     }
 
     @Override
-<<<<<<< HEAD
+    public ServerConfigurator withServiceLabel(String name, String value) {
+      server.addServiceLabels(name, value);
+      return this;
+    }
+
+    @Override
+    public ServerConfigurator withServiceAnnotation(String name, String value) {
+      server.addServiceAnnotations(name, value);
+      return this;
+    }
+
+    @Override
     public ServerConfigurator withRestartVersion(String restartVersion) {
       server.setRestartVersion(restartVersion);
-=======
-    public ServerConfigurator withServiceLabel(String name, String value) {
-      server.addServiceLabels(name, value);
-      return this;
-    }
-
-    @Override
-    public ServerConfigurator withServiceAnnotation(String name, String value) {
-      server.addServiceAnnotations(name, value);
->>>>>>> aa1ff6aa
       return this;
     }
   }
@@ -473,19 +474,20 @@
     }
 
     @Override
-<<<<<<< HEAD
+    public ClusterConfigurator withServiceLabel(String name, String value) {
+      cluster.addServiceLabels(name, value);
+      return this;
+    }
+
+    @Override
+    public ClusterConfigurator withServiceAnnotation(String name, String value) {
+      cluster.addServiceAnnotations(name, value);
+      return this;
+    }
+
+    @Override
     public ClusterConfigurator withRestartVersion(String restartVersion) {
       cluster.setRestartVersion(restartVersion);
-=======
-    public ClusterConfigurator withServiceLabel(String name, String value) {
-      cluster.addServiceLabels(name, value);
-      return this;
-    }
-
-    @Override
-    public ClusterConfigurator withServiceAnnotation(String name, String value) {
-      cluster.addServiceAnnotations(name, value);
->>>>>>> aa1ff6aa
       return this;
     }
   }
