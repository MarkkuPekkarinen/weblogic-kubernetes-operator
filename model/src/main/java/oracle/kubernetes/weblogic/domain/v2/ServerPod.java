--- conflicted
+++ resolved
@@ -11,12 +11,9 @@
 import io.kubernetes.client.custom.Quantity;
 import io.kubernetes.client.models.V1EnvVar;
 import io.kubernetes.client.models.V1HostPathVolumeSource;
-<<<<<<< HEAD
 import io.kubernetes.client.models.V1PodSecurityContext;
 import io.kubernetes.client.models.V1ResourceRequirements;
 import io.kubernetes.client.models.V1SecurityContext;
-=======
->>>>>>> 2eee6231
 import io.kubernetes.client.models.V1Volume;
 import io.kubernetes.client.models.V1VolumeMount;
 import java.util.ArrayList;
@@ -67,9 +64,8 @@
   private ProbeTuning readinessProbeTuning = new ProbeTuning();
 
   /**
-<<<<<<< HEAD
-   * Defines the key-value pairs for the pod to fit on a node, the node must have each of the
-   * indicated key-value pairs as labels
+   * <<<<<<< HEAD Defines the key-value pairs for the pod to fit on a node, the node must have each
+   * of the indicated key-value pairs as labels
    *
    * @since 2.0
    */
@@ -116,9 +112,7 @@
   private V1SecurityContext containerSecurityContext = new V1SecurityContext();
 
   /**
-=======
->>>>>>> 2eee6231
-   * The additional volumes.
+   * ======= >>>>>>> 2eee6231654d610cd04c6dec4de65c51d358d62a The additional volumes.
    *
    * @since 2.0
    */
@@ -196,7 +190,6 @@
     readinessProbeTuning.copyValues(serverPod1.readinessProbeTuning);
     for (V1Volume var : serverPod1.getAdditionalVolumes()) addIfMissing(var);
     for (V1VolumeMount var : serverPod1.getAdditionalVolumeMounts()) addIfMissing(var);
-<<<<<<< HEAD
     serverPod1.nodeSelectorMap.forEach(nodeSelectorMap::putIfAbsent);
     copyValues(resourceRequirements, serverPod1.resourceRequirements);
     copyValues(podSecurityContext, serverPod1.podSecurityContext);
@@ -242,8 +235,6 @@
       toContainerSecurityContext.runAsUser(fromContainerSecurityContext.getRunAsUser());
     if (toContainerSecurityContext.getSeLinuxOptions() == null)
       toContainerSecurityContext.seLinuxOptions(fromContainerSecurityContext.getSeLinuxOptions());
-=======
->>>>>>> 2eee6231
   }
 
   private List<V1EnvVar> getV1EnvVars() {
@@ -262,7 +253,6 @@
     return false;
   }
 
-<<<<<<< HEAD
   private static void copyValues(
       V1ResourceRequirements toResourceRequirements,
       V1ResourceRequirements fromResourceRequirements) {
@@ -272,8 +262,6 @@
     fromResourceRequirements.getLimits().forEach(toResourceRequirements.getLimits()::putIfAbsent);
   }
 
-=======
->>>>>>> 2eee6231
   private boolean hasVolumeName(String name) {
     for (V1Volume var : additionalVolumes) {
       if (var.getName().equals(name)) return true;
@@ -309,7 +297,6 @@
     this.env = env;
   }
 
-<<<<<<< HEAD
   Map<String, String> getNodeSelector() {
     return nodeSelectorMap;
   }
@@ -354,8 +341,6 @@
     this.containerSecurityContext = containerSecurityContext;
   }
 
-=======
->>>>>>> 2eee6231
   void addAdditionalVolume(String name, String path) {
     addAdditionalVolume(
         new V1Volume().name(name).hostPath(new V1HostPathVolumeSource().path(path)));
