--- conflicted
+++ resolved
@@ -58,43 +58,25 @@
 
   # list of configurations per named server.
   managedServers:
-<<<<<<< HEAD
     server1:
       # an (optional) list of environment variable to be set on the server
-=======
-    # the name of the server to apply these rules to
-  - serverName: server1
-    # an (optional) list of environment variable to be set on the server
-    serverPod:
->>>>>>> 55af872f
-      env:
-      - name: JAVA_OPTIONS
-        value: "-server"
-      - name: USER_MEM_ARGS
-        value: "-Xms64m -Xmx256m "
-<<<<<<< HEAD
+      serverPod:
+        env:
+        - name: JAVA_OPTIONS
+          value: "-server"
+        - name: USER_MEM_ARGS
+          value: "-Xms64m -Xmx256m "
     server2:
       serverStartState: ADMIN
-=======
         
-  - serverName: server2
-    serverStartState: ADMIN
->>>>>>> 55af872f
-
   # If you use this entry, then the rules will be applied to ALL servers that are members of the named clusters.
   clusters:
-<<<<<<< HEAD
     cluster2:
       desiredState: "RUNNING"
       replicas: 5
-=======
-  - clusterName: cluster2
-    desiredState: "RUNNING"
-    replicas: 5
-    serverPod:
->>>>>>> 55af872f
-      env:
-      - name: JAVA_OPTIONS
-        value: "-verbose"
-      - name: USER_MEM_ARGS
-        value: "-Xms64m -Xmx256m "+      serverPod:
+        env:
+        - name: JAVA_OPTIONS
+          value: "-verbose"
+        - name: USER_MEM_ARGS
+          value: "-Xms64m -Xmx256m "