--- conflicted
+++ resolved
@@ -1188,7 +1188,15 @@
   }
 
   @Test
-<<<<<<< HEAD
+  public void whenDomain3ReadFromYaml_adminServerHasAnnotationsAndLabels() throws IOException {
+    Domain domain = readDomain(DOMAIN_V2_SAMPLE_YAML_3);
+    assertThat(
+        domain.getAdminServerSpec().getServiceAnnotations(), hasEntry("testKey3", "testValue3"));
+    assertThat(domain.getAdminServerSpec().getServiceLabels(), hasEntry("testKey1", "testValue1"));
+    assertThat(domain.getAdminServerSpec().getServiceLabels(), hasEntry("testKey2", "testValue2"));
+  }
+
+  @Test
   public void whenDomain3ReadFromYaml_AdminServerRestartVersion() throws IOException {
     Domain domain = readDomain(DOMAIN_V2_SAMPLE_YAML_3);
     assertThat(domain.getAdminServerSpec().getServerRestartVersion(), is("1"));
@@ -1233,14 +1241,6 @@
     assertThat(serverSpec.getDomainRestartVersion(), is("1"));
     assertThat(serverSpec.getClusterRestartVersion(), nullValue());
     assertThat(serverSpec.getServerRestartVersion(), is("3"));
-=======
-  public void whenDomain3ReadFromYaml_adminServerHasAnnotationsAndLabels() throws IOException {
-    Domain domain = readDomain(DOMAIN_V2_SAMPLE_YAML_3);
-    assertThat(
-        domain.getAdminServerSpec().getServiceAnnotations(), hasEntry("testKey3", "testValue3"));
-    assertThat(domain.getAdminServerSpec().getServiceLabels(), hasEntry("testKey1", "testValue1"));
-    assertThat(domain.getAdminServerSpec().getServiceLabels(), hasEntry("testKey2", "testValue2"));
->>>>>>> aa1ff6aa
   }
 
   @Test
