// Copyright 2018, 2019 Oracle Corporation and/or its affiliates.  All rights reserved.
// Licensed under the Universal Permissive License v 1.0 as shown at
// http://oss.oracle.com/licenses/upl.

package oracle.kubernetes.operator.steps;

import static oracle.kubernetes.LogMatcher.containsInfo;
import static oracle.kubernetes.operator.logging.MessageKeys.WLS_HEALTH_READ_FAILED;
import static oracle.kubernetes.operator.logging.MessageKeys.WLS_HEALTH_READ_FAILED_NO_HTTPCLIENT;
import static org.hamcrest.MatcherAssert.assertThat;
<<<<<<< HEAD
=======
import static org.hamcrest.Matchers.is;
import static org.hamcrest.core.IsNull.nullValue;
>>>>>>> abe888f6

import com.meterware.simplestub.Memento;
import com.meterware.simplestub.Stub;
import io.kubernetes.client.models.V1Service;
import io.kubernetes.client.models.V1ServicePort;
import io.kubernetes.client.models.V1ServiceSpec;
import java.util.ArrayList;
import java.util.List;
import java.util.concurrent.ConcurrentHashMap;
import java.util.logging.Level;
import java.util.logging.LogRecord;
import oracle.kubernetes.TestUtils;
import oracle.kubernetes.operator.ProcessingConstants;
import oracle.kubernetes.operator.http.HttpClient;
import oracle.kubernetes.operator.http.HttpClientStub;
import oracle.kubernetes.operator.steps.ReadHealthStep.ReadHealthWithHttpClientStep;
import oracle.kubernetes.operator.work.NextAction;
import oracle.kubernetes.operator.work.Packet;
import oracle.kubernetes.operator.work.Step;
import oracle.kubernetes.weblogic.domain.model.ServerHealth;
import org.junit.After;
import org.junit.Before;
import org.junit.Test;

public class ReadHealthStepTest {
  // The log messages to be checked during this test
  private static final String[] LOG_KEYS = {
    WLS_HEALTH_READ_FAILED, WLS_HEALTH_READ_FAILED_NO_HTTPCLIENT
  };

  private List<LogRecord> logRecords = new ArrayList<>();
  private Memento consoleControl;
  private static final ClassCastException CLASSCAST_EXCEPTION = new ClassCastException("");

  @Before
  public void setup() {
    consoleControl =
        TestUtils.silenceOperatorLogger()
            .collectLogMessages(logRecords, LOG_KEYS)
            .ignoringLoggedExceptions(CLASSCAST_EXCEPTION)
            .withLogLevel(Level.FINE);
  }

  @After
  public void tearDown() {
    consoleControl.revert();
  }

  @Test
  public void withHttpClientStep_Health_logIfFailed() {
    V1Service service = Stub.createStub(V1ServiceStub.class);
    Step next = new MockStep(null);
    final String SERVER_NAME = "admin-server";
    Packet packet =
        Stub.createStub(PacketStub.class)
            .withServerName(SERVER_NAME)
            .withGetKeyThrowsException(true);

    ReadHealthWithHttpClientStep withHttpClientStep =
        new ReadHealthWithHttpClientStep(service, null, next);
    withHttpClientStep.apply(packet);

    assertThat(logRecords, containsInfo(WLS_HEALTH_READ_FAILED, SERVER_NAME));
  }

  @Test
  public void withHttpClientStep_logIfMissingHTTPClient() {
    V1Service service = Stub.createStub(V1ServiceStub.class);
    Step next = new MockStep(null);
    final String SERVER_NAME = "admin-server";
    Packet packet =
        Stub.createStub(PacketStub.class).withServerName(SERVER_NAME).withGetKeyReturnValue(null);

    ReadHealthWithHttpClientStep withHttpClientStep =
        new ReadHealthWithHttpClientStep(service, next);
    withHttpClientStep.apply(packet);

    assertThat(logRecords, containsInfo(WLS_HEALTH_READ_FAILED_NO_HTTPCLIENT, SERVER_NAME));
    assertThat(packet.get(ProcessingConstants.SERVER_HEALTH_READ), nullValue());
  }

  @Test
  public void withHttpClientStep_putServerHealthReadToPacketIfSucceeded() {
    V1Service service = Stub.createStub(V1ServiceStub.class);
    Step next = new MockStep(null);
    final String SERVER_NAME = "admin-server";

    HttpClientStub httpClientStub = Stub.createStub(HttpClientStub.class);

    Packet packet =
        Stub.createStub(PacketStub.class)
            .withServerName(SERVER_NAME)
            .withGetKeyReturnValue(httpClientStub);
    packet.put(
        ProcessingConstants.SERVER_HEALTH_MAP, new ConcurrentHashMap<String, ServerHealth>());

    ReadHealthWithHttpClientStep withHttpClientStep =
        new ReadHealthWithHttpClientStep(service, next);
    withHttpClientStep.apply(packet);

    assertThat(packet.get(ProcessingConstants.SERVER_HEALTH_READ), is(Boolean.TRUE));
  }

  abstract static class PacketStub extends Packet {

    String serverName;
    boolean getKeyThrowsException;
    HttpClient getKeyReturnValue;

    PacketStub withGetKeyThrowsException(boolean getKeyThrowsException) {
      this.getKeyThrowsException = getKeyThrowsException;
      return this;
    }

    PacketStub withGetKeyReturnValue(HttpClient getKeyReturnValue) {
      this.getKeyReturnValue = getKeyReturnValue;
      return this;
    }

    PacketStub withServerName(String serverName) {
      this.serverName = serverName;
      return this;
    }

    @Override
    public Object get(Object key) {
      if (HttpClient.KEY.equals(key)) {
        if (getKeyThrowsException) {
          throw CLASSCAST_EXCEPTION; // to go to catch clause in WithHttpClientStep.apply() method
        }
        return getKeyReturnValue;
      } else if (ProcessingConstants.SERVER_NAME.equals(key)) {
        return serverName;
      }
      return super.get(key);
    }
  }

  public abstract static class V1ServiceStub extends V1Service {

    @Override
    public V1ServiceSpec getSpec() {
      List<V1ServicePort> ports = new ArrayList<>();
      ports.add(new V1ServicePort().port(7001));
      V1ServiceSpec v1ServiceSpec = new V1ServiceSpec().clusterIP("127.0.0.1").ports(ports);
      return v1ServiceSpec;
    }
  }

  static class MockStep extends Step {
    public MockStep(Step next) {
      super(next);
    }

    @Override
    public NextAction apply(Packet packet) {
      return null;
    }
  }
}<|MERGE_RESOLUTION|>--- conflicted
+++ resolved
@@ -8,11 +8,8 @@
 import static oracle.kubernetes.operator.logging.MessageKeys.WLS_HEALTH_READ_FAILED;
 import static oracle.kubernetes.operator.logging.MessageKeys.WLS_HEALTH_READ_FAILED_NO_HTTPCLIENT;
 import static org.hamcrest.MatcherAssert.assertThat;
-<<<<<<< HEAD
-=======
 import static org.hamcrest.Matchers.is;
 import static org.hamcrest.core.IsNull.nullValue;
->>>>>>> abe888f6
 
 import com.meterware.simplestub.Memento;
 import com.meterware.simplestub.Stub;
@@ -29,6 +26,7 @@
 import oracle.kubernetes.operator.http.HttpClient;
 import oracle.kubernetes.operator.http.HttpClientStub;
 import oracle.kubernetes.operator.steps.ReadHealthStep.ReadHealthWithHttpClientStep;
+import oracle.kubernetes.operator.utils.WlsDomainConfigSupport;
 import oracle.kubernetes.operator.work.NextAction;
 import oracle.kubernetes.operator.work.Packet;
 import oracle.kubernetes.operator.work.Step;
@@ -43,9 +41,17 @@
     WLS_HEALTH_READ_FAILED, WLS_HEALTH_READ_FAILED_NO_HTTPCLIENT
   };
 
+  private static final String DOMAIN_NAME = "domain";
+  private static final String ADMIN_NAME = "admin-server";
+  private static final int ADMIN_PORT_NUM = 3456;
+
   private List<LogRecord> logRecords = new ArrayList<>();
   private Memento consoleControl;
   private static final ClassCastException CLASSCAST_EXCEPTION = new ClassCastException("");
+  private static final WlsDomainConfigSupport configSupport =
+      new WlsDomainConfigSupport(DOMAIN_NAME)
+          .withWlsServer(ADMIN_NAME, ADMIN_PORT_NUM)
+          .withAdminServerName(ADMIN_NAME);
 
   @Before
   public void setup() {
@@ -65,7 +71,7 @@
   public void withHttpClientStep_Health_logIfFailed() {
     V1Service service = Stub.createStub(V1ServiceStub.class);
     Step next = new MockStep(null);
-    final String SERVER_NAME = "admin-server";
+    final String SERVER_NAME = ADMIN_NAME;
     Packet packet =
         Stub.createStub(PacketStub.class)
             .withServerName(SERVER_NAME)
@@ -82,12 +88,12 @@
   public void withHttpClientStep_logIfMissingHTTPClient() {
     V1Service service = Stub.createStub(V1ServiceStub.class);
     Step next = new MockStep(null);
-    final String SERVER_NAME = "admin-server";
+    final String SERVER_NAME = ADMIN_NAME;
     Packet packet =
         Stub.createStub(PacketStub.class).withServerName(SERVER_NAME).withGetKeyReturnValue(null);
 
     ReadHealthWithHttpClientStep withHttpClientStep =
-        new ReadHealthWithHttpClientStep(service, next);
+        new ReadHealthWithHttpClientStep(service, null, next);
     withHttpClientStep.apply(packet);
 
     assertThat(logRecords, containsInfo(WLS_HEALTH_READ_FAILED_NO_HTTPCLIENT, SERVER_NAME));
@@ -98,7 +104,7 @@
   public void withHttpClientStep_putServerHealthReadToPacketIfSucceeded() {
     V1Service service = Stub.createStub(V1ServiceStub.class);
     Step next = new MockStep(null);
-    final String SERVER_NAME = "admin-server";
+    final String SERVER_NAME = ADMIN_NAME;
 
     HttpClientStub httpClientStub = Stub.createStub(HttpClientStub.class);
 
@@ -110,7 +116,7 @@
         ProcessingConstants.SERVER_HEALTH_MAP, new ConcurrentHashMap<String, ServerHealth>());
 
     ReadHealthWithHttpClientStep withHttpClientStep =
-        new ReadHealthWithHttpClientStep(service, next);
+        new ReadHealthWithHttpClientStep(service, null, next);
     withHttpClientStep.apply(packet);
 
     assertThat(packet.get(ProcessingConstants.SERVER_HEALTH_READ), is(Boolean.TRUE));
@@ -146,6 +152,8 @@
         return getKeyReturnValue;
       } else if (ProcessingConstants.SERVER_NAME.equals(key)) {
         return serverName;
+      } else if (ProcessingConstants.DOMAIN_TOPOLOGY.equals(key)) {
+        return configSupport.createDomainConfig();
       }
       return super.get(key);
     }
@@ -156,7 +164,7 @@
     @Override
     public V1ServiceSpec getSpec() {
       List<V1ServicePort> ports = new ArrayList<>();
-      ports.add(new V1ServicePort().port(7001));
+      ports.add(new V1ServicePort().port(7001).name("default"));
       V1ServiceSpec v1ServiceSpec = new V1ServiceSpec().clusterIP("127.0.0.1").ports(ports);
       return v1ServiceSpec;
     }
