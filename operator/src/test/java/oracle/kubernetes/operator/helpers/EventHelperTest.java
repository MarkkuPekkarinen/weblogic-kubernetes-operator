// Copyright (c) 2020, 2021, Oracle and/or its affiliates.
// Licensed under the Universal Permissive License v 1.0 as shown at https://oss.oracle.com/licenses/upl.

package oracle.kubernetes.operator.helpers;

import java.util.ArrayList;
import java.util.HashMap;
import java.util.List;
import java.util.Map;

import com.meterware.simplestub.Memento;
import com.meterware.simplestub.StaticStubSupport;
import io.kubernetes.client.openapi.models.V1Event;
import io.kubernetes.client.openapi.models.V1ObjectMeta;
import oracle.kubernetes.operator.DomainProcessorDelegateStub;
import oracle.kubernetes.operator.DomainProcessorImpl;
import oracle.kubernetes.operator.DomainProcessorTestSetup;
import oracle.kubernetes.operator.EventConstants;
import oracle.kubernetes.operator.EventTestUtils;
import oracle.kubernetes.operator.LabelConstants;
import oracle.kubernetes.operator.MakeRightDomainOperation;
import oracle.kubernetes.operator.builders.WatchEvent;
import oracle.kubernetes.operator.helpers.EventHelper.EventData;
import oracle.kubernetes.operator.work.Step;
import oracle.kubernetes.operator.work.TerminalStep;
import oracle.kubernetes.utils.TestUtils;
import oracle.kubernetes.weblogic.domain.model.Domain;
import org.junit.After;
import org.junit.Before;
import org.junit.Test;

import static oracle.kubernetes.operator.DomainProcessorTestSetup.NS;
import static oracle.kubernetes.operator.DomainProcessorTestSetup.UID;
import static oracle.kubernetes.operator.DomainStatusUpdater.createFailureRelatedSteps;
import static oracle.kubernetes.operator.EventConstants.DOMAIN_CHANGED_PATTERN;
import static oracle.kubernetes.operator.EventConstants.DOMAIN_CREATED_EVENT;
import static oracle.kubernetes.operator.EventConstants.DOMAIN_CREATED_PATTERN;
import static oracle.kubernetes.operator.EventConstants.DOMAIN_DELETED_PATTERN;
import static oracle.kubernetes.operator.EventConstants.DOMAIN_PROCESSING_ABORTED_PATTERN;
import static oracle.kubernetes.operator.EventConstants.DOMAIN_PROCESSING_COMPLETED_EVENT;
import static oracle.kubernetes.operator.EventConstants.DOMAIN_PROCESSING_COMPLETED_PATTERN;
import static oracle.kubernetes.operator.EventConstants.DOMAIN_PROCESSING_FAILED_EVENT;
import static oracle.kubernetes.operator.EventConstants.DOMAIN_PROCESSING_FAILED_PATTERN;
import static oracle.kubernetes.operator.EventConstants.DOMAIN_PROCESSING_RETRYING_PATTERN;
import static oracle.kubernetes.operator.EventConstants.DOMAIN_PROCESSING_STARTING_EVENT;
import static oracle.kubernetes.operator.EventConstants.DOMAIN_PROCESSING_STARTING_PATTERN;
import static oracle.kubernetes.operator.EventTestUtils.containsEvent;
import static oracle.kubernetes.operator.EventTestUtils.containsEventWithComponent;
import static oracle.kubernetes.operator.EventTestUtils.containsEventWithInstance;
import static oracle.kubernetes.operator.EventTestUtils.containsEventWithInvolvedObject;
import static oracle.kubernetes.operator.EventTestUtils.containsEventWithLabels;
import static oracle.kubernetes.operator.EventTestUtils.containsEventWithMessage;
import static oracle.kubernetes.operator.EventTestUtils.containsEventWithNamespace;
import static oracle.kubernetes.operator.EventTestUtils.containsEventsWithCountOne;
import static oracle.kubernetes.operator.EventTestUtils.containsOneEventWithCount;
import static oracle.kubernetes.operator.EventTestUtils.getEvents;
import static oracle.kubernetes.operator.KubernetesConstants.OPERATOR_NAMESPACE_ENV;
import static oracle.kubernetes.operator.KubernetesConstants.OPERATOR_POD_NAME_ENV;
import static oracle.kubernetes.operator.ProcessingConstants.JOB_POD_NAME;
import static oracle.kubernetes.operator.helpers.EventHelper.EventItem.DOMAIN_CHANGED;
import static oracle.kubernetes.operator.helpers.EventHelper.EventItem.DOMAIN_CREATED;
import static oracle.kubernetes.operator.helpers.EventHelper.EventItem.DOMAIN_DELETED;
import static oracle.kubernetes.operator.helpers.EventHelper.EventItem.DOMAIN_PROCESSING_ABORTED;
import static oracle.kubernetes.operator.helpers.EventHelper.EventItem.DOMAIN_PROCESSING_COMPLETED;
import static oracle.kubernetes.operator.helpers.EventHelper.EventItem.DOMAIN_PROCESSING_FAILED;
import static oracle.kubernetes.operator.helpers.EventHelper.EventItem.DOMAIN_PROCESSING_RETRYING;
import static oracle.kubernetes.operator.helpers.EventHelper.EventItem.DOMAIN_PROCESSING_STARTING;
import static oracle.kubernetes.operator.helpers.EventHelper.EventItem.NAMESPACE_WATCHING_STARTED;
import static oracle.kubernetes.operator.helpers.EventHelper.EventItem.NAMESPACE_WATCHING_STOPPED;
import static oracle.kubernetes.operator.helpers.EventHelper.createEventStep;
import static org.hamcrest.CoreMatchers.equalTo;
import static org.hamcrest.MatcherAssert.assertThat;
import static org.hamcrest.Matchers.is;

public class EventHelperTest {
  private static final String OPERATOR_POD_NAME = "my-weblogic-operator-1234";
  private static final String OP_NS = "operator-namespace";

  private final List<Memento> mementos = new ArrayList<>();
  private final KubernetesTestSupport testSupport = new KubernetesTestSupport();
  private final DomainProcessorDelegateStub processorDelegate = DomainProcessorDelegateStub.createDelegate(testSupport);
  private final DomainProcessorImpl processor = new DomainProcessorImpl(processorDelegate);
  private final Domain domain = DomainProcessorTestSetup.createTestDomain();
  private final Map<String, Map<String, DomainPresenceInfo>> presenceInfoMap = new HashMap<>();
  private final Map<String, Map<String, EventKubernetesObjects>> eventObjects = new HashMap<>();
  private final DomainPresenceInfo info = new DomainPresenceInfo(domain);
  private final MakeRightDomainOperation makeRightOperation
      = processor.createMakeRightOperation(info);
  private final String jobPodName = LegalNames.toJobIntrospectorName(UID);

  @Before
  public void setUp() throws Exception {
    mementos.add(TestUtils.silenceOperatorLogger());
    mementos.add(testSupport.install());
    mementos.add(StaticStubSupport.install(DomainProcessorImpl.class, "DOMAINS", presenceInfoMap));
    mementos.add(StaticStubSupport.install(DomainProcessorImpl.class, "eventK8SObjects", eventObjects));
    mementos.add(TuningParametersStub.install());
    mementos.add(HelmAccessStub.install());

    testSupport.addToPacket(JOB_POD_NAME, jobPodName);
    testSupport.addDomainPresenceInfo(info);
    testSupport.defineResources(domain);
    DomainProcessorTestSetup.defineRequiredResources(testSupport);
    HelmAccessStub.defineVariable(OPERATOR_NAMESPACE_ENV, OP_NS);
    HelmAccessStub.defineVariable(OPERATOR_POD_NAME_ENV, OPERATOR_POD_NAME);
  }

  @After
  public void tearDown() {
    mementos.forEach(Memento::revert);
  }

  @Test
  public void whenDomainMakeRightCalled_domainProcessingStartingEventCreated() {
    makeRightOperation.execute();

    assertThat("Found DOMAIN_PROCESSING_STARTING event",
        containsEvent(getEvents(testSupport), DOMAIN_PROCESSING_STARTING_EVENT), is(true));
  }

  @Test
  public void whenDomainMakeRightCalled_domainProcessingStartingEventCreatedWithExpectedLabels() {
    makeRightOperation.execute();

    Map<String, String> expectedLabels = new HashMap<>();
    expectedLabels.put(LabelConstants.DOMAINUID_LABEL, UID);
    expectedLabels.put(LabelConstants.CREATEDBYOPERATOR_LABEL, "true");
    assertThat("Found DOMAIN_PROCESSING_STARTING event with expected labels",
        containsEventWithLabels(getEvents(testSupport),
            DOMAIN_PROCESSING_STARTING_EVENT, expectedLabels), is(true));
  }

  @Test
  public void whenDomainMakeRightCalled_domainProcessingStartingEventCreatedWithExpectedNamespace() {
    makeRightOperation.execute();

    assertThat("Found DOMAIN_PROCESSING_STARTING event with expected namespace",
        containsEventWithNamespace(getEvents(testSupport),
            DOMAIN_PROCESSING_STARTING_EVENT, NS), is(true));
  }

  @Test
  public void whenDomainMakeRightCalled_domainProcessingStartingEventCreatedWithExpectedMessage() {
    makeRightOperation.execute();

    assertThat("Found DOMAIN_PROCESSING_STARTING event with expected message",
        containsEventWithMessage(getEvents(testSupport),
            DOMAIN_PROCESSING_STARTING_EVENT,
            String.format(DOMAIN_PROCESSING_STARTING_PATTERN, UID)), is(true));
  }

  @Test
  public void whenDomainMakeRightCalled_domainProcessingStartingEventCreatedWithInvolvedObject() {
    V1ObjectMeta metadata = domain.getMetadata();
    String k8sUID = metadata.getUid();

    makeRightOperation.execute();
    assertThat("Found DOMAIN_PROCESSING_STARTING event with expected involved object",
        containsEventWithInvolvedObject(
            getEvents(testSupport),
            DOMAIN_PROCESSING_STARTING_EVENT, UID, NS, k8sUID),
        is(true));
  }

  @Test
  public void whenDomainMakeRightCalled_domainProcessingStartingEventCreatedWithReportingComponent() {
    makeRightOperation.execute();

    assertThat("Found DOMAIN_PROCESSING_STARTING event with expected reporting component",
        containsEventWithComponent(getEvents(testSupport), DOMAIN_PROCESSING_STARTING_EVENT), is(true));
  }

  @Test
  public void whenCreateEventStepCalledForStarting_domainProcessingStartingEventCreatedWithReportingInstance() {
    String namespaceFromHelm = NamespaceHelper.getOperatorNamespace();

    testSupport.runSteps(createEventStep(new EventData(DOMAIN_PROCESSING_STARTING)));

    assertThat("Operator namespace is correct",
        namespaceFromHelm, equalTo(OP_NS));

    assertThat("Found DOMAIN_PROCESSING_STARTING event with expected reporting instance",
        containsEventWithInstance(getEvents(testSupport),
            DOMAIN_PROCESSING_STARTING_EVENT, OPERATOR_POD_NAME), is(true));
  }

  @Test
  public void whenCreateEventStepCalledForStartingAndCompleted_domainProcessingCompletedEventCreated() {
    testSupport.runSteps(Step.chain(
        createEventStep(new EventData(DOMAIN_PROCESSING_STARTING)),
        createEventStep(new EventData(DOMAIN_PROCESSING_COMPLETED))));

    assertThat("Found DOMAIN_PROCESSING_COMPLETED event",
        containsEvent(getEvents(testSupport), DOMAIN_PROCESSING_COMPLETED_EVENT), is(true));
  }

  @Test
  public void whenCreateEventStepCalled4StartingCompleted_domainProcessingCompletedEventCreatedWithExpectedMessage() {
    testSupport.runSteps(Step.chain(
        createEventStep(new EventData(DOMAIN_PROCESSING_STARTING)),
        createEventStep(new EventData(DOMAIN_PROCESSING_COMPLETED)))
    );

    assertThat("Found DOMAIN_PROCESSING_COMPLETED event with expected message",
        containsEventWithMessage(getEvents(testSupport),
            DOMAIN_PROCESSING_COMPLETED_EVENT,
            String.format(DOMAIN_PROCESSING_COMPLETED_PATTERN, UID)), is(true));
  }

  @Test
  public void whenCreateEventStepCalled_domainProcessingCompletedEventCreatedWithExpectedCount() {
    testSupport.runSteps(Step.chain(createEventStep(new EventData(DOMAIN_PROCESSING_STARTING))));

    assertThat("Found DOMAIN_PROCESSING_STARTING event with expected count",
        containsOneEventWithCount(getEvents(testSupport), DOMAIN_PROCESSING_STARTING_EVENT, 1), is(true));
  }

  @Test
  public void whenCreateEventCalledTwice_domainProcessingStartingEventCreatedWithExpectedCount() {
    testSupport.runSteps(Step.chain(
        createEventStep(new EventData(DOMAIN_PROCESSING_STARTING)),
        createEventStep(new EventData(DOMAIN_PROCESSING_COMPLETED))));
    dispatchAddedEventWatches();

    testSupport.runSteps(Step.chain(
        createEventStep(new EventData(DOMAIN_PROCESSING_STARTING)))
    );

    assertThat("Found DOMAIN_PROCESSING_STARTING event with expected count",
        containsOneEventWithCount(getEvents(testSupport), DOMAIN_PROCESSING_STARTING_EVENT, 2), is(true));
  }

  @Test
<<<<<<< HEAD
  public void whenCreateEventTwice_fail404OnCreate2ndEvent_domainProcessingStartingEventCreatedTwice() {
    System.out.println("X 404");
=======
  public void whenCreateEventTwice_fail404OnReplaceEvent_domainProcessingStartingEventCreatedTwice() {
>>>>>>> f6928a60
    testSupport.runSteps(Step.chain(
        createEventStep(new EventData(DOMAIN_PROCESSING_STARTING)),
        createEventStep(new EventData(DOMAIN_PROCESSING_COMPLETED))));

    dispatchAddedEventWatches();
    V1Event event = EventTestUtils.getEventWithReason(getEvents(testSupport), DOMAIN_PROCESSING_STARTING_EVENT);
    testSupport.failOnReplace(KubernetesTestSupport.EVENT, EventTestUtils.getName(event), NS, 404);

    testSupport.runSteps(Step.chain(createEventStep(new EventData(DOMAIN_PROCESSING_STARTING))));

    assertThat("Found 2 DOMAIN_PROCESSING_STARTING events",
        EventTestUtils.getNumberOfEvents(getEvents(testSupport),
            DOMAIN_PROCESSING_STARTING_EVENT), equalTo(2));
  }

  @Test
<<<<<<< HEAD
  public void whenCreateEventTwice_fail410OnCreate2ndEvent_domainProcessingStartingEventCreatedTwice() {
    System.out.println("X 410");
=======
  public void whenCreateEventTwice_fail410OnReplaceEvent_domainProcessingStartingEventCreatedTwice() {
>>>>>>> f6928a60
    testSupport.runSteps(Step.chain(
        createEventStep(new EventData(DOMAIN_PROCESSING_STARTING)),
        createEventStep(new EventData(DOMAIN_PROCESSING_COMPLETED))));

    V1Event event = EventTestUtils.getEventWithReason(getEvents(testSupport), DOMAIN_PROCESSING_STARTING_EVENT);
    dispatchAddedEventWatches();
    testSupport.failOnReplace(KubernetesTestSupport.EVENT, EventTestUtils.getName(event), NS, 410);

    testSupport.runSteps(Step.chain(createEventStep(new EventData(DOMAIN_PROCESSING_STARTING))));

    assertThat("Found 2 DOMAIN_PROCESSING_STARTING events",
        EventTestUtils.getNumberOfEvents(getEvents(testSupport),
            DOMAIN_PROCESSING_STARTING_EVENT), equalTo(2));
  }

  @Test
<<<<<<< HEAD
  public void whenCreateEventTwice_fail403OnCreate2ndEvent_domainProcessingStartingEventCreatedOnce() {
    System.out.println("X 403");
=======
  public void whenCreateEventTwice_fail403OnReplaceEvent_domainProcessingStartingEventCreatedOnce() {
>>>>>>> f6928a60
    testSupport.runSteps(Step.chain(
        createEventStep(new EventData(DOMAIN_PROCESSING_STARTING)),
        createEventStep(new EventData(DOMAIN_PROCESSING_COMPLETED))));

    V1Event event = EventTestUtils.getEventWithReason(getEvents(testSupport), DOMAIN_PROCESSING_STARTING_EVENT);
    dispatchAddedEventWatches();
    testSupport.failOnReplace(KubernetesTestSupport.EVENT, EventTestUtils.getName(event), NS, 403);

    testSupport.runSteps(Step.chain(createEventStep(new EventData(DOMAIN_PROCESSING_STARTING))));

    assertThat("Found 1 DOMAIN_PROCESSING_STARTING event",
        EventTestUtils.getNumberOfEvents(getEvents(testSupport),
            DOMAIN_PROCESSING_STARTING_EVENT), equalTo(1));
  }

  @Test
  public void whenCreateEventStepCalledWithOutStartingEvent_domainProcessingCompletedEventNotCreated() {
    testSupport.runSteps(createEventStep(new EventData(DOMAIN_PROCESSING_COMPLETED)));

    assertThat("Found DOMAIN_PROCESSING_COMPLETED event",
        containsEvent(getEvents(testSupport), DOMAIN_PROCESSING_COMPLETED_EVENT), is(false));
  }

  @Test
  public void whenCreateEventStepCalledWithRetryingAndEvent_domainProcessingCompletedEventCreated() {
    testSupport.runSteps(Step.chain(
        createEventStep(new EventData(DOMAIN_PROCESSING_RETRYING)),
        createEventStep(new EventData(DOMAIN_PROCESSING_STARTING)),
        createEventStep(new EventData(DOMAIN_PROCESSING_COMPLETED)))
    );

    assertThat("Found DOMAIN_PROCESSING_COMPLETED event",
        containsEvent(getEvents(testSupport), DOMAIN_PROCESSING_COMPLETED_EVENT), is(true));
  }

  @Test
  public void whenCreateEventCalledTwice_domainProcessingCompletedEventCreatedWithExpectedCount() {
    testSupport.runSteps(Step.chain(
        createEventStep(new EventData(DOMAIN_PROCESSING_STARTING)),
        createEventStep(new EventData(DOMAIN_PROCESSING_COMPLETED))));

    dispatchAddedEventWatches();

    testSupport.runSteps(Step.chain(
        createEventStep(new EventData(DOMAIN_PROCESSING_STARTING)),
        createEventStep(new EventData(DOMAIN_PROCESSING_COMPLETED))));

    assertThat("Found DOMAIN_PROCESSING_COMPLETED event with expected count",
        containsOneEventWithCount(getEvents(testSupport), DOMAIN_PROCESSING_COMPLETED_EVENT, 2), is(true));
  }

  @Test
  public void whenCreateEventCalledTwice_thenDeleteEvent_domainProcessingStartingEventCreatedTwice() {
    testSupport.runSteps(Step.chain(
        createEventStep(new EventData(DOMAIN_CREATED))));

    dispatchAddedEventWatches();
    dispatchDeletedEventWatches();

    testSupport.runSteps(Step.chain(
        createEventStep(new EventData(DOMAIN_CREATED))));

    assertThat("Found 2 DOMAIN_CREATED events with expected count 1",
        containsEventsWithCountOne(getEvents(testSupport),
            DOMAIN_CREATED_EVENT, 2), is(true));
  }

  @Test
  public void whenCreateEventCalledTwice_thenDeleteCompletedEvent_domainProcessingCompletedEventCreatedTwice() {
    testSupport.runSteps(Step.chain(
        createEventStep(new EventData(DOMAIN_PROCESSING_STARTING)),
        createEventStep(new EventData(DOMAIN_PROCESSING_COMPLETED))));

    dispatchAddedEventWatches();
    dispatchDeletedEventWatches();

    testSupport.runSteps(Step.chain(
        createEventStep(new EventData(DOMAIN_PROCESSING_STARTING)),
        createEventStep(new EventData(DOMAIN_PROCESSING_COMPLETED))));

    assertThat("Found 2 DOMAIN_PROCESSING_COMPLETED events with expected count 1",
        containsEventsWithCountOne(getEvents(testSupport),
            DOMAIN_PROCESSING_COMPLETED_EVENT, 2), is(true));
  }

  @Test
  public void whenCreateEventStepCalledWithFailedEvent_domainProcessingFailedEventCreated() {
    testSupport.runSteps(createFailureRelatedSteps("FAILED", "Test failure", new TerminalStep()));

    assertThat("Found DOMAIN_PROCESSING_FAILED event",
        containsEvent(getEvents(testSupport), DOMAIN_PROCESSING_FAILED_EVENT), is(true));
  }

  @Test
  public void whenCreateEventStepCalledWithFailedEvent_domainProcessingFailedEventCreatedWithExpectedMessage() {
    testSupport.runSteps(createFailureRelatedSteps("FAILED", "Test this failure", new TerminalStep()));

    assertThat("Found DOMAIN_PROCESSING_FAILED event with expected message",
        containsEventWithMessage(getEvents(testSupport),
            DOMAIN_PROCESSING_FAILED_EVENT,
            String.format(DOMAIN_PROCESSING_FAILED_PATTERN, UID, "Test this failure")), is(true));
  }

  @Test
  public void whenCreateEventStepCalledWithFailedEventTwice_domainProcessingFailedEventCreatedWithExpectedCount() {
    testSupport.runSteps(createFailureRelatedSteps("FAILED", "Test failure", new TerminalStep()));
    dispatchAddedEventWatches();
    testSupport.runSteps(createFailureRelatedSteps("FAILED", "Test failure", new TerminalStep()));

    assertThat("Found DOMAIN_PROCESSING_FAILED event",
        containsOneEventWithCount(getEvents(testSupport), DOMAIN_PROCESSING_FAILED_EVENT, 2), is(true));
  }

  @Test
  public void whenMakeRightCalled_withRetryingEventData_domainProcessingRetryingEventCreated() {
    makeRightOperation.withEventData(DOMAIN_PROCESSING_RETRYING, null).execute();

    assertThat("Found DOMAIN_PROCESSING_RETRYING event",
        containsEvent(getEvents(testSupport), EventConstants.DOMAIN_PROCESSING_RETRYING_EVENT), is(true));
  }

  @Test
  public void whenMakeRightCalled_withRetryingEventData_domainProcessingRetryingEventCreatedWithExpectedMessage() {
    makeRightOperation.withEventData(DOMAIN_PROCESSING_RETRYING, null).execute();

    assertThat("Found DOMAIN_PROCESSING_RETRYING event with expected message",
        containsEventWithMessage(getEvents(testSupport),
            EventConstants.DOMAIN_PROCESSING_RETRYING_EVENT,
            String.format(DOMAIN_PROCESSING_RETRYING_PATTERN, UID)), is(true));
  }

  @Test
  public void whenMakeRightCalled_withCreatedEventData_domainCreatedEventCreated() {
    makeRightOperation.withEventData(DOMAIN_CREATED, null).execute();

    assertThat("Found DOMAIN_CREATED event",
        containsEvent(getEvents(testSupport), DOMAIN_CREATED_EVENT), is(true));
  }

  @Test
  public void whenMakeRightCalled_withCreatedEventData_domainCreatedEventCreatedWithExpectedMessage() {
    makeRightOperation.withEventData(DOMAIN_CREATED, null).execute();

    assertThat("Found DOMAIN_CREATED event with expected message",
        containsEventWithMessage(getEvents(testSupport),
            DOMAIN_CREATED_EVENT,
            String.format(DOMAIN_CREATED_PATTERN, UID)), is(true));
  }

  @Test
  public void whenMakeRightCalled_withChangedEventData_domainChangedEventCreated() {
    makeRightOperation.withEventData(DOMAIN_CHANGED, null).execute();

    assertThat("Found DOMAIN_CHANGED event",
        containsEvent(getEvents(testSupport), EventConstants.DOMAIN_CHANGED_EVENT), is(true));
  }

  @Test
  public void whenMakeRightCalled_withChangedEventData_domainChangedEventCreatedWithExpectedMessage() {
    makeRightOperation.withEventData(DOMAIN_CHANGED, null).execute();

    assertThat("Found DOMAIN_CHANGED event with expected message",
        containsEventWithMessage(getEvents(testSupport),
            EventConstants.DOMAIN_CHANGED_EVENT,
            String.format(DOMAIN_CHANGED_PATTERN, UID)), is(true));
  }

  @Test
  public void whenMakeRightCalledTwice_withChangedEventData_domainChangedEventCreatedWithExpectedCount() {
    presenceInfoMap.put(NS, Map.of(UID, info));
    testSupport.runSteps(Step.chain(createEventStep(new EventData(DOMAIN_CHANGED))));
    dispatchAddedEventWatches();

    testSupport.runSteps(Step.chain(createEventStep(new EventData(DOMAIN_CHANGED))));

    presenceInfoMap.remove(NS);
    assertThat("Found DOMAIN_CHANGED event with expected count",
        containsOneEventWithCount(getEvents(testSupport), EventConstants.DOMAIN_CHANGED_EVENT, 2), is(true));
  }

  @Test
  public void whenMakeRightCalled_withDeletedEventData_domainDeletedEventCreated() {
    makeRightOperation.withEventData(DOMAIN_DELETED, null).execute();

    assertThat("Found DOMAIN_DELETED event",
        containsEvent(getEvents(testSupport), EventConstants.DOMAIN_DELETED_EVENT), is(true));
  }

  @Test
  public void whenMakeRightCalled_withDeletedEventData_domainDeletedEventCreatedWithExpectedMessage() {
    makeRightOperation.withEventData(DOMAIN_DELETED, null).execute();

    assertThat("Found DOMAIN_DELETED event with expected message",
        containsEventWithMessage(getEvents(testSupport),
            EventConstants.DOMAIN_DELETED_EVENT,
            String.format(DOMAIN_DELETED_PATTERN, UID)), is(true));
  }

  @Test
  public void whenCreateEventStepCalledWithAbortedEvent_domainProcessingAbortedEventCreated() {
    testSupport.runSteps(Step.chain(
        createEventStep(new EventData(DOMAIN_PROCESSING_FAILED)),
        createEventStep(new EventData(DOMAIN_PROCESSING_ABORTED).message("Test this failure")))
    );

    assertThat("Found DOMAIN_PROCESSING_ABORTED event",
        containsEvent(getEvents(testSupport), EventConstants.DOMAIN_PROCESSING_ABORTED_EVENT), is(true));
  }

  @Test
  public void whenCreateEventStepCalledWithAbortedEvent_domainProcessingAbortedEventCreatedWithExpectedMessage() {
    testSupport.runSteps(Step.chain(
        createEventStep(new EventData(DOMAIN_PROCESSING_FAILED)),
        createEventStep(new EventData(DOMAIN_PROCESSING_ABORTED).message("Test this failure")))
    );

    assertThat("Found DOMAIN_PROCESSING_ABORTED event with expected message",
        containsEventWithMessage(getEvents(testSupport),
            EventConstants.DOMAIN_PROCESSING_ABORTED_EVENT,
            String.format(DOMAIN_PROCESSING_ABORTED_PATTERN, UID, "Test this failure")), is(true));
  }

  @Test
  public void whenCreateEventStepCalledWithNSWatchStartedEvent_eventCreatedWithExpectedMessage() {
    testSupport.runSteps(createEventStep(new EventData(NAMESPACE_WATCHING_STARTED).namespace(NS).resourceName(NS)));
    assertThat("Found NAMESPACE_WATCHING_STARTED event with expected message",
        containsEventWithMessage(getEvents(testSupport),
            EventConstants.NAMESPACE_WATCHING_STARTED_EVENT,
            String.format(EventConstants.NAMESPACE_WATCHING_STARTED_PATTERN, NS)), is(true));
  }

  @Test
  public void whenCreateEventStepCalledWithNSWatchStartedEvent_eventCreatedWithExpectedNamespace() {
    testSupport.runSteps(createEventStep(new EventData(NAMESPACE_WATCHING_STARTED).namespace(NS).resourceName(NS)));
    assertThat("Found NAMESPACE_WATCHING_STARTED event with expected namespace",
        containsEventWithNamespace(getEvents(testSupport),
            EventConstants.NAMESPACE_WATCHING_STARTED_EVENT, NS), is(true));
  }

  @Test
  public void whenCreateEventStepCalledWithNSWatchStartedEvent_eventCreatedWithExpectedLabels() {
    testSupport.runSteps(createEventStep(new EventData(NAMESPACE_WATCHING_STARTED).namespace(NS).resourceName(NS)));

    Map<String, String> expectedLabels = new HashMap<>();
    expectedLabels.put(LabelConstants.CREATEDBYOPERATOR_LABEL, "true");
    assertThat("Found NAMESPACE_WATCHING_STARTED event with expected labels",
        containsEventWithLabels(getEvents(testSupport),
            EventConstants.NAMESPACE_WATCHING_STARTED_EVENT, expectedLabels), is(true));
  }

  @Test
  public void whenCreateEventStepCalledWithNSWatchStartedEvent_eventCreatedWithExpectedInvolvedObject() {

    testSupport.runSteps(createEventStep(
        new EventData(NAMESPACE_WATCHING_STARTED).namespace(NS).resourceName(NS)));
    assertThat("Found NAMESPACE_WATCHING_STARTED event with expected involvedObject",
        containsEventWithInvolvedObject(getEvents(testSupport),
            EventConstants.NAMESPACE_WATCHING_STARTED_EVENT, NS, NS),
        is(true));
  }

  @Test
  public void whenCreateEventStepCalledWithNSWatchStoppedEvent_eventCreatedWithExpectedLabels() {
    testSupport.runSteps(createEventStep(
        new EventData(NAMESPACE_WATCHING_STOPPED).namespace(NS).resourceName(NS)));

    Map<String, String> expectedLabels = new HashMap<>();
    expectedLabels.put(LabelConstants.CREATEDBYOPERATOR_LABEL, "true");
    assertThat("Found NAMESPACE_WATCHING_STOPPED event with expected labels",
        containsEventWithLabels(getEvents(testSupport),
            EventConstants.NAMESPACE_WATCHING_STOPPED_EVENT, expectedLabels), is(true));
  }

  @Test
  public void whenCreateEventStepCalledWithNSWatchStoppedEvent_eventCreatedWithExpectedInvolvedObject() {
    testSupport.runSteps(createEventStep(
        new EventData(NAMESPACE_WATCHING_STOPPED).namespace(NS).resourceName(NS)));

    assertThat("Found NAMESPACE_WATCHING_STOPPED event with expected involvedObject",
        containsEventWithInvolvedObject(getEvents(testSupport),
            EventConstants.NAMESPACE_WATCHING_STOPPED_EVENT, NS, NS),
        is(true));
  }

  private void dispatchAddedEventWatches() {
    List<V1Event> events = getEvents(testSupport);
    for (V1Event event : events) {
      dispatchAddedEventWatch(event);
    }
  }

  private void dispatchAddedEventWatch(V1Event event) {
    processor.dispatchEventWatch(WatchEvent.createAddedEvent(event).toWatchResponse());
  }

  private void dispatchDeletedEventWatches() {
    List<V1Event> events = getEvents(testSupport);
    for (V1Event event : events) {
      dispatchDeletedEventWatch(event);
    }
  }

  private void dispatchDeletedEventWatch(V1Event event) {
    processor.dispatchEventWatch(WatchEvent.createDeletedEvent(event).toWatchResponse());
  }
}<|MERGE_RESOLUTION|>--- conflicted
+++ resolved
@@ -231,12 +231,8 @@
   }
 
   @Test
-<<<<<<< HEAD
-  public void whenCreateEventTwice_fail404OnCreate2ndEvent_domainProcessingStartingEventCreatedTwice() {
+  public void whenCreateEventTwice_fail404OnReplaceEvent_domainProcessingStartingEventCreatedTwice() {
     System.out.println("X 404");
-=======
-  public void whenCreateEventTwice_fail404OnReplaceEvent_domainProcessingStartingEventCreatedTwice() {
->>>>>>> f6928a60
     testSupport.runSteps(Step.chain(
         createEventStep(new EventData(DOMAIN_PROCESSING_STARTING)),
         createEventStep(new EventData(DOMAIN_PROCESSING_COMPLETED))));
@@ -253,12 +249,8 @@
   }
 
   @Test
-<<<<<<< HEAD
-  public void whenCreateEventTwice_fail410OnCreate2ndEvent_domainProcessingStartingEventCreatedTwice() {
+  public void whenCreateEventTwice_fail410OnReplaceEvent_domainProcessingStartingEventCreatedTwice() {
     System.out.println("X 410");
-=======
-  public void whenCreateEventTwice_fail410OnReplaceEvent_domainProcessingStartingEventCreatedTwice() {
->>>>>>> f6928a60
     testSupport.runSteps(Step.chain(
         createEventStep(new EventData(DOMAIN_PROCESSING_STARTING)),
         createEventStep(new EventData(DOMAIN_PROCESSING_COMPLETED))));
@@ -275,12 +267,8 @@
   }
 
   @Test
-<<<<<<< HEAD
-  public void whenCreateEventTwice_fail403OnCreate2ndEvent_domainProcessingStartingEventCreatedOnce() {
+  public void whenCreateEventTwice_fail403OnReplaceEvent_domainProcessingStartingEventCreatedOnce() {
     System.out.println("X 403");
-=======
-  public void whenCreateEventTwice_fail403OnReplaceEvent_domainProcessingStartingEventCreatedOnce() {
->>>>>>> f6928a60
     testSupport.runSteps(Step.chain(
         createEventStep(new EventData(DOMAIN_PROCESSING_STARTING)),
         createEventStep(new EventData(DOMAIN_PROCESSING_COMPLETED))));
