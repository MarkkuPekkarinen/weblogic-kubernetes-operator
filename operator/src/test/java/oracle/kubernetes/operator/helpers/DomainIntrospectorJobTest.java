// Copyright 2018, Oracle Corporation and/or its affiliates.  All rights reserved.
// Licensed under the Universal Permissive License v 1.0 as shown at
// http://oss.oracle.com/licenses/upl.

package oracle.kubernetes.operator.helpers;

import static com.meterware.simplestub.Stub.createStrictStub;
import static oracle.kubernetes.LogMatcher.containsInfo;
import static oracle.kubernetes.operator.logging.MessageKeys.JOB_CREATED;
import static oracle.kubernetes.operator.logging.MessageKeys.JOB_DELETED;
import static org.hamcrest.Matchers.containsInAnyOrder;
import static org.hamcrest.Matchers.hasItem;
import static org.hamcrest.Matchers.hasSize;
import static org.hamcrest.core.AllOf.allOf;
import static org.hamcrest.junit.MatcherAssert.assertThat;

import com.meterware.simplestub.Memento;
import io.kubernetes.client.ApiException;
import io.kubernetes.client.models.*;
import java.util.ArrayList;
import java.util.Arrays;
import java.util.List;
import java.util.logging.Level;
import java.util.logging.LogRecord;
import oracle.kubernetes.TestUtils;
import oracle.kubernetes.operator.KubernetesConstants;
import oracle.kubernetes.operator.LabelConstants;
import oracle.kubernetes.operator.TuningParameters;
import oracle.kubernetes.operator.VersionConstants;
import oracle.kubernetes.operator.work.FiberTestSupport;
import oracle.kubernetes.operator.work.TerminalStep;
import oracle.kubernetes.weblogic.domain.v1.Domain;
import oracle.kubernetes.weblogic.domain.v1.DomainSpec;
import org.hamcrest.Matcher;
import org.junit.After;
import org.junit.Before;
import org.junit.Test;

@SuppressWarnings({"ConstantConditions, unchecked", "SameParameterValue", "deprecation"})
public class DomainIntrospectorJobTest {
  static final String NS = "namespace";
  private static final String DOMAIN_NAME = "domain1";
  private static final String UID = "uid1";
  static final String ADMIN_SERVER = "ADMIN_SERVER";
  static final Integer ADMIN_PORT = 7001;

  private static final String ADMIN_SECRET_NAME = "adminSecretName";
  private static final String STORAGE_VOLUME_NAME = "weblogic-domain-storage-volume";
  private static final String LATEST_IMAGE = "image:latest";
  static final String VERSIONED_IMAGE = "image:1.2.3";

  static final String SECRETS_VOLUME = "weblogic-credentials-volume";
  static final String SCRIPTS_VOLUME = "weblogic-domain-cm-volume";
  static final String SIT_CONFIG_MAP_VOLUME_SUFFIX = "-weblogic-domain-introspect-cm-volume";
  static final String STORAGE_VOLUME = "weblogic-domain-storage-volume";
  static final String SECRETS_MOUNT_PATH = "/weblogic-operator/secrets";
  static final String SCRIPTS_MOUNTS_PATH = "/weblogic-operator/scripts";
  static final String STORAGE_MOUNT_PATH = "/shared";
  static final String NODEMGR_HOME = "/u01/nodemanager";
  static final String LOG_HOME = "/shared/logs/" + UID;
  static final int FAILURE_THRESHOLD = 1;

  static final String READ_WRITE_MANY_ACCESS = "ReadWriteMany";

  @SuppressWarnings("OctalInteger")
  static final int ALL_READ_AND_EXECUTE = 0555;

  private static final String WEBLOGIC_OPERATOR_SCRIPTS_INTROSPECT_DOMAIN_SH =
      "/weblogic-operator/scripts/introspectDomain.sh";

  private static final String introspectResult =
      ">>>  /u01/introspect/domain1/userConfigNodeManager.secure\n"
          + "#WebLogic User Configuration File; 2\n"
          + "#Thu Oct 04 21:07:06 GMT 2018\n"
          + "weblogic.management.username={AES}fq11xKVoE927O07IUKhQ00d4A8QY598Dvd+KSnHNTEA\\=\n"
          + "weblogic.management.password={AES}LIxVY+aqI8KBkmlBTwkvAnQYQs4PS0FX3Ili4uLBggo\\=\n"
          + "\n"
          + ">>> EOF\n"
          + "\n"
          + "@[2018-10-04T21:07:06.864 UTC][introspectDomain.py:105] Printing file /u01/introspect/domain1/userKeyNodeManager.secure\n"
          + "\n"
          + ">>>  /u01/introspect/domain1/userKeyNodeManager.secure\n"
          + "BPtNabkCIIc2IJp/TzZ9TzbUHG7O3xboteDytDO3XnwNhumdSpaUGKmcbusdmbOUY+4J2kteu6xJPWTzmNRAtg==\n"
          + "\n"
          + ">>> EOF\n"
          + "\n"
          + "@[2018-10-04T21:07:06.867 UTC][introspectDomain.py:105] Printing file /u01/introspect/domain1/topology.yaml\n"
          + "\n"
          + ">>>  /u01/introspect/domain1/topology.yaml\n"
          + "domainValid: true\n"
          + "domain:\n"
          + "  name: \"base_domain\"\n"
          + "  adminServerName: \"admin-server\"\n"
          + "  configuredClusters:\n"
          + "    - name: \"mycluster\"\n"
          + "      servers:\n"
          + "        - name: \"managed-server1\"\n"
          + "          listenPort: 8001\n"
          + "          listenAddress: \"domain1-managed-server1\"\n"
          + "        - name: \"managed-server2\"\n"
          + "          listenPort: 8001\n"
          + "          listenAddress: \"domain1-managed-server2\"\n"
          + "  servers:\n"
          + "    - name: \"admin-server\"\n"
          + "      listenPort: 7001\n"
          + "      listenAddress: \"domain1-admin-server\"\n"
          + "\n"
          + ">>> EOF";

  final TerminalStep terminalStep = new TerminalStep();
  private final Domain domain = createDomain();
  private final DomainPresenceInfo domainPresenceInfo = createDomainPresenceInfo(domain);
  protected AsyncCallTestSupport testSupport = new AsyncCallTestSupport();
  protected List<Memento> mementos = new ArrayList<>();
  protected List<LogRecord> logRecords = new ArrayList<>();
  RetryStrategyStub retryStrategy = createStrictStub(RetryStrategyStub.class);

  public DomainIntrospectorJobTest() {}

  @Before
  public void setUp() throws Exception {
    mementos.add(
        TestUtils.silenceOperatorLogger()
            .collectLogMessages(logRecords, getMessageKeys())
            .withLogLevel(Level.INFO));
    mementos.add(testSupport.installRequestStepFactory());
    // mementos.add(TuningParametersStub.install());

    testSupport.addDomainPresenceInfo(domainPresenceInfo);
  }

  private String[] getMessageKeys() {
    return new String[] {getJobCreatedMessageKey(), getJobDeletedMessageKey()};
  }

  @After
  public void tearDown() throws Exception {
    for (Memento memento : mementos) memento.revert();
  }

  private Domain createDomain() {
    return new Domain().withMetadata(new V1ObjectMeta().namespace(NS)).withSpec(createDomainSpec());
  }

  private DomainPresenceInfo createDomainPresenceInfo(Domain domain) {
    DomainPresenceInfo domainPresenceInfo = new DomainPresenceInfo(domain);
    domainPresenceInfo.setClaims(new V1PersistentVolumeClaimList());
    return domainPresenceInfo;
  }

  @SuppressWarnings("deprecation")
  private DomainSpec createDomainSpec() {
    return new DomainSpec()
        .withDomainName(DOMAIN_NAME)
        .withDomainUID(UID)
        .withAsName(ADMIN_SERVER)
        .withAsPort(ADMIN_PORT)
        .withAdminSecret(new V1SecretReference().name(ADMIN_SECRET_NAME))
        .withImage(LATEST_IMAGE);
  }

  String getJobCreatedMessageKey() {
    return JOB_CREATED;
  }

  String getJobDeletedMessageKey() {
    return JOB_DELETED;
  }

  @Test
  public void whenNoJob_createIt() {
    expectCreateJob(jobWithName(getJobName())).returning(createJobModel());
    expectListPods(NS).returning(createListPods());
    expectReadPodLog(getJobName(), NS).returning(introspectResult);
    expectDeleteJob(getJobName(), NS, new V1DeleteOptions().propagationPolicy("Foreground"))
        .returning(new V1Status());
    expectReadConfigMap(ConfigMapHelper.SitConfigMapContext.getConfigMapName(UID), NS)
        .returning(new V1ConfigMap());

    expectStepsAfterCreation();

    testSupport.runSteps(getStepFactory(), terminalStep);
    assertThat(logRecords, containsInfo(getJobCreatedMessageKey()));

    assertThat(logRecords, containsInfo(getJobDeletedMessageKey()));
    testSupport.verifyAllDefinedResponsesInvoked();
  }

  @Test
  public void whenNoJob_retryOnFailure() {
    testSupport.addRetryStrategy(retryStrategy);
    expectCreateJob(jobWithName(getJobName())).failingWithStatus(401);

    expectStepsAfterCreation();

    testSupport.runSteps(getStepFactory(), terminalStep);

    testSupport.verifyCompletionThrowable(ApiException.class);
    testSupport.verifyAllDefinedResponsesInvoked();
  }

  @Test
  public void whenJobCreated_specHasOneContainer() {
    assertThat(getCreatedJob().getSpec().getTemplate().getSpec().getContainers(), hasSize(1));
  }

  @Test
  public void whenJobCreated_containerHasExpectedVolumeMounts() {
    assertThat(
        getCreatedJobSpecContainer().getVolumeMounts(),
        containsInAnyOrder(
            volumeMount(STORAGE_VOLUME, STORAGE_MOUNT_PATH),
            readOnlyVolumeMount(SECRETS_VOLUME, SECRETS_MOUNT_PATH),
            readOnlyVolumeMount(SCRIPTS_VOLUME, SCRIPTS_MOUNTS_PATH)));
  }

  @SuppressWarnings("unchecked")
  @Test
  public void whenJobCreated_hasPredefinedEnvVariables() {
    assertThat(
        getCreatedJobSpecContainer().getEnv(),
        allOf(
            hasEnvVar("NAMESPACE", NS),
            hasEnvVar("DOMAIN_UID", UID),
            hasEnvVar("DOMAIN_HOME", getDomainHome()),
            hasEnvVar("NODEMGR_HOME", NODEMGR_HOME),
            hasEnvVar("LOG_HOME", LOG_HOME),
            hasEnvVar("INTROSPECT_HOME", getDomainHome()),
            hasEnvVar("SERVER_OUT_IN_POD_LOG", "true")));
  }

  V1Container getCreatedJobSpecContainer() {
    return getCreatedJob().getSpec().getTemplate().getSpec().getContainers().get(0);
  }

  CallTestSupport.CannedResponse expectCreateJob(BodyMatcher bodyMatcher) {
    return testSupport.createCannedResponse("createJob").withNamespace(NS).withBody(bodyMatcher);
  }

  CallTestSupport.CannedResponse expectListPods(String namespace) {
    return testSupport
        .createCannedResponse("listPod")
        .withNamespace(namespace)
        .withLabelSelectors(LabelConstants.JOBNAME_LABEL);
  }

  CallTestSupport.CannedResponse expectReadPodLog(String jobName, String namespace) {
    return testSupport
        .createCannedResponse("readPodLog")
        .withName(jobName)
        .withNamespace(namespace);
  }

  CallTestSupport.CannedResponse expectDeleteJob(
      String jobName, String namespace, V1DeleteOptions deleteOptions) {
    return testSupport
        .createCannedResponse("deleteJob")
        .withName(jobName)
        .withNamespace(namespace)
        .withBody(deleteOptions);
  }

  CallTestSupport.CannedResponse expectReadConfigMap(String cmName, String namespace) {
    return testSupport
        .createCannedResponse("readConfigMap")
        .withName(cmName)
        .withNamespace(namespace);
  }

  BodyMatcher jobWithName(String jobName) {
    return body -> body instanceof V1Job && getJobName((V1Job) body).equals(jobName);
  }

  private static String getJobName(V1Job actualBody) {
    return actualBody.getMetadata().getName();
  }

  static String getJobName() {
    return LegalNames.toJobIntrospectorName(UID);
  }

  FiberTestSupport.StepFactory getStepFactory() {
    return JobHelper::createDomainIntrospectorJobStep;
  }

  V1PodList createListPods() {
    return new V1PodList()
        .addItemsItem(new V1Pod().metadata(new V1ObjectMeta().name(getJobName())));
  }

  V1Job createJobModel() {
    return new V1Job()
        .metadata(createJobMetadata())
        .spec(createJobSpec(null))
        .status(
            new V1JobStatus()
                .addConditionsItem(new V1JobCondition().type("Complete").status("True")));
  }

  void expectStepsAfterCreation() {}

  private CallTestSupport.CannedResponse expectDeleteJob(String jobName) {
    return testSupport
        .createCannedResponse("deletePod")
        .withNamespace(NS)
        .withBody(new V1DeleteOptions())
        .withName(jobName);
  }

  protected V1ObjectMeta createJobMetadata() {
    V1ObjectMeta metadata =
        new V1ObjectMeta()
            .name(getJobName())
            .namespace(NS)
            .putLabelsItem(LabelConstants.RESOURCE_VERSION_LABEL, VersionConstants.DOMAIN_V1)
            .putLabelsItem(LabelConstants.DOMAINUID_LABEL, UID)
            .putLabelsItem(LabelConstants.DOMAINNAME_LABEL, DOMAIN_NAME)
            .putLabelsItem(LabelConstants.CREATEDBYOPERATOR_LABEL, "true");
    return metadata;
  }

  protected V1JobSpec createJobSpec(TuningParameters tuningParameters) {
    V1JobSpec jobSpec =
        new V1JobSpec().backoffLimit(0).template(createPodTemplateSpec(tuningParameters));

    return jobSpec;
  }

  private V1PodTemplateSpec createPodTemplateSpec(TuningParameters tuningParameters) {
    V1ObjectMeta metadata = new V1ObjectMeta().name(getJobName());
    V1PodTemplateSpec podTemplateSpec =
        new V1PodTemplateSpec().metadata(metadata).spec(createPodSpec(tuningParameters));
    return podTemplateSpec;
  }

  private V1PodSpec createPodSpec(TuningParameters tuningParameters) {
    V1PodSpec podSpec =
        new V1PodSpec()
            .activeDeadlineSeconds(60L)
            .restartPolicy("Never")
            .addContainersItem(createContainer(tuningParameters))
            .addVolumesItem(new V1Volume().name(SECRETS_VOLUME).secret(getSecretsVolume()))
            .addVolumesItem(
                new V1Volume().name(SCRIPTS_VOLUME).configMap(getConfigMapVolumeSource()));
    /**
     * V1LocalObjectReference imagePullSecret =
     * domainPresenceInfo.getDomain().getSpec().getImagePullSecret(); if (imagePullSecret != null) {
     * podSpec.addImagePullSecretsItem(imagePullSecret); }
     */
    if (!getClaims().isEmpty()) {
      podSpec.addVolumesItem(
          new V1Volume()
              .name(STORAGE_VOLUME)
              .persistentVolumeClaim(getPersistenVolumeClaimVolumeSource(getClaimName())));
    }
    return podSpec;
  }

  private V1Container createContainer(TuningParameters tuningParameters) {
    return new V1Container()
        .name(getJobName())
        .image(getImageName())
        .imagePullPolicy(getImagePullPolicy())
        .command(getContainerCommand())
        .env(getEnvironmentVariables(tuningParameters))
        .addVolumeMountsItem(volumeMount(STORAGE_VOLUME, STORAGE_MOUNT_PATH))
        .addVolumeMountsItem(readOnlyVolumeMount(SECRETS_VOLUME, SECRETS_MOUNT_PATH))
        .addVolumeMountsItem(readOnlyVolumeMount(SCRIPTS_VOLUME, SCRIPTS_MOUNTS_PATH));
  }

  String getImageName() {
    return KubernetesConstants.DEFAULT_IMAGE;
  }

  String getImagePullPolicy() {
    return KubernetesConstants.IFNOTPRESENT_IMAGEPULLPOLICY;
  }

  protected List<String> getContainerCommand() {
    return Arrays.asList(WEBLOGIC_OPERATOR_SCRIPTS_INTROSPECT_DOMAIN_SH);
  }

  List<V1EnvVar> getEnvironmentVariables(TuningParameters tuningParameters) {
    List<V1EnvVar> envVarList = new ArrayList<V1EnvVar>();
    addEnvVar(envVarList, "NAMESPACE", NS);
    addEnvVar(envVarList, "DOMAIN_UID", UID);
    addEnvVar(envVarList, "DOMAIN_HOME", getDomainHome());
    addEnvVar(envVarList, "NODEMGR_HOME", NODEMGR_HOME);
    addEnvVar(envVarList, "LOG_HOME", LOG_HOME);
    addEnvVar(envVarList, "INTROSPECT_HOME", getDomainHome());
    addEnvVar(envVarList, "SERVER_OUT_IN_POD_LOG", "true");

    return envVarList;
  }

  static void addEnvVar(List<V1EnvVar> vars, String name, String value) {
    vars.add(new V1EnvVar().name(name).value(value));
  }

  protected String getDomainHome() {
<<<<<<< HEAD
    return "/shared/domains/" + DOMAIN_NAME;
=======
    return "/shared/domains/" + UID;
>>>>>>> 25ecf741
  }

  protected V1SecretVolumeSource getSecretsVolume() {
    return new V1SecretVolumeSource().secretName(ADMIN_SECRET_NAME).defaultMode(420);
  }

  protected V1ConfigMapVolumeSource getConfigMapVolumeSource() {
    return new V1ConfigMapVolumeSource()
        .name(KubernetesConstants.DOMAIN_CONFIG_MAP_NAME)
        .defaultMode(ALL_READ_AND_EXECUTE);
  }

  private List<V1PersistentVolumeClaim> getClaims() {
    return domainPresenceInfo.getClaims().getItems();
  }

  private String getClaimName() {
    return getClaims().iterator().next().getMetadata().getName();
  }

  private static V1VolumeMount readOnlyVolumeMount(String volumeName, String mountPath) {
    return volumeMount(volumeName, mountPath).readOnly(true);
  }

  private static V1VolumeMount volumeMount(String volumeName, String mountPath) {
    return new V1VolumeMount().name(volumeName).mountPath(mountPath);
  }

  protected V1PersistentVolumeClaimVolumeSource getPersistenVolumeClaimVolumeSource(
      String claimName) {
    return new V1PersistentVolumeClaimVolumeSource().claimName(claimName);
  }

  V1Job getCreatedJob() {
    JobFetcher jobFetcher = new JobFetcher(getJobName());
    expectCreateJob(jobFetcher).returning(createJobModel());
    expectStepsAfterCreation();

    testSupport.runSteps(getStepFactory(), terminalStep);
    logRecords.clear();

    return jobFetcher.getCreatedJob();
  }

  static Matcher<Iterable<? super V1EnvVar>> hasEnvVar(String name, String value) {
    return hasItem(new V1EnvVar().name(name).value(value));
  }

  static class JobFetcher implements BodyMatcher {
    private String jobName;
    V1Job createdJob;

    JobFetcher(String jobName) {
      this.jobName = jobName;
    }

    V1Job getCreatedJob() {
      return createdJob;
    }

    @Override
    public boolean matches(Object actualBody) {
      if (!isExpectedJob(actualBody)) {
        return false;
      } else {
        createdJob = (V1Job) actualBody;
        return true;
      }
    }

    private boolean isExpectedJob(Object body) {
      return body instanceof V1Job && getJobName((V1Job) body).equals(jobName);
    }
  }
}<|MERGE_RESOLUTION|>--- conflicted
+++ resolved
@@ -398,11 +398,7 @@
   }
 
   protected String getDomainHome() {
-<<<<<<< HEAD
-    return "/shared/domains/" + DOMAIN_NAME;
-=======
     return "/shared/domains/" + UID;
->>>>>>> 25ecf741
   }
 
   protected V1SecretVolumeSource getSecretsVolume() {
