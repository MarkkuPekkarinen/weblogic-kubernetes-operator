// Copyright (c) 2021, Oracle and/or its affiliates.
// Licensed under the Universal Permissive License v 1.0 as shown at https://oss.oracle.com/licenses/upl.

package oracle.kubernetes.operator;

import java.util.List;
import java.util.Map;
import java.util.Optional;
import java.util.stream.Collectors;
import javax.validation.constraints.NotNull;

import io.kubernetes.client.openapi.models.V1Event;
import io.kubernetes.client.openapi.models.V1ObjectMeta;
import io.kubernetes.client.openapi.models.V1ObjectReference;
import oracle.kubernetes.operator.helpers.EventHelper.EventItem;
import oracle.kubernetes.operator.helpers.KubernetesTestSupport;

import static oracle.kubernetes.operator.EventConstants.WEBLOGIC_OPERATOR_COMPONENT;

public class EventTestUtils {
  private static List<V1Event> getEventsWithReason(@NotNull List<V1Event> events, String reason) {
    return events.stream().filter(event -> reasonMatches(event, reason)).collect(Collectors.toList());
  }

  /**
   * Whether there is an event that matches the given reason and namespace.
   *
   * @param events list of events to check
   * @param reason reason to match
   * @param namespace namespace to match
   * @return true if there is a matching event
   */
  public static boolean containsEventWithNamespace(@NotNull List<V1Event> events, String reason, String namespace) {
    return getEventsWithReason(events, reason).stream().anyMatch(e -> namespaceMatches(e, namespace));
  }

  /**
   * Whether there is an event that matches the given set of labels.
   *
   * @param events list of events to check
   * @param reason reason to match
   * @param labels set of labels to match
   * @return true if there is a matching event
   */
  public static boolean containsEventWithLabels(
      @NotNull List<V1Event> events, String reason, Map<String, String> labels) {
    return getEventsWithReason(events, reason).stream().anyMatch(e -> labelsMatches(e, labels));
  }

  /**
   * Whether there is an event that matches the given reason and message.
   *
   * @param events list of events to check
   * @param reason reason to match
   * @param message message to match
   * @return true if there is a matching event
   */
  public static boolean containsEventWithMessage(@NotNull List<V1Event> events, String reason, String message) {
    return getEventsWithReason(events, reason).stream().anyMatch(e -> messageMatches(e, message));
  }

  /**
   * Whether there is an event that matches the given reason and reporting component is WebLogic Operator.
   *
   * @param events list of events to check
   * @param reason reason to match
   * @return true if there is a matching event
   */
  public static boolean containsEventWithComponent(@NotNull List<V1Event> events, String reason) {
    return getEventsWithReason(events, reason).stream().anyMatch(EventTestUtils::reportingComponentMatches);
  }

  /**
   * Whether there is an event that matches the given reason and operator pod name.
   *
   * @param events list of events to check
   * @param reason reason to match
   * @param opName pod name of the operator to match
   * @return true if there is a matching event
   */
  public static boolean containsEventWithInstance(@NotNull List<V1Event> events, String reason, String opName) {
    return getEventsWithReason(events, reason).stream().anyMatch(e -> reportingInstanceMatches(e, opName));
  }

  /**
   * Whether there is an event that matches the given reason and involved object.
   *
   * @param events list of events to check
   * @param reason reason to match
   * @param name name of the involved object to match
   * @param namespace namespace to match
   * @return true if there is a matching event
   */
  public static boolean containsEventWithInvolvedObject(
      @NotNull List<V1Event> events,
      String reason,
      String name,
      String namespace) {
    return getEventsWithReason(events, reason)
        .stream().anyMatch(e -> involvedObjectMatches(e, name, namespace));
  }

  /**
   * Whether there is an event that matches the given reason and involved object.
   *
   * @param events list of events to check
   * @param reason reason to match
   * @param name name of the involved object to match
   * @param namespace namespace to match
   * @param k8sUID Kubernetes UID to match
   * @return true if there is a matching event
   */
  public static boolean containsEventWithInvolvedObject(
      @NotNull List<V1Event> events,
      String reason,
      String name,
      String namespace,
      String k8sUID) {
    return getEventsWithReason(events, reason)
        .stream().anyMatch(e -> involvedObjectMatches(e, name, namespace, k8sUID));
  }

  /**
   * Whether there is an event that matches the reason and message of the given event item for each of the namespaces
   * in the list.
   *
   * @param events list of events to check
   * @param eventItem event item to match
   * @param namespaces list of namespaces
   * @return true if there is a matching event for each namespace
   */
  static boolean containsEventWithMessageForNamespaces(
      List<V1Event> events, EventItem eventItem, List<String> namespaces) {
    for (String ns : namespaces) {
      if (!EventTestUtils.containsEventWithMessage(events, eventItem.getReason(),
          eventItem.getMessage(ns, null))) {
        return false;
      }
    }
    return true;
  }

  /**
   * Whether there is an event that matches the given reason and count.
   *
   * @param events list of events to check
   * @param reason reason to match
   * @param count count to match
   * @return true if there is a matching event
   */
  public static Object containsOneEventWithCount(List<V1Event> events, String reason, int count) {
    List<V1Event> eventsMatchReason = getEventsWithReason(events, reason);
    return eventsMatchReason.size() == 1 && eventsMatchReason.stream().anyMatch(e -> countMatches(e, count));
  }

  /**
<<<<<<< HEAD
   * Whether the latest event that matches the given reason has the expected count.
   *
   * @param events list of events to check
   * @param reason reason to match
   * @param count count to match
   * @return true if the expected condition met
   */
  public static boolean containsLastEventWithCountOne(
      List<V1Event> events, String reason, int count) {
    DateTime latest =
        Optional.ofNullable(events).map(e -> e.get(0)).map(V1Event::getFirstTimestamp).orElse(new DateTime(0));
    V1Event found = Optional.ofNullable(events).map(e -> e.get(0)).orElse(null);
    for (V1Event event : events) {
      if (reasonMatches(event, reason) && getFirstTimestamp(event).isAfter(latest)) {
        found = event;
        latest = event.getFirstTimestamp();
      }
    }
    System.out.println("X found = " + found);
    return Optional.ofNullable(found).map(c -> countMatches(c, count)).orElse(false);
  }

  /**
=======
>>>>>>> f6928a60
   * Whether the number of events with the same reason and count of 1 matches the given expected count.
   *
   * @param events list of events to check
   * @param reason reason to match
   * @param eventsCount number of events that was expected to match
   * @return true if the expected condition met
   */
  public static boolean containsEventsWithCountOne(List<V1Event> events, String reason, int eventsCount) {
    List<V1Event> eventsMatchReason = getEventsWithReason(events, reason);
<<<<<<< HEAD
    System.out.println("XXX expected event size = " + eventsCount + " got " + eventsMatchReason.size());
    return eventsMatchReason.stream().allMatch(e -> countMatches(e, 1)) && eventsMatchReason.size() == eventsCount;
  }

  private static DateTime getFirstTimestamp(V1Event event) {
    return Optional.ofNullable(event).map(V1Event::getFirstTimestamp).orElse(new DateTime(0));
=======
    return eventsMatchReason.stream().allMatch(e -> countMatches(e, 1)) && eventsMatchReason.size() == eventsCount;
>>>>>>> f6928a60
  }

  public static List<V1Event> getEvents(KubernetesTestSupport testSupport) {
    return testSupport.getResources(KubernetesTestSupport.EVENT);
  }

  public static boolean containsEvent(List<V1Event> events, String reason) {
    return getEventsWithReason(events, reason).size() != 0;
  }

  private static boolean reasonMatches(V1Event event, String eventReason) {
    return eventReason.equals(event.getReason());
  }

  private static boolean namespaceMatches(V1Event event, String namespace) {
    return namespace.equals(getNamespace(event));
  }

  private static boolean labelsMatches(V1Event e, Map<String, String> labels) {
    return labels.equals(e.getMetadata().getLabels());
  }

  private static boolean reportingInstanceMatches(V1Event event, String instance) {
    return instance.equals(event.getReportingInstance());
  }

  private static boolean reportingComponentMatches(V1Event event) {
    return WEBLOGIC_OPERATOR_COMPONENT.equals(event.getReportingComponent());
  }

  private static boolean messageMatches(V1Event event, String message) {
    return message.equals(event.getMessage());
  }

  private static boolean involvedObjectMatches(
      @NotNull V1Event event, String name, String namespace, String k8sUID) {
    return involvedObjectNameMatches(event, name)
        && involvedObjectApiVersionMatches(event)
        && involvedObjectNamespaceMatches(event, namespace)
        && involvedObjectUIDMatches(event, k8sUID);
  }

  private static boolean involvedObjectMatches(
      @NotNull V1Event event, String name, String namespace) {
    return involvedObjectNameMatches(event, name)
        && involvedObjectNamespaceMatches(event, namespace);
  }

  private static boolean involvedObjectUIDMatches(@NotNull V1Event event, String k8sUID) {
    return getInvolvedObjectK8SUID(event).equals(k8sUID);
  }

  private static boolean involvedObjectApiVersionMatches(@NotNull V1Event event) {
    return getInvolvedObjectApiVersion(event).equals(KubernetesConstants.API_VERSION_WEBLOGIC_ORACLE);
  }

  private static boolean involvedObjectNameMatches(@NotNull V1Event event, String name) {
    return getInvolvedObjectName(event).equals(name);
  }

  private static boolean involvedObjectNamespaceMatches(@NotNull V1Event event, String namespace) {
    return getInvolvedObjectNamespace(event).equals(namespace)
        && getNamespace(event).equals(getInvolvedObjectNamespace(event));
  }

  private static boolean countMatches(@NotNull V1Event event, int count) {
    System.out.println("Expected count = " + count + " real count = " + getCount(event));
    return getCount(event) == count;
  }

  private static int getCount(@NotNull V1Event event) {
    return Optional.of(event).map(V1Event::getCount).orElse(0);
  }

  private static String getInvolvedObjectK8SUID(V1Event event) {
    return Optional.ofNullable(event.getInvolvedObject()).map(V1ObjectReference::getUid).orElse("");
  }

  private static String getInvolvedObjectApiVersion(V1Event event) {
    return Optional.ofNullable(event.getInvolvedObject()).map(V1ObjectReference::getApiVersion).orElse("");
  }

  public static String getName(V1Event event) {
    return Optional.ofNullable(event).map(V1Event::getMetadata).map(V1ObjectMeta::getName).orElse("");
  }

  private static String getNamespace(@NotNull V1Event event) {
    return Optional.ofNullable(event.getMetadata()).map(V1ObjectMeta::getNamespace).orElse("");
  }

  private static String getInvolvedObjectNamespace(@NotNull V1Event event) {
    return Optional.ofNullable(event.getInvolvedObject()).map(V1ObjectReference::getNamespace).orElse("");
  }

  private static String getInvolvedObjectName(@NotNull V1Event event) {
    return Optional.ofNullable(event.getInvolvedObject()).map(V1ObjectReference::getName).orElse("");
  }

  public static V1Event getEventWithReason(List<V1Event> events, String reason) {
    return getEventsWithReason(events, reason).size() > 0 ? getEventsWithReason(events, reason).get(0) : null;
  }

  public static int getNumberOfEvents(List<V1Event> events, String reason) {
    return getEventsWithReason(events, reason).size();
  }
}<|MERGE_RESOLUTION|>--- conflicted
+++ resolved
@@ -154,32 +154,6 @@
   }
 
   /**
-<<<<<<< HEAD
-   * Whether the latest event that matches the given reason has the expected count.
-   *
-   * @param events list of events to check
-   * @param reason reason to match
-   * @param count count to match
-   * @return true if the expected condition met
-   */
-  public static boolean containsLastEventWithCountOne(
-      List<V1Event> events, String reason, int count) {
-    DateTime latest =
-        Optional.ofNullable(events).map(e -> e.get(0)).map(V1Event::getFirstTimestamp).orElse(new DateTime(0));
-    V1Event found = Optional.ofNullable(events).map(e -> e.get(0)).orElse(null);
-    for (V1Event event : events) {
-      if (reasonMatches(event, reason) && getFirstTimestamp(event).isAfter(latest)) {
-        found = event;
-        latest = event.getFirstTimestamp();
-      }
-    }
-    System.out.println("X found = " + found);
-    return Optional.ofNullable(found).map(c -> countMatches(c, count)).orElse(false);
-  }
-
-  /**
-=======
->>>>>>> f6928a60
    * Whether the number of events with the same reason and count of 1 matches the given expected count.
    *
    * @param events list of events to check
@@ -189,16 +163,8 @@
    */
   public static boolean containsEventsWithCountOne(List<V1Event> events, String reason, int eventsCount) {
     List<V1Event> eventsMatchReason = getEventsWithReason(events, reason);
-<<<<<<< HEAD
     System.out.println("XXX expected event size = " + eventsCount + " got " + eventsMatchReason.size());
     return eventsMatchReason.stream().allMatch(e -> countMatches(e, 1)) && eventsMatchReason.size() == eventsCount;
-  }
-
-  private static DateTime getFirstTimestamp(V1Event event) {
-    return Optional.ofNullable(event).map(V1Event::getFirstTimestamp).orElse(new DateTime(0));
-=======
-    return eventsMatchReason.stream().allMatch(e -> countMatches(e, 1)) && eventsMatchReason.size() == eventsCount;
->>>>>>> f6928a60
   }
 
   public static List<V1Event> getEvents(KubernetesTestSupport testSupport) {
