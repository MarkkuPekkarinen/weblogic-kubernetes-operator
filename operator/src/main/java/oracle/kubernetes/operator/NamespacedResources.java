--- conflicted
+++ resolved
@@ -81,7 +81,7 @@
     /**
      * Return the processing to be performed on a list of domain events found in Kubernetes. May be null.
      */
-    Consumer<V1EventList> getDomainEventListProcessing() {
+    Consumer<CoreV1EventList> getDomainEventListProcessing() {
       return null;
     }
 
@@ -141,11 +141,7 @@
     return getListProcessing(Processors::getEventListProcessing).map(this::createPodEventListStep).orElse(null);
   }
 
-<<<<<<< HEAD
-  private Step createEventListStep(List<Consumer<CoreV1EventList>> processing) {
-=======
-  private Step createPodEventListStep(List<Consumer<V1EventList>> processing) {
->>>>>>> bef1315f
+  private Step createPodEventListStep(List<Consumer<CoreV1EventList>> processing) {
     return new CallBuilder()
             .withFieldSelector(ProcessingConstants.READINESS_PROBE_FAILURE_EVENT_FILTER)
             .listEventAsync(namespace, new ListResponseStep<>(processing));
@@ -156,7 +152,7 @@
         .map(this::createDomainEventListStep).orElse(null);
   }
 
-  private Step createDomainEventListStep(List<Consumer<V1EventList>> processing) {
+  private Step createDomainEventListStep(List<Consumer<CoreV1EventList>> processing) {
     return new CallBuilder()
         .withLabelSelectors(ProcessingConstants.DOMAIN_EVENT_LABEL_FILTER)
         .listEventAsync(namespace, new ListResponseStep<>(processing));
