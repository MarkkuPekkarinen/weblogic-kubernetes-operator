--- conflicted
+++ resolved
@@ -56,10 +56,6 @@
 import oracle.kubernetes.weblogic.domain.model.OnlineUpdate;
 import oracle.kubernetes.weblogic.domain.model.ServerHealth;
 import oracle.kubernetes.weblogic.domain.model.ServerStatus;
-<<<<<<< HEAD
-=======
-import org.apache.commons.lang3.StringUtils;
->>>>>>> 454a2d8c
 import org.jetbrains.annotations.NotNull;
 import org.jetbrains.annotations.Nullable;
 
@@ -599,7 +595,6 @@
       @Nonnull
       @Override
       List<EventData> createDomainEvents() {
-<<<<<<< HEAD
         List<EventData> list = getRemovedConditionEvents();
         list.sort(Comparator.comparing(EventData::getItem));
         List<EventData> list2 = getNewConditionEvents();
@@ -610,20 +605,17 @@
 
       @NotNull
       private List<EventData> getNewConditionEvents() {
-        return new Conditions(getNewStatus()).getNewConditions(getStatus()).stream()
-=======
         return new Conditions(getStatus()).getNewConditions().stream()
->>>>>>> 454a2d8c
-              .map(this::toEvent)
-              .filter(Objects::nonNull)
-              .collect(Collectors.toList());
+            .map(this::toEvent)
+            .filter(Objects::nonNull)
+            .collect(Collectors.toList());
       }
 
       private List<EventData> getRemovedConditionEvents() {
         return new Conditions(getNewStatus()).getRemovedConditions(getStatus()).stream()
-              .map(this::toRemovedEvent)
-              .filter(Objects::nonNull)
-              .collect(Collectors.toList());
+            .map(this::toRemovedEvent)
+            .filter(Objects::nonNull)
+            .collect(Collectors.toList());
       }
 
       private EventData toEvent(DomainCondition newCondition) {
@@ -640,7 +632,8 @@
               return new EventData(DOMAIN_FAILED).failureReason(KubernetesAPI);
             }
             return null;
-          default: return null;
+          default:
+            return null;
         }
       }
 
@@ -690,7 +683,6 @@
           conditions.forEach(newCondition -> addCondition(status, newCondition));
         }
 
-<<<<<<< HEAD
         void addFailedConditions(DomainStatus status) {
           if (!isCompleteTrue()) {
             status.getConditions().stream()
@@ -706,18 +698,15 @@
               .anyMatch(c -> "True".equals(c.getStatus()) && Completed.equals(c.getType()));
         }
 
-        List<DomainCondition> getNewConditions(DomainStatus status) {
-=======
         private void addCondition(DomainStatus status, DomainCondition newCondition) {
           status.addCondition(newCondition);
         }
 
         List<DomainCondition> getNewConditions() {
->>>>>>> 454a2d8c
           return conditions.stream()
-                .filter(c -> "True".equals(c.getStatus()))
-                .filter(c -> status == null || !status.hasConditionWith(matchFor(c)))
-                .collect(Collectors.toList());
+              .filter(c -> "True".equals(c.getStatus()))
+              .filter(c -> status == null || !status.hasConditionWith(matchFor(c)))
+              .collect(Collectors.toList());
         }
 
         List<DomainCondition> getRemovedConditions(DomainStatus status) {
@@ -757,7 +746,7 @@
         }
 
         Predicate<DomainCondition> matchFor(DomainCondition condition) {
-          return c -> c.getType().equals(condition.getType()) 
+          return c -> c.getType().equals(condition.getType())
               && failureReasonMatch(c, condition) && "True".equals(c.getStatus());
         }
 
@@ -778,12 +767,12 @@
           computeTooManyReplicasFailures();
         }
 
-        public Conditions(DomainStatus status) {
+        /*public Conditions(DomainStatus status) {
           conditions.add(new DomainCondition(Completed).withStatus(isProcessingCompleted()));
           conditions.add(new DomainCondition(Available).withStatus(sufficientServersRunning()));
           addFailedConditions(status);
           computeTooManyReplicasFailures();
-        }
+        }*/
 
         private boolean isProcessingCompleted() {
           return !haveTooManyReplicas() && allIntendedServersRunning();
@@ -795,9 +784,9 @@
 
         private boolean allIntendedServersRunning() {
           return haveServerData()
-                && allStartedServersAreRunning()
-                && allNonStartedServersAreShutdown()
-                && serversMarkedForRoll().isEmpty();
+              && allStartedServersAreRunning()
+              && allNonStartedServersAreShutdown()
+              && serversMarkedForRoll().isEmpty();
         }
 
         private boolean sufficientServersRunning() {
@@ -810,8 +799,8 @@
 
         private void computeTooManyReplicasFailures() {
           Arrays.stream(clusterChecks)
-                .filter(ClusterCheck::hasTooManyReplicas)
-                .forEach(check -> conditions.add(check.createFailureCondition()));
+              .filter(ClusterCheck::hasTooManyReplicas)
+              .forEach(check -> conditions.add(check.createFailureCondition()));
         }
       }
 
@@ -833,10 +822,10 @@
 
         private List<String> getStartedServersInCluster(DomainStatus domainStatus, String clusterName) {
           return domainStatus.getServers().stream()
-                .filter(s -> clusterName.equals(s.getClusterName()))
-                .map(ServerStatus::getServerName)
-                .filter(expectedRunningServers::contains)
-                .collect(Collectors.toList());
+              .filter(s -> clusterName.equals(s.getClusterName()))
+              .map(ServerStatus::getServerName)
+              .filter(expectedRunningServers::contains)
+              .collect(Collectors.toList());
         }
 
         boolean isAvailable() {
@@ -873,9 +862,9 @@
 
         private long numServersReady() {
           return startedServers.stream()
-                .map(StatusUpdateContext.this::getRunningState)
-                .filter(this::isRunning)
-                .count();
+              .map(StatusUpdateContext.this::getRunningState)
+              .filter(this::isRunning)
+              .count();
         }
 
         private int maxUnavailable() {
@@ -893,8 +882,8 @@
 
       private void setStatusDetails(DomainStatus status) {
         getDomainConfig()
-              .map(c -> new DomainStatusFactory(getDomain(), c, this::isStartedServer))
-              .ifPresent(f -> f.setStatusDetails(status));
+            .map(c -> new DomainStatusFactory(getDomain(), c, this::isStartedServer))
+            .ifPresent(f -> f.setStatusDetails(status));
       }
 
       private void updateStatusDetails(DomainStatus status) {
@@ -919,8 +908,8 @@
         private void updateClusterStatus(ClusterStatus clusterStatus) {
           final String clusterName = clusterStatus.getClusterName();
           clusterStatus
-                .withReplicas(getNumReplicas(clusterName, this::hasServerPod))
-                .withReadyReplicas(getNumReplicas(clusterName, this::hasReadyServerPod));
+              .withReplicas(getNumReplicas(clusterName, this::hasServerPod))
+              .withReadyReplicas(getNumReplicas(clusterName, this::hasReadyServerPod));
         }
 
         @Nullable
@@ -939,11 +928,11 @@
 
         private Map<String, Long> getClusterCounts(Predicate<String> serverFilter) {
           return status.getServers().stream()
-                .map(ServerStatus::getServerName)
-                .filter(serverFilter)
-                .map(this::getClusterNameFromPod)
-                .filter(Objects::nonNull)
-                .collect(Collectors.groupingBy(Function.identity(), Collectors.counting()));
+              .map(ServerStatus::getServerName)
+              .filter(serverFilter)
+              .map(this::getClusterNameFromPod)
+              .filter(Objects::nonNull)
+              .collect(Collectors.groupingBy(Function.identity(), Collectors.counting()));
         }
 
         private boolean hasServerPod(String serverName) {
@@ -999,7 +988,7 @@
 
       private void updateDomainConditions(DomainStatus status, String message) {
         DomainCondition onlineUpdateCondition
-              = new DomainCondition(ConfigChangesPendingRestart).withMessage(message).withStatus(true);
+            = new DomainCondition(ConfigChangesPendingRestart).withMessage(message).withStatus(true);
 
         status.removeConditionsWithType(ConfigChangesPendingRestart);
         status.addCondition(onlineUpdateCondition);
@@ -1126,23 +1115,6 @@
             .map(l -> l.get(CLUSTERNAME_LABEL))
             .orElse(null);
       }
-
-<<<<<<< HEAD
-      private Collection<String> getServerNames() {
-        Set<String> result = new HashSet<>();
-        getDomainConfig()
-            .ifPresent(config -> {
-              result.addAll(config.getServerConfigs().keySet());
-              for (WlsClusterConfig cluster : config.getConfiguredClusters()) {
-                Optional.ofNullable(cluster.getDynamicServersConfig())
-                    .flatMap(dynamicConfig -> Optional.ofNullable(dynamicConfig.getServerConfigs()))
-                    .ifPresent(servers -> servers.forEach(item -> result.add(item.getName())));
-                Optional.ofNullable(cluster.getServerConfigs())
-                    .ifPresent(servers -> servers.forEach(item -> result.add(item.getName())));
-              }
-            });
-        return result;
-=======
     }
   }
 
@@ -1170,8 +1142,9 @@
 
     /**
      * Creates a factory to create a DomainStatus object, initialized with state from the configuration.
-     * @param domain an operator domain resource
-     * @param domainConfig a WebLogic domain configuration
+     *
+     * @param domain                  an operator domain resource
+     * @param domainConfig            a WebLogic domain configuration
      * @param isServerConfiguredToRun returns true if the named server is configured to start
      */
     public DomainStatusFactory(@Nonnull Domain domain,
@@ -1188,11 +1161,11 @@
 
     public void setStatusDetails(DomainStatus status) {
       status.setServers(domainConfig.getAllServers().stream()
-            .map(this::createServerStatus)
-            .collect(Collectors.toList()));
+          .map(this::createServerStatus)
+          .collect(Collectors.toList()));
       status.setClusters(domainConfig.getConfiguredClusters().stream()
-            .map(this::createClusterStatus)
-            .collect(Collectors.toList()));
+          .map(this::createClusterStatus)
+          .collect(Collectors.toList()));
     }
 
     class ServerStatusFactory {
@@ -1204,39 +1177,22 @@
         this.serverName = serverConfig.getName();
         this.clusterName = domainConfig.getClusterName(serverName);
         this.isAdminServer = serverName.equals(domainConfig.getAdminServerName());
->>>>>>> 454a2d8c
       }
 
       ServerStatus create() {
         return new ServerStatus()
-              .withServerName(serverName)
-              .withClusterName(clusterName)
-              .withDesiredState(getDesiredState())
-              .withIsAdminServer(isAdminServer);
-      }
-
-<<<<<<< HEAD
-      private Integer getClusterMaximumSize(String clusterName) {
-        return getDomainConfig()
-            .map(config -> config.getClusterConfig(clusterName))
-            .map(WlsClusterConfig::getMaxClusterSize)
-            .orElse(0);
-      }
-
-      private Integer getClusterMinimumSize(String clusterName) {
-        return getDomain().isAllowReplicasBelowMinDynClusterSize(clusterName)
-            ? 0 : getDomainConfig()
-            .map(config -> config.getClusterConfig(clusterName))
-            .map(WlsClusterConfig::getMinClusterSize)
-            .orElse(0);
-=======
+            .withServerName(serverName)
+            .withClusterName(clusterName)
+            .withDesiredState(getDesiredState())
+            .withIsAdminServer(isAdminServer);
+      }
+
       private String getDesiredState() {
         return wasServerStarted() ? getDesiredState(serverName, clusterName) : SHUTDOWN_STATE;
       }
 
       private String getDesiredState(String serverName, String clusterName) {
         return domain.getServer(serverName, clusterName).getDesiredState();
->>>>>>> 454a2d8c
       }
 
       private boolean wasServerStarted() {
@@ -1247,10 +1203,10 @@
     private ClusterStatus createClusterStatus(WlsClusterConfig clusterConfig) {
       final String clusterName = clusterConfig.getName();
       return new ClusterStatus()
-            .withClusterName(clusterName)
-            .withMaximumReplicas(clusterConfig.getMaxClusterSize())
-            .withMinimumReplicas(useMinimumClusterSize(clusterName) ? clusterConfig.getMinClusterSize() : 0)
-            .withReplicasGoal(getClusterSizeGoal(clusterName));
+          .withClusterName(clusterName)
+          .withMaximumReplicas(clusterConfig.getMaxClusterSize())
+          .withMinimumReplicas(useMinimumClusterSize(clusterName) ? clusterConfig.getMinClusterSize() : 0)
+          .withReplicasGoal(getClusterSizeGoal(clusterName));
     }
 
     private boolean useMinimumClusterSize(String clusterName) {
@@ -1283,4 +1239,4 @@
       s.addCondition(new DomainCondition(Failed).withStatus(TRUE).withReason(reason).withMessage(message));
     }
   }
-}+}
