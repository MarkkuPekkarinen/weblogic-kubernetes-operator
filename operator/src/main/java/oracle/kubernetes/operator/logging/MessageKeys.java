// Copyright (c) 2017, 2020, Oracle Corporation and/or its affiliates.
// Licensed under the Universal Permissive License v 1.0 as shown at https://oss.oracle.com/licenses/upl.

package oracle.kubernetes.operator.logging;

/**
 * Message keys used to look up log messages from the resource bundle. The use of message keys makes
 * the code more readable.
 */
public class MessageKeys {
  public static final String OPERATOR_STARTED = "WLSKO-0000";
  public static final String CREATING_API_CLIENT = "WLSKO-0001";
  public static final String K8S_MASTER_URL = "WLSKO-0002";
  public static final String OPERATOR_SHUTTING_DOWN = "WLSKO-0005";
  public static final String EXCEPTION = "WLSKO-0006";
  public static final String CREATING_CRD = "WLSKO-0012";
  public static final String LISTING_DOMAINS = "WLSKO-0014";
  public static final String SECRET_NOT_FOUND = "WLSKO-0018";
  public static final String RETRIEVING_SECRET = "WLSKO-0019";
  public static final String SECRET_DATA_NOT_FOUND = "WLSKO-0020";
  public static final String WLS_CONFIGURATION_READ = "WLSKO-0021";
  public static final String JSON_PARSING_FAILED = "WLSKO-0026";
  public static final String SERVICE_URL = "WLSKO-0027";
  public static final String NO_WLS_SERVER_IN_CLUSTER = "WLSKO-0028";
  public static final String VERIFY_ACCESS_START = "WLSKO-0029";
  public static final String VERIFY_ACCESS_DENIED = "WLSKO-0030";
  public static final String NAMESPACE_IS_DEFAULT = "WLSKO-0031";
  public static final String STARTING_LIVENESS_THREAD = "WLSKO-0034";
  public static final String COULD_NOT_CREATE_LIVENESS_FILE = "WLSKO-0035";
  public static final String REST_AUTHENTICATION_MISSING_ACCESS_TOKEN = "WLSKO-0037";
  public static final String PROCESSING_DOMAIN = "WLSKO-0038";
  public static final String WATCH_DOMAIN = "WLSKO-0039";
  public static final String WATCH_DOMAIN_DELETED = "WLSKO-0040";
  public static final String ADMIN_POD_CREATED = "WLSKO-0041";
  public static final String ADMIN_POD_REPLACED = "WLSKO-0042";
  public static final String ADMIN_POD_EXISTS = "WLSKO-0043";
  public static final String ADMIN_SERVICE_CREATED = "WLSKO-0044";
  public static final String ADMIN_SERVICE_REPLACED = "WLSKO-0045";
  public static final String ADMIN_SERVICE_EXISTS = "WLSKO-0046";
  public static final String MANAGED_POD_CREATED = "WLSKO-0047";
  public static final String MANAGED_POD_REPLACED = "WLSKO-0048";
  public static final String MANAGED_POD_EXISTS = "WLSKO-0049";
  public static final String MANAGED_SERVICE_CREATED = "WLSKO-0050";
  public static final String MANAGED_SERVICE_REPLACED = "WLSKO-0051";
  public static final String MANAGED_SERVICE_EXISTS = "WLSKO-0052";
  public static final String CLUSTER_SERVICE_CREATED = "WLSKO-0053";
  public static final String CLUSTER_SERVICE_REPLACED = "WLSKO-0054";
  public static final String CLUSTER_SERVICE_EXISTS = "WLSKO-0055";
  public static final String CM_CREATED = "WLSKO-0056";
  public static final String CM_REPLACED = "WLSKO-0057";
  public static final String CM_EXISTS = "WLSKO-0058";
  public static final String CANNOT_CREATE_TOKEN_REVIEW = "WLSKO-0059";
  public static final String APIEXCEPTION_FROM_TOKEN_REVIEW = "WLSKO-0068";
  public static final String APIEXCEPTION_FROM_SUBJECT_ACCESS_REVIEW = "WLSKO-0069";
  public static final String REPLICA_MORE_THAN_WLS_SERVERS = "WLSKO-0071";
  public static final String K8S_VERSION_TOO_LOW = "WLSKO-0073";
  public static final String VERIFY_K8S_MIN_VERSION = "WLSKO-0074";
  public static final String DOMAIN_UID_UNIQUENESS_FAILED = "WLSKO-0076";
  public static final String PV_NOT_FOUND_FOR_DOMAIN_UID = "WLSKO-0077";
  public static final String PV_ACCESS_MODE_FAILED = "WLSKO-0078";
  public static final String K8S_VERSION_CHECK = "WLSKO-0079";
  public static final String K8S_VERSION_CHECK_FAILURE = "WLSKO-0080";
  public static final String HTTP_METHOD_FAILED = "WLSKO-0081";
  public static final String NOT_STARTING_DOMAINUID_THREAD = "WLSKO-0082";
  public static final String OP_CONFIG_NAMESPACE = "WLSKO-0083";
  public static final String OP_CONFIG_TARGET_NAMESPACES = "WLSKO-0084";
  public static final String OP_CONFIG_SERVICE_ACCOUNT = "WLSKO-0085";
  public static final String WAITING_FOR_POD_READY = "WLSKO-0087";
  public static final String POD_IS_READY = "WLSKO-0088";
  public static final String POD_IS_FAILED = "WLSKO-0089";
  public static final String ASYNC_REQUEST = "WLSKO-0094";
  public static final String ASYNC_FAILURE = "WLSKO-0095";
  public static final String ASYNC_SUCCESS = "WLSKO-0096";
  public static final String ASYNC_NO_RETRY = "WLSKO-0097";
  public static final String ASYNC_RETRY = "WLSKO-0098";
  public static final String ASYNC_TIMEOUT = "WLSKO-0099";
  public static final String WATCH_EVENT = "WLSKO-0101";
  public static final String DOMAIN_STATUS = "WLSKO-0102";
  public static final String INVALID_MANAGE_SERVER_COUNT = "WLSKO-0103";
  public static final String SCALE_COUNT_GREATER_THAN_CONFIGURED = "WLSKO-0104";
  public static final String MATCHING_DOMAIN_NOT_FOUND = "WLSKO-0106";
  public static final String INVALID_DOMAIN_UID = "WLSKO-0107";
  public static final String NULL_DOMAIN_UID = "WLSKO-0108";
  public static final String NULL_TOKEN_REVIEW_STATUS = "WLSKO-0109";
  public static final String NULL_USER_INFO = "WLSKO-0110";
  public static final String RESOURCE_BUNDLE_NOT_FOUND = "WLSKO-0111";
  public static final String CURRENT_STEPS = "WLSKO-0112";
  public static final String CYCLING_SERVERS = "WLSKO-0118";
  public static final String ROLLING_SERVERS = "WLSKO-0119";
  public static final String ADMIN_POD_PATCHED = "WLSKO-0120";
  public static final String MANAGED_POD_PATCHED = "WLSKO-0121";
  public static final String POD_DELETED = "WLSKO-0122";
  public static final String TUNING_PARAMETERS = "WLSKO-0126";
  public static final String WLS_HEALTH_READ_FAILED = "WLSKO-0127";
  public static final String WLS_UPDATE_CLUSTER_SIZE_STARTING = "WLSKO-0128";
  public static final String WLS_UPDATE_CLUSTER_SIZE_FAILED = "WLSKO-0129";
  public static final String WLS_UPDATE_CLUSTER_SIZE_INVALID_CLUSTER = "WLSKO-0131";
  public static final String WLS_CLUSTER_SIZE_UPDATED = "WLSKO-0132";
  public static final String WLS_SERVER_TEMPLATE_NOT_FOUND = "WLSKO-0133";
  public static final String SCRIPT_LOADED = "WLSKO-0134";
  public static final String JOB_IS_FAILED = "WLSKO-0136";
  public static final String JOB_DELETED = "WLSKO-0137";
  public static final String WAITING_FOR_JOB_READY = "WLSKO-0138";
  public static final String JOB_CREATED = "WLSK0-0139";
  public static final String JOB_IS_COMPLETE = "WLSKO-0140";
  public static final String CANNOT_PARSE_TOPOLOGY = "WLSKO-0141";
  public static final String CANNOT_PARSE_INTROSPECTOR_RESULT = "WLSKO-0142";
  public static final String CANNOT_PARSE_INTROSPECTOR_FILE = "WLSKO-0143";
  public static final String CANNOT_START_DOMAIN_AFTER_MAX_RETRIES = "WLSKO-0144";
  public static final String CYCLING_POD = "WLSKO-0145";
  public static final String REPLICAS_EXCEEDS_TOTAL_CLUSTER_SERVER_COUNT = "WLSKO-0146";
  public static final String POD_DUMP = "WLSKO-0148";
  public static final String EXTERNAL_CHANNEL_SERVICE_CREATED = "WLSKO-0150";
  public static final String EXTERNAL_CHANNEL_SERVICE_REPLACED = "WLSKO-0151";
  public static final String EXTERNAL_CHANNEL_SERVICE_EXISTS = "WLSKO-0152";
  public static final String WLS_HEALTH_READ_FAILED_NO_HTTPCLIENT = "WLSKO-0153";
  public static final String JOB_DEADLINE_EXCEEDED_MESSAGE = "WLSKO-0154";
  public static final String VERIFY_ACCESS_DENIED_WITH_NS = "WLSKO-0156";
  public static final String DOMAIN_VALIDATION_FAILED = "WLSKO-0157";
  public static final String NO_INTERNAL_CERTIFICATE = "WLSKO-162";
  public static final String NO_EXTERNAL_CERTIFICATE = "WLSKO-163";

  // domain status messages
  public static final String DUPLICATE_SERVER_NAME_FOUND = "WLSDO-0001";
  public static final String DUPLICATE_CLUSTER_NAME_FOUND = "WLSDO-0002";
  public static final String LOG_HOME_NOT_MOUNTED = "WLSDO-0003";
  public static final String BAD_VOLUME_MOUNT_PATH = "WLSDO-0004";
  public static final String RESERVED_ENVIRONMENT_VARIABLES = "WLSDO-0005";
  public static final String ILLEGAL_SECRET_NAMESPACE = "WLSDO-0006";
<<<<<<< HEAD
  public static final String ILLEGAL_SIT_CONFIG_MII = "WLSDO-0007";
  public static final String MODEL_CONFIGMAP_NOT_FOUND = "WLSDO-0008";
  public static final String SECRET_NOT_SPECIFIED = "WLSDO-0009";
  public static final String OPSS_SECRET_NOT_SPECIFIED = "WLSDO-0010";
=======
  public static final String NO_CLUSTER_IN_DOMAIN = "WLSDO-0007";
  public static final String NO_MANAGED_SERVER_IN_DOMAIN = "WLSDO-0008";
>>>>>>> 7b91449d

  private MessageKeys() {
  }
}<|MERGE_RESOLUTION|>--- conflicted
+++ resolved
@@ -127,15 +127,12 @@
   public static final String BAD_VOLUME_MOUNT_PATH = "WLSDO-0004";
   public static final String RESERVED_ENVIRONMENT_VARIABLES = "WLSDO-0005";
   public static final String ILLEGAL_SECRET_NAMESPACE = "WLSDO-0006";
-<<<<<<< HEAD
   public static final String ILLEGAL_SIT_CONFIG_MII = "WLSDO-0007";
   public static final String MODEL_CONFIGMAP_NOT_FOUND = "WLSDO-0008";
   public static final String SECRET_NOT_SPECIFIED = "WLSDO-0009";
   public static final String OPSS_SECRET_NOT_SPECIFIED = "WLSDO-0010";
-=======
-  public static final String NO_CLUSTER_IN_DOMAIN = "WLSDO-0007";
-  public static final String NO_MANAGED_SERVER_IN_DOMAIN = "WLSDO-0008";
->>>>>>> 7b91449d
+  public static final String NO_CLUSTER_IN_DOMAIN = "WLSDO-0011";
+  public static final String NO_MANAGED_SERVER_IN_DOMAIN = "WLSDO-0012";
 
   private MessageKeys() {
   }
