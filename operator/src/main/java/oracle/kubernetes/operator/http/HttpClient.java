// Copyright 2017, 2018, Oracle Corporation and/or its affiliates.  All rights reserved.
// Licensed under the Universal Permissive License v 1.0 as shown at http://oss.oracle.com/licenses/upl.

package oracle.kubernetes.operator.http;

import io.kubernetes.client.ApiException;
import io.kubernetes.client.models.V1Service;
import io.kubernetes.client.models.V1ServiceSpec;
import oracle.kubernetes.operator.helpers.CallBuilderFactory;
import oracle.kubernetes.operator.helpers.SecretHelper;
import oracle.kubernetes.operator.logging.LoggingFacade;
import oracle.kubernetes.operator.logging.LoggingFactory;
import oracle.kubernetes.operator.logging.MessageKeys;
import oracle.kubernetes.operator.work.ContainerResolver;
import oracle.kubernetes.operator.work.NextAction;
import oracle.kubernetes.operator.work.Packet;
import oracle.kubernetes.operator.work.Step;

import javax.ws.rs.client.Client;
import javax.ws.rs.client.ClientBuilder;
import javax.ws.rs.client.Entity;
import javax.ws.rs.client.Invocation;
import javax.ws.rs.client.WebTarget;
import javax.ws.rs.core.Response;

import java.util.Arrays;
import java.util.Map;

/**
 * HTTP Client
 */
public class HttpClient {
  public static final String KEY = "httpClient";

  private static final LoggingFacade LOGGER = LoggingFactory.getLogger("Operator", "Operator");

  private Client httpClient;
  private String encodedCredentials;

  private static final String HTTP_PROTOCOL = "http://";

  // for debugging
  private static final String SERVICE_URL = System.getProperty("oracle.kubernetes.operator.http.HttpClient.SERVICE_URL");

  private HttpClient(Client httpClient, String encodedCredentials) {
    this.httpClient = httpClient;
    this.encodedCredentials = encodedCredentials;
  }

  /**
   * Constructs a URL using the provided service URL and request URL, and use the resulting URL to issue a HTTP GET request
   *
   * @param requestUrl The request URL containing the request of the REST call
   * @param serviceURL The service URL containing the host and port of the server where the HTTP
   *                   request is to be sent to
   *
   * @return A Result object containing the respond from the REST call
   */
  public Result executeGetOnServiceClusterIP(String requestUrl, String serviceURL) {
    String url = serviceURL + requestUrl;
    WebTarget target = httpClient.target(url);
    Invocation.Builder invocationBuilder = target.request().accept("application/json")
        .header("Authorization", "Basic " + encodedCredentials);
    Response response = invocationBuilder.get();
    String responseString = null;
    int status = response.getStatus();
    boolean successful = false;
    if (response.getStatusInfo().getFamily() == Response.Status.Family.SUCCESSFUL) {
      successful = true;
      if (response.hasEntity()) {
        responseString = String.valueOf(response.readEntity(String.class));
      }
    } else {
      LOGGER.warning(MessageKeys.HTTP_METHOD_FAILED, "GET", url, response.getStatus());
    }
    return new Result(responseString, status, successful);
  }

  /**
   * Constructs a URL using the provided service URL and request URL, and use the resulting URL and the
   * payload provided to issue a HTTP POST request.
   * This method does not throw HTTPException if the HTTP request returns failure status code
   *
   * @param requestUrl The request URL containing the request of the REST call
   * @param serviceURL The service URL containing the host and port of the server where the HTTP
   *                   request is to be sent to
   * @param payload The payload to be used in the HTTP POST request
   *
   * @return A Result object containing the respond from the REST call
   * @throws HTTPException if throwOnFailure is true and the status of the HTTP response indicates the request was not
   *                       successful
   */
  public Result executePostUrlOnServiceClusterIP(String requestUrl, String serviceURL, String payload) {
    Result result = null;
    try {
      result = executePostUrlOnServiceClusterIP(requestUrl, serviceURL, payload, false);
    } catch (HTTPException httpException) {
      // ignore as executePostUrlOnServiceClusterIP only throw HTTPException if throwOnFailure is true
    }
    return result;
  }

  /**
   * Constructs a URL using the provided service URL and request URL, and use the resulting URL and the
   * payload provided to issue a HTTP POST request
   *
   * @param requestUrl The request URL containing the request of the REST call
   * @param serviceURL The service URL containing the host and port of the server where the HTTP
   *                   request is to be sent to
   * @param payload The payload to be used in the HTTP POST request
   * @param throwOnFailure Throws HTTPException if the status code in the HTTP response indicates any error
   *
   * @return A Result object containing the respond from the REST call
   * @throws HTTPException if throwOnFailure is true and the status of the HTTP response indicates the request was not
   *                       successful
   */
  public Result executePostUrlOnServiceClusterIP(String requestUrl, String serviceURL, String payload,
                                                 boolean throwOnFailure) throws HTTPException {
    String url = serviceURL + requestUrl;
    WebTarget target = httpClient.target(url);
    Invocation.Builder invocationBuilder = target.request().accept("application/json")
        .header("Authorization", "Basic " + encodedCredentials)
        .header("X-Requested-By", "Weblogic Operator");
    Response response = invocationBuilder.post(Entity.json(payload));
    LOGGER.finer("Response is  " + response.getStatusInfo());
    String responseString = null;
    int status = response.getStatus();
    boolean successful = false;
    if (response.getStatusInfo().getFamily() == Response.Status.Family.SUCCESSFUL) {
      successful = true;
      if (response.hasEntity()) {
        responseString = String.valueOf(response.readEntity(String.class));
      }
    } else {
      LOGGER.warning(MessageKeys.HTTP_METHOD_FAILED, "POST", url, response.getStatus());
      if (throwOnFailure) {
        throw new HTTPException(status);
      }
    }
    return new Result(responseString, status, successful);
  }

  /**
   * Asynchronous {@link Step} for creating an authenticated HTTP client targeted at a server instance
   * @param namespace Namespace
   * @param adminSecretName Admin secret name
   * @param next Next processing step
   * @return step to create client
   */
  public static Step createAuthenticatedClientForServer(String namespace, String adminSecretName, Step next) {
    return new AuthenticatedClientForServerStep(namespace, adminSecretName, new WithSecretDataStep(next));
  }
  
  private static class AuthenticatedClientForServerStep extends Step {
    private final String namespace;
    private final String adminSecretName;
    
    public AuthenticatedClientForServerStep(String namespace, String adminSecretName, Step next) {
      super(next);
      this.namespace = namespace;
      this.adminSecretName = adminSecretName;
    }

    @Override
    public NextAction apply(Packet packet) {
      Step readSecret = SecretHelper.getSecretData(SecretHelper.SecretType.AdminCredentials, adminSecretName, namespace, next);
      return doNext(readSecret, packet);
    }
  }
  
  private static class WithSecretDataStep extends Step {

    public WithSecretDataStep(Step next) {
      super(next);
    }

    @Override
    public NextAction apply(Packet packet) {
      @SuppressWarnings("unchecked")
      Map<String, byte[]> secretData = (Map<String, byte[]>) packet.get(SecretHelper.SECRET_DATA_KEY);
      byte[] username = null;
      byte[] password = null;
      if (secretData != null) {
        username = secretData.get(SecretHelper.ADMIN_SERVER_CREDENTIALS_USERNAME);
        password = secretData.get(SecretHelper.ADMIN_SERVER_CREDENTIALS_PASSWORD);
      }
      packet.put(KEY, createAuthenticatedClient(username, password));
      
      Arrays.fill(username, (byte) 0); 
      Arrays.fill(password, (byte) 0); 
      return doNext(packet);
    }
  }
  
  /**
   * Create authenticated client specifically targeted at an admin server
   * @param namespace Namespace
   * @param adminSecretName Admin secret name
   * @return authenticated client
   */
  public static HttpClient createAuthenticatedClientForServer(String namespace, String adminSecretName) {
    SecretHelper secretHelper = new SecretHelper(namespace);
    Map<String, byte[]> secretData =
        secretHelper.getSecretData(SecretHelper.SecretType.AdminCredentials, adminSecretName);

    byte[] username = null;
    byte[] password = null;
    if (secretData != null) {
      username = secretData.get(SecretHelper.ADMIN_SERVER_CREDENTIALS_USERNAME);
      password = secretData.get(SecretHelper.ADMIN_SERVER_CREDENTIALS_PASSWORD);
    }
    return createAuthenticatedClient(username, password);
  }

  /**
   * Create authenticated HTTP client
   * @param username Username
   * @param password Password
   * @return authenticated client
   */
  public static HttpClient createAuthenticatedClient(final byte[] username,
                                                     final byte[] password) {
    // build client with authentication information.
    Client client = ClientBuilder.newClient();
    String encodedCredentials = null;
    if (username != null && password != null) {
      byte[] usernameAndPassword = new byte[username.length + password.length + 1];
      System.arraycopy(username, 0, usernameAndPassword, 0, username.length);
      usernameAndPassword[username.length] = (byte) ':';
      System.arraycopy(password, 0, usernameAndPassword, username.length + 1, password.length);
      encodedCredentials = java.util.Base64.getEncoder().encodeToString(usernameAndPassword);
    }
    return new HttpClient(client, encodedCredentials);
  }

  /**
   * Returns the URL to access the service; using the service clusterIP and port.
   *
   * @param name The name of the Service that you want the URL for.
   * @param namespace The Namespace in which the Service you want the URL for is defined.
   * @return The URL of the Service, or null if it is not found
   */
  public static String getServiceURL(String name, String namespace) {
<<<<<<< HEAD
    if (SERVICE_URL != null) {
      return SERVICE_URL;
    }
=======
>>>>>>> bfcbb36b
    try {
      CallBuilderFactory factory = ContainerResolver.getInstance().getContainer().getSPI(CallBuilderFactory.class);
      return getServiceURL(factory.create().readService(name, namespace));
    } catch (ApiException e) {
      LOGGER.warning(MessageKeys.EXCEPTION, e);
    }
    return null;
  }

  /**
   * Returns the URL to access the Service; using the Service clusterIP and port
   *
   * @param service The name of the Service that you want the URL for.
   * @return The URL of the Service or null if the URL cannot be found.
   */
  public static String getServiceURL(V1Service service) {
    if (service != null) {
      V1ServiceSpec spec = service.getSpec();
      if (spec != null) {
        String portalIP = spec.getClusterIP();
        int port = spec.getPorts().iterator().next().getPort();
        portalIP += ":" + port;
        String serviceURL = HTTP_PROTOCOL + portalIP;
        LOGGER.fine(MessageKeys.SERVICE_URL, serviceURL);
        return serviceURL;
      }
    }
    return null;
  }

}<|MERGE_RESOLUTION|>--- conflicted
+++ resolved
@@ -241,12 +241,9 @@
    * @return The URL of the Service, or null if it is not found
    */
   public static String getServiceURL(String name, String namespace) {
-<<<<<<< HEAD
     if (SERVICE_URL != null) {
       return SERVICE_URL;
     }
-=======
->>>>>>> bfcbb36b
     try {
       CallBuilderFactory factory = ContainerResolver.getInstance().getContainer().getSPI(CallBuilderFactory.class);
       return getServiceURL(factory.create().readService(name, namespace));
