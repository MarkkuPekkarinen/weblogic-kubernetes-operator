// Copyright (c) 2020, 2021, Oracle and/or its affiliates.
// Licensed under the Universal Permissive License v 1.0 as shown at https://oss.oracle.com/licenses/upl.

package oracle.kubernetes.operator.helpers;

import java.time.OffsetDateTime;
import java.util.Optional;
import java.util.Random;

import io.kubernetes.client.openapi.models.CoreV1Event;
import io.kubernetes.client.openapi.models.V1ObjectMeta;
import io.kubernetes.client.openapi.models.V1ObjectReference;
import jakarta.validation.constraints.NotNull;
import oracle.kubernetes.operator.DomainNamespaces;
import oracle.kubernetes.operator.DomainProcessorImpl;
import oracle.kubernetes.operator.EventConstants;
import oracle.kubernetes.operator.KubernetesConstants;
import oracle.kubernetes.operator.LabelConstants;
import oracle.kubernetes.operator.calls.CallResponse;
import oracle.kubernetes.operator.calls.UnrecoverableErrorBuilder;
import oracle.kubernetes.operator.logging.LoggingFacade;
import oracle.kubernetes.operator.logging.LoggingFactory;
import oracle.kubernetes.operator.logging.MessageKeys;
import oracle.kubernetes.operator.work.NextAction;
import oracle.kubernetes.operator.work.Packet;
import oracle.kubernetes.operator.work.Step;
import oracle.kubernetes.weblogic.domain.model.Domain;

import static oracle.kubernetes.operator.DomainProcessorImpl.getEventK8SObjects;
import static oracle.kubernetes.operator.EventConstants.DOMAIN_CHANGED_EVENT;
import static oracle.kubernetes.operator.EventConstants.DOMAIN_CHANGED_PATTERN;
import static oracle.kubernetes.operator.EventConstants.DOMAIN_CREATED_EVENT;
import static oracle.kubernetes.operator.EventConstants.DOMAIN_CREATED_PATTERN;
import static oracle.kubernetes.operator.EventConstants.DOMAIN_DELETED_EVENT;
import static oracle.kubernetes.operator.EventConstants.DOMAIN_DELETED_PATTERN;
import static oracle.kubernetes.operator.EventConstants.DOMAIN_PROCESSING_ABORTED_EVENT;
import static oracle.kubernetes.operator.EventConstants.DOMAIN_PROCESSING_ABORTED_PATTERN;
import static oracle.kubernetes.operator.EventConstants.DOMAIN_PROCESSING_COMPLETED_EVENT;
import static oracle.kubernetes.operator.EventConstants.DOMAIN_PROCESSING_COMPLETED_PATTERN;
import static oracle.kubernetes.operator.EventConstants.DOMAIN_PROCESSING_FAILED_EVENT;
import static oracle.kubernetes.operator.EventConstants.DOMAIN_PROCESSING_FAILED_PATTERN;
import static oracle.kubernetes.operator.EventConstants.DOMAIN_PROCESSING_RETRYING_EVENT;
import static oracle.kubernetes.operator.EventConstants.DOMAIN_PROCESSING_RETRYING_PATTERN;
import static oracle.kubernetes.operator.EventConstants.DOMAIN_PROCESSING_STARTING_EVENT;
import static oracle.kubernetes.operator.EventConstants.DOMAIN_PROCESSING_STARTING_PATTERN;
import static oracle.kubernetes.operator.EventConstants.DOMAIN_VALIDATION_ERROR_EVENT;
import static oracle.kubernetes.operator.EventConstants.DOMAIN_VALIDATION_ERROR_PATTERN;
import static oracle.kubernetes.operator.EventConstants.EVENT_NORMAL;
import static oracle.kubernetes.operator.EventConstants.EVENT_WARNING;
import static oracle.kubernetes.operator.EventConstants.NAMESPACE_WATCHING_STARTED_PATTERN;
import static oracle.kubernetes.operator.EventConstants.NAMESPACE_WATCHING_STOPPED_EVENT;
import static oracle.kubernetes.operator.EventConstants.WEBLOGIC_OPERATOR_COMPONENT;
import static oracle.kubernetes.operator.helpers.EventHelper.EventItem.DOMAIN_PROCESSING_ABORTED;
import static oracle.kubernetes.operator.helpers.EventHelper.EventItem.DOMAIN_PROCESSING_COMPLETED;
import static oracle.kubernetes.operator.helpers.EventHelper.EventItem.DOMAIN_PROCESSING_STARTING;
import static oracle.kubernetes.operator.helpers.EventHelper.EventItem.NAMESPACE_WATCHING_STARTED;
import static oracle.kubernetes.operator.helpers.EventHelper.EventItem.NAMESPACE_WATCHING_STOPPED;
import static oracle.kubernetes.operator.helpers.NamespaceHelper.getOperatorNamespace;
import static oracle.kubernetes.operator.helpers.NamespaceHelper.getOperatorPodName;
import static oracle.kubernetes.operator.helpers.NamespaceHelper.getOperatorPodUID;
import static oracle.kubernetes.operator.logging.MessageKeys.BEGIN_MANAGING_NAMESPACE;

/** A Helper Class for the operator to create Kubernetes Events at the key points in the operator's workflow. */
public class EventHelper {
  private static final LoggingFacade LOGGER = LoggingFactory.getLogger("Operator", "Operator");

  /**
   * Factory for {@link Step} that asynchronously create an event.
   *
   * @param eventItem event item
   * @return Step for creating an event
   */
  public static Step createEventStep(EventItem eventItem) {
    return createEventStep(new EventData(eventItem));
  }

  /**
   * Factory for {@link Step} that asynchronously create an event.
   *
   * @param eventData event data
   * @return Step for creating an event
   */
  public static Step createEventStep(EventData eventData) {
    return new CreateEventStep(eventData);
  }

  /**
   * Factory for {@link Step} that asynchronously create an event.
   *
   * @param domainNamespaces DomainSpaces instance
   * @param eventData event item
   * @param next next step
   * @return Step for creating an event
   */
  public static Step createEventStep(DomainNamespaces domainNamespaces, EventData eventData, Step next) {
    return new CreateEventStep(domainNamespaces, eventData, next);
  }

  /**
   * Factory for {@link Step} that asynchronously create an event.
   *
   * @param eventData event item
   * @param next next step
   * @return Step for creating an event
   */
  public static Step createEventStep(EventData eventData, Step next) {
    return new CreateEventStep(null, eventData, next);
  }

  public static class CreateEventStep extends Step {
    private final EventData eventData;
    private final DomainNamespaces domainNamespaces;

    CreateEventStep(EventData eventData) {
      this(null, eventData, null);
    }

    CreateEventStep(DomainNamespaces domainNamespaces, EventData eventData, Step next) {
      super(next);
      this.eventData = eventData;
      this.domainNamespaces = domainNamespaces;
    }

    @Override
    public NextAction apply(Packet packet) {
      DomainPresenceInfo info = packet.getSpi(DomainPresenceInfo.class);
      if (hasProcessingNotStarted(info) && (eventData.eventItem == DOMAIN_PROCESSING_COMPLETED)) {
        return doNext(packet);
      }

      if (isDuplicatedStartedEvent(info)) {
        return doNext(packet);
      }

      return doNext(createEventAPICall(createEventModel(packet, eventData)), packet);
    }

    private Step createEventAPICall(CoreV1Event event) {
      CoreV1Event existingEvent = getExistingEvent(event);
      return existingEvent != null ? createReplaceEventCall(event, existingEvent) : createCreateEventCall(event);
    }

    private Step createCreateEventCall(CoreV1Event event) {
      LOGGER.fine(MessageKeys.CREATING_EVENT, eventData.eventItem);
      event.firstTimestamp(event.getLastTimestamp());
      return new CallBuilder()
          .createEventAsync(
              event.getMetadata().getNamespace(),
              event,
              new CreateEventResponseStep(getNext()));
    }

    private Step createReplaceEventCall(CoreV1Event event, @NotNull CoreV1Event existingEvent) {
      LOGGER.fine(MessageKeys.REPLACING_EVENT, eventData.eventItem);
      existingEvent.count(Optional.ofNullable(existingEvent.getCount()).map(c -> c + 1).orElse(1));
      existingEvent.lastTimestamp(event.getLastTimestamp());
      return new CallBuilder()
          .replaceEventAsync(
              existingEvent.getMetadata().getName(),
              existingEvent.getMetadata().getNamespace(),
              existingEvent,
              new ReplaceEventResponseStep(this, existingEvent, getNext()));
    }

    private CoreV1Event getExistingEvent(CoreV1Event event) {
      return Optional.ofNullable(getEventK8SObjects(event))
          .map(o -> o.getExistingEvent(event)).orElse(null);
    }

    private boolean isDuplicatedStartedEvent(DomainPresenceInfo info) {
      return eventData.eventItem == EventItem.DOMAIN_PROCESSING_STARTING
          && Optional.ofNullable(info).map(dpi -> dpi.getLastEventItem() == DOMAIN_PROCESSING_STARTING).orElse(false);
    }

    private boolean hasProcessingNotStarted(DomainPresenceInfo info) {
      return Optional.ofNullable(info).map(dpi -> dpi.getLastEventItem() != DOMAIN_PROCESSING_STARTING).orElse(false);
    }

    private class CreateEventResponseStep extends ResponseStep<CoreV1Event> {
      CreateEventResponseStep(Step next) {
        super(next);
      }

      @Override
      public NextAction onSuccess(Packet packet, CallResponse<CoreV1Event> callResponse) {
        if (NAMESPACE_WATCHING_STARTED == eventData.eventItem) {
          LOGGER.info(BEGIN_MANAGING_NAMESPACE, eventData.getNamespace());
          domainNamespaces.shouldStartNamespace(eventData.getNamespace());
        }

        Optional.ofNullable(packet.getSpi(DomainPresenceInfo.class))
            .ifPresent(dpi -> dpi.setLastEventItem(eventData.eventItem));
        return doNext(packet);
      }

      @Override
      public NextAction onFailure(Packet packet, CallResponse<CoreV1Event> callResponse) {
        if (hasLoggedForbiddenNSWatchEvent(this, callResponse)) {
          return doNext(packet);
        }

        if (NAMESPACE_WATCHING_STARTED == eventData.eventItem) {
          clearNamespaceStartingFlag();
          if (isForbidden(callResponse)) {
            LOGGER.warning(MessageKeys.CREATING_EVENT_FORBIDDEN,
                eventData.eventItem.getReason(), eventData.getNamespace());
            return doNext(createStartManagingNSFailedEventStep(), packet);
          }
        }

        return super.onFailure(packet, callResponse);
      }
<<<<<<< HEAD
=======

      private Step createStartManagingNSFailedEventStep() {
        return createEventStep(
            new EventData(EventItem.START_MANAGING_NAMESPACE_FAILED)
                .namespace(getOperatorNamespace()).resourceName(eventData.getNamespace()));
      }

      private void clearNamespaceStartingFlag() {
        if (domainNamespaces != null) {
          domainNamespaces.clearNamespaceStartingFlag(eventData.getNamespace());
        }
      }

      private boolean isForbiddenForNamespaceWatchingStoppedEvent(CallResponse<CoreV1Event> callResponse) {
        return isForbidden(callResponse) && NAMESPACE_WATCHING_STOPPED == eventData.eventItem;
      }
>>>>>>> dd4ecaae
    }

    private class ReplaceEventResponseStep extends ResponseStep<CoreV1Event> {
      Step replaceEventStep;
      CoreV1Event existingEvent;

      ReplaceEventResponseStep(Step replaceEventStep, CoreV1Event existingEvent, Step next) {
        super(next);
        this.existingEvent = existingEvent;
        this.replaceEventStep = replaceEventStep;
      }

      @Override
      public NextAction onSuccess(Packet packet, CallResponse<CoreV1Event> callResponse) {
        Optional.ofNullable(packet.getSpi(DomainPresenceInfo.class))
            .ifPresent(dpi -> dpi.setLastEventItem(eventData.eventItem));
        return doNext(packet);
      }

      @Override
      public NextAction onFailure(Packet packet, CallResponse<CoreV1Event> callResponse) {
        restoreExistingEvent();
        if (hasLoggedForbiddenNSWatchEvent(this, callResponse)) {
          return doNext(packet);
        }
        if (UnrecoverableErrorBuilder.isAsyncCallNotFoundFailure(callResponse)) {
          return doNext(Step.chain(createCreateEventCall(createEventModel(packet, eventData)), getNext()), packet);
        } else if (UnrecoverableErrorBuilder.isAsyncCallUnrecoverableFailure(callResponse)) {
          return onFailureNoRetry(packet, callResponse);
        } else {
          return onFailure(createRetry(existingEvent), packet, callResponse);
        }
      }

      private void restoreExistingEvent() {
        if (existingEvent == null || existingEvent.getCount() == null) {
          return;
        }
        existingEvent.count(existingEvent.getCount() - 1);
      }

      Step createRetry(CoreV1Event event) {
        return Step.chain(createEventRefreshStep(event), replaceEventStep);
      }

      private Step createEventRefreshStep(CoreV1Event event) {
        return new CallBuilder().readEventAsync(
            event.getMetadata().getName(),
            event.getMetadata().getNamespace(),
            new ReadEventResponseStep(getNext()));
      }
    }

    private boolean isForbiddenForNSWatchStoppedEvent(
        ResponseStep responseStep, CallResponse<CoreV1Event> callResponse) {
      return responseStep.isForbidden(callResponse) && NAMESPACE_WATCHING_STOPPED == eventData.eventItem;
    }

    private boolean hasLoggedForbiddenNSWatchEvent(
        ResponseStep responseStep, CallResponse<CoreV1Event> callResponse) {
      if (isForbiddenForNSWatchStoppedEvent(responseStep, callResponse)) {
        LOGGER.info(MessageKeys.CREATING_EVENT_FORBIDDEN, eventData.eventItem.getReason(), eventData.getNamespace());
        return true;
      }
      return false;
    }

    private static class ReadEventResponseStep extends ResponseStep<CoreV1Event> {
      ReadEventResponseStep(Step next) {
        super(next);
      }

      @Override
      public NextAction onSuccess(Packet packet, CallResponse<CoreV1Event> callResponse) {
        DomainProcessorImpl.updateEventK8SObjects(callResponse.getResult());
        return doNext(packet);
      }
    }
  }

  private static CoreV1Event createEventModel(
      Packet packet,
      EventData eventData) {
    DomainPresenceInfo info = packet.getSpi(DomainPresenceInfo.class);
    EventItem eventItem = eventData.eventItem;
    eventData.domainPresenceInfo(info);

    return new CoreV1Event()
        .metadata(createMetadata(eventData))
        .reportingComponent(WEBLOGIC_OPERATOR_COMPONENT)
        .reportingInstance(getOperatorPodName())
        .lastTimestamp(eventItem.getCurrentTimestamp())
        .type(eventItem.getType())
        .reason(eventItem.getReason())
        .message(eventItem.getMessage(eventData))
        .involvedObject(eventItem.createInvolvedObject(eventData))
        .count(1);
  }

  private static V1ObjectMeta createMetadata(
      EventData eventData) {
    final V1ObjectMeta metadata =
        new V1ObjectMeta().name(eventData.eventItem.generateEventName(eventData)).namespace(eventData.getNamespace());

    eventData.eventItem.addLabels(metadata, eventData);

    return metadata;
  }

  private static long generateRandomLong() {
    Random r = new Random();
    return Math.abs(r.nextLong());
  }

  public enum EventItem {
    DOMAIN_CREATED {
      @Override
      public String getReason() {
        return DOMAIN_CREATED_EVENT;
      }

      @Override
      public String getPattern() {
        return DOMAIN_CREATED_PATTERN;
      }
    },
    DOMAIN_CHANGED {
      @Override
      public String getReason() {
        return DOMAIN_CHANGED_EVENT;
      }

      @Override
      public String getPattern() {
        return DOMAIN_CHANGED_PATTERN;
      }

    },
    DOMAIN_DELETED {
      @Override
      public String getReason() {
        return DOMAIN_DELETED_EVENT;
      }

      @Override
      public String getPattern() {
        return DOMAIN_DELETED_PATTERN;
      }

    },
    DOMAIN_PROCESSING_STARTING {
      @Override
      public String getReason() {
        return DOMAIN_PROCESSING_STARTING_EVENT;
      }

      @Override
      public String getPattern() {
        return DOMAIN_PROCESSING_STARTING_PATTERN;
      }
    },
    DOMAIN_PROCESSING_COMPLETED {
      @Override
      public String getReason() {
        return DOMAIN_PROCESSING_COMPLETED_EVENT;
      }

      @Override
      public String getPattern() {
        return DOMAIN_PROCESSING_COMPLETED_PATTERN;
      }
    },
    DOMAIN_PROCESSING_FAILED {
      @Override
      protected String getType() {
        return EVENT_WARNING;
      }

      @Override
      public String getReason() {
        return DOMAIN_PROCESSING_FAILED_EVENT;
      }

      @Override
      public String getPattern() {
        return DOMAIN_PROCESSING_FAILED_PATTERN;
      }

      @Override
      public String getMessage(EventData eventData) {
        return getMessageFromEventData(eventData);
      }

    },
    DOMAIN_PROCESSING_RETRYING {
      @Override
      public String getReason() {
        return DOMAIN_PROCESSING_RETRYING_EVENT;
      }

      @Override
      public String getPattern() {
        return DOMAIN_PROCESSING_RETRYING_PATTERN;
      }
    },
    DOMAIN_PROCESSING_ABORTED {
      @Override
      protected String getType() {
        return EVENT_WARNING;
      }

      @Override
      public String getReason() {
        return DOMAIN_PROCESSING_ABORTED_EVENT;
      }

      @Override
      public String getPattern() {
        return DOMAIN_PROCESSING_ABORTED_PATTERN;
      }

      @Override
      public String getMessage(EventData eventData) {
        return getMessageFromEventData(eventData);
      }

    },
    DOMAIN_VALIDATION_ERROR {
      @Override
      protected String getType() {
        return EVENT_WARNING;
      }

      @Override
      public String getReason() {
        return DOMAIN_VALIDATION_ERROR_EVENT;
      }

      @Override
      public String getPattern() {
        return DOMAIN_VALIDATION_ERROR_PATTERN;
      }

      @Override
      public String getMessage(EventData eventData) {
        return getMessageFromEventData(eventData);
      }
    },
    NAMESPACE_WATCHING_STARTED {
      @Override
      public String getReason() {
        return EventConstants.NAMESPACE_WATCHING_STARTED_EVENT;
      }

      @Override
      public String getPattern() {
        return NAMESPACE_WATCHING_STARTED_PATTERN;
      }

      @Override
      public void addLabels(V1ObjectMeta metadata, EventData eventData) {
        addCreatedByOperatorLabel(metadata);
      }

      @Override
      public V1ObjectReference createInvolvedObject(EventData eventData) {
        return createNSEventInvolvedObject(eventData);
      }
    },
    NAMESPACE_WATCHING_STOPPED {
      @Override
      public String getReason() {
        return NAMESPACE_WATCHING_STOPPED_EVENT;
      }

      @Override
      public String getPattern() {
        return EventConstants.NAMESPACE_WATCHING_STOPPED_PATTERN;
      }

      @Override
      public void addLabels(V1ObjectMeta metadata, EventData eventData) {
        addCreatedByOperatorLabel(metadata);
      }

      @Override
      public V1ObjectReference createInvolvedObject(EventData eventData) {
        return createNSEventInvolvedObject(eventData);
      }
    },
    START_MANAGING_NAMESPACE {
      @Override
      public String getReason() {
        return EventConstants.START_MANAGING_NAMESPACE_EVENT;
      }

      @Override
      public String getPattern() {
        return EventConstants.START_MANAGING_NAMESPACE_PATTERN;
      }

      @Override
      public void addLabels(V1ObjectMeta metadata, EventData eventData) {
        addCreatedByOperatorLabel(metadata);
      }

      @Override
      public V1ObjectReference createInvolvedObject(EventData eventData) {
        return createOperatorEventInvolvedObject();
      }

      @Override
      protected String generateEventName(EventData eventData) {
        return generateOperatorNSEventName(eventData);
      }
    },
    START_MANAGING_NAMESPACE_FAILED {
      @Override
      protected String getType() {
        return EVENT_WARNING;
      }

      @Override
      public String getReason() {
        return EventConstants.START_MANAGING_NAMESPACE_FAILED_EVENT;
      }

      @Override
      public String getPattern() {
        return EventConstants.START_MANAGING_NAMESPACE_FAILED_PATTERN;
      }

      @Override
      public void addLabels(V1ObjectMeta metadata, EventData eventData) {
        addCreatedByOperatorLabel(metadata);
      }

      @Override
      public V1ObjectReference createInvolvedObject(EventData eventData) {
        return createOperatorEventInvolvedObject();
      }

      @Override
      protected String generateEventName(EventData eventData) {
        return generateOperatorNSEventName(eventData);
      }
    },
    STOP_MANAGING_NAMESPACE {
      @Override
      public String getReason() {
        return EventConstants.STOP_MANAGING_NAMESPACE_EVENT;
      }

      @Override
      public String getPattern() {
        return EventConstants.STOP_MANAGING_NAMESPACE_PATTERN;
      }

      @Override
      public void addLabels(V1ObjectMeta metadata, EventData eventData) {
        addCreatedByOperatorLabel(metadata);
      }

      @Override
      public V1ObjectReference createInvolvedObject(EventData eventData) {
        return createOperatorEventInvolvedObject();
      }

      @Override
      protected String generateEventName(EventData eventData) {
        return generateOperatorNSEventName(eventData);
      }
    };

    private static String getMessageFromEventData(EventData eventData) {
      return String.format(eventData.eventItem.getPattern(),
          eventData.getResourceNameFromInfo(), Optional.ofNullable(eventData.message).orElse(""));
    }

    private static void addCreatedByOperatorLabel(V1ObjectMeta metadata) {
      metadata.putLabelsItem(LabelConstants.CREATEDBYOPERATOR_LABEL, "true");
    }

    protected String generateEventName(EventData eventData) {
      return String.format("%s.%s.%h%h",
              eventData.getResourceName(),
              eventData.eventItem.getReason(),
              System.currentTimeMillis(),
              generateRandomLong());
    }

    protected static V1ObjectReference createOperatorEventInvolvedObject() {
      return new V1ObjectReference()
          .name(getOperatorPodName())
          .namespace(getOperatorNamespace())
          .uid(getOperatorPodUID())
          .kind(KubernetesConstants.POD);
    }


    private static V1ObjectReference createNSEventInvolvedObject(EventData eventData) {
      return new V1ObjectReference()
          .name(eventData.getResourceName())
          .namespace(eventData.getNamespace())
          .kind(KubernetesConstants.NAMESPACE);
    }

    String generateOperatorNSEventName(EventData eventData) {
      return String.format("%s.%s.%s.%h%h",
              getOperatorPodName(),
              eventData.eventItem.getReason(),
              eventData.getResourceName(),
              System.currentTimeMillis(),
              generateRandomLong());
    }

    public String getMessage(EventData eventData) {
      return String.format(getPattern(), eventData.getResourceName());
    }

    OffsetDateTime getCurrentTimestamp() {
      return OffsetDateTime.now();
    }

    void addLabels(V1ObjectMeta metadata, EventData eventData) {
      metadata
          .putLabelsItem(LabelConstants.DOMAINUID_LABEL, eventData.getResourceNameFromInfo())
          .putLabelsItem(LabelConstants.CREATEDBYOPERATOR_LABEL, "true");
    }

    V1ObjectReference createInvolvedObject(EventData eventData) {
      return new V1ObjectReference()
          .name(eventData.getResourceNameFromInfo())
          .namespace(eventData.getNamespace())
          .kind(KubernetesConstants.DOMAIN)
          .apiVersion(KubernetesConstants.API_VERSION_WEBLOGIC_ORACLE)
          .uid(eventData.getUID());
    }

    String getType() {
      return EVENT_NORMAL;
    }

    public abstract String getPattern();

    public abstract String getReason();
  }

  public static class EventData {
    private final EventItem eventItem;
    private String message;
    private String namespace;
    private String resourceName;
    private DomainPresenceInfo info;

    public EventData(EventItem eventItem) {
      this(eventItem, "");
    }

    public EventData(EventItem eventItem, String message) {
      this.eventItem = eventItem;
      this.message = message;
    }

    public EventData message(String message) {
      this.message = message;
      return this;
    }

    public EventData namespace(String namespace) {
      this.namespace = namespace;
      return this;
    }

    public EventData resourceName(String resourceName) {
      this.resourceName = resourceName;
      return this;
    }

    public EventData domainPresenceInfo(DomainPresenceInfo info) {
      this.info = info;
      return this;
    }

    public EventItem getItem() {
      return eventItem;
    }

    public String getNamespace() {
      return Optional.ofNullable(namespace).orElse(Optional.ofNullable(info)
          .map(DomainPresenceInfo::getNamespace).orElse(""));
    }

    public String getResourceName() {
      return Optional.ofNullable(resourceName).orElse(this.getResourceNameFromInfo());
    }

    @Override
    public String toString() {
      return "EventData: " + eventItem;
    }

    public static boolean isProcessingAbortedEvent(@NotNull EventData eventData) {
      return eventData.eventItem == DOMAIN_PROCESSING_ABORTED;
    }

    /**
     * Get the UID from the domain metadata.
     * @return domain resource's UID
     */
    public String getUID() {
      return Optional.ofNullable(info)
          .map(DomainPresenceInfo::getDomain)
          .map(Domain::getMetadata)
          .map(V1ObjectMeta::getUid)
          .orElse("");
    }

    private String getResourceNameFromInfo() {
      return Optional.ofNullable(info).map(DomainPresenceInfo::getDomainUid).orElse("");
    }
  }
}<|MERGE_RESOLUTION|>--- conflicted
+++ resolved
@@ -210,8 +210,6 @@
 
         return super.onFailure(packet, callResponse);
       }
-<<<<<<< HEAD
-=======
 
       private Step createStartManagingNSFailedEventStep() {
         return createEventStep(
@@ -228,7 +226,6 @@
       private boolean isForbiddenForNamespaceWatchingStoppedEvent(CallResponse<CoreV1Event> callResponse) {
         return isForbidden(callResponse) && NAMESPACE_WATCHING_STOPPED == eventData.eventItem;
       }
->>>>>>> dd4ecaae
     }
 
     private class ReplaceEventResponseStep extends ResponseStep<CoreV1Event> {
