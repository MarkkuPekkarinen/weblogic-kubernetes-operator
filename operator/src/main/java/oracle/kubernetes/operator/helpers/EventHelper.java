--- conflicted
+++ resolved
@@ -178,15 +178,11 @@
       }
     }
 
-<<<<<<< HEAD
     private class ReplaceEventResponseStep extends ResponseStep<CoreV1Event> {
-=======
-    private class ReplaceEventResponseStep extends ResponseStep<V1Event> {
       Step replaceEventStep;
-      V1Event existingEvent;
->>>>>>> f1e66db7
-
-      ReplaceEventResponseStep(Step replaceEventStep, V1Event existingEvent, Step next) {
+      CoreV1Event existingEvent;
+
+      ReplaceEventResponseStep(Step replaceEventStep, CoreV1Event existingEvent, Step next) {
         super(next);
         this.existingEvent = existingEvent;
         this.replaceEventStep = replaceEventStep;
@@ -200,13 +196,7 @@
       }
 
       @Override
-<<<<<<< HEAD
       public NextAction onFailure(Packet packet, CallResponse<CoreV1Event> callResponse) {
-        return UnrecoverableErrorBuilder.isAsyncCallNotFoundFailure(callResponse)
-            ? doNext(Step.chain(createCreateEventCall(createEventModel(packet, eventData)), getNext()), packet)
-            : super.onFailure(packet, callResponse);
-=======
-      public NextAction onFailure(Packet packet, CallResponse<V1Event> callResponse) {
         restoreExistingEvent();
         if (UnrecoverableErrorBuilder.isAsyncCallNotFoundFailure(callResponse)) {
           return doNext(Step.chain(createCreateEventCall(createEventModel(packet, eventData)), getNext()), packet);
@@ -224,11 +214,11 @@
         existingEvent.count(existingEvent.getCount() - 1);
       }
 
-      Step createRetry(V1Event event) {
+      Step createRetry(CoreV1Event event) {
         return Step.chain(createEventRefreshStep(event), replaceEventStep);
       }
 
-      private Step createEventRefreshStep(V1Event event) {
+      private Step createEventRefreshStep(CoreV1Event event) {
         return new CallBuilder().readEventAsync(
             event.getMetadata().getName(),
             event.getMetadata().getNamespace(),
@@ -236,16 +226,15 @@
       }
     }
 
-    private static class ReadEventResponseStep extends ResponseStep<V1Event> {
+    private static class ReadEventResponseStep extends ResponseStep<CoreV1Event> {
       ReadEventResponseStep(Step next) {
         super(next);
       }
 
       @Override
-      public NextAction onSuccess(Packet packet, CallResponse<V1Event> callResponse) {
+      public NextAction onSuccess(Packet packet, CallResponse<CoreV1Event> callResponse) {
         DomainProcessorImpl.updateEventK8SObjects(callResponse.getResult());
         return doNext(packet);
->>>>>>> f1e66db7
       }
     }
   }
