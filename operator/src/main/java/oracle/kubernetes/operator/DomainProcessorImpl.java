// Copyright (c) 2018, 2020, Oracle Corporation and/or its affiliates.
// Licensed under the Universal Permissive License v 1.0 as shown at https://oss.oracle.com/licenses/upl.

package oracle.kubernetes.operator;

import java.util.ArrayList;
import java.util.Collection;
import java.util.List;
import java.util.Map;
import java.util.Objects;
import java.util.Optional;
import java.util.concurrent.ConcurrentHashMap;
import java.util.concurrent.ScheduledFuture;
import java.util.concurrent.TimeUnit;
import java.util.concurrent.atomic.AtomicInteger;
import java.util.function.BiConsumer;
import java.util.function.Consumer;

import io.kubernetes.client.openapi.models.V1ConfigMap;
import io.kubernetes.client.openapi.models.V1ContainerState;
import io.kubernetes.client.openapi.models.V1ContainerStatus;
import io.kubernetes.client.openapi.models.V1Event;
import io.kubernetes.client.openapi.models.V1ObjectMeta;
import io.kubernetes.client.openapi.models.V1ObjectReference;
import io.kubernetes.client.openapi.models.V1Pod;
import io.kubernetes.client.openapi.models.V1PodCondition;
import io.kubernetes.client.openapi.models.V1PodList;
import io.kubernetes.client.openapi.models.V1PodStatus;
import io.kubernetes.client.openapi.models.V1Service;
import io.kubernetes.client.openapi.models.V1ServiceList;
import io.kubernetes.client.openapi.models.V1SubjectRulesReviewStatus;
import io.kubernetes.client.util.Watch;
import oracle.kubernetes.operator.TuningParameters.MainTuning;
import oracle.kubernetes.operator.calls.FailureStatusSourceException;
import oracle.kubernetes.operator.helpers.ConfigMapHelper;
import oracle.kubernetes.operator.helpers.DomainPresenceInfo;
import oracle.kubernetes.operator.helpers.DomainValidationSteps;
import oracle.kubernetes.operator.helpers.JobHelper;
import oracle.kubernetes.operator.helpers.KubernetesUtils;
import oracle.kubernetes.operator.helpers.PodHelper;
import oracle.kubernetes.operator.helpers.ServiceHelper;
import oracle.kubernetes.operator.logging.LoggingContext;
import oracle.kubernetes.operator.logging.LoggingFacade;
import oracle.kubernetes.operator.logging.LoggingFactory;
import oracle.kubernetes.operator.logging.LoggingFilter;
import oracle.kubernetes.operator.logging.MessageKeys;
import oracle.kubernetes.operator.logging.OncePerMessageLoggingFilter;
import oracle.kubernetes.operator.steps.BeforeAdminServiceStep;
import oracle.kubernetes.operator.steps.DeleteDomainStep;
import oracle.kubernetes.operator.steps.DomainPresenceStep;
import oracle.kubernetes.operator.steps.ManagedServersUpStep;
import oracle.kubernetes.operator.steps.WatchPodReadyAdminStep;
import oracle.kubernetes.operator.work.Component;
import oracle.kubernetes.operator.work.Fiber;
import oracle.kubernetes.operator.work.Fiber.CompletionCallback;
import oracle.kubernetes.operator.work.FiberGate;
import oracle.kubernetes.operator.work.NextAction;
import oracle.kubernetes.operator.work.Packet;
import oracle.kubernetes.operator.work.Step;
import oracle.kubernetes.operator.work.Step.StepAndPacket;
import oracle.kubernetes.weblogic.domain.model.Domain;
import oracle.kubernetes.weblogic.domain.model.DomainSpec;
import oracle.kubernetes.weblogic.domain.model.DomainStatus;
import oracle.kubernetes.weblogic.domain.model.ServerHealth;
import oracle.kubernetes.weblogic.domain.model.ServerStatus;

import static oracle.kubernetes.operator.LabelConstants.INTROSPECTION_STATE_LABEL;
import static oracle.kubernetes.operator.ProcessingConstants.DOMAIN_INTROSPECT_REQUESTED;
import static oracle.kubernetes.operator.ProcessingConstants.MAKE_RIGHT_DOMAIN_OPERATION;
import static oracle.kubernetes.operator.ProcessingConstants.SERVER_HEALTH_MAP;
import static oracle.kubernetes.operator.ProcessingConstants.SERVER_STATE_MAP;
import static oracle.kubernetes.operator.helpers.LegalNames.toJobIntrospectorName;

public class DomainProcessorImpl implements DomainProcessor {

  private static final LoggingFacade LOGGER = LoggingFactory.getLogger("Operator", "Operator");

  private static final Map<String, FiberGate> makeRightFiberGates = new ConcurrentHashMap<>();
  private static final Map<String, FiberGate> statusFiberGates = new ConcurrentHashMap<>();

  @SuppressWarnings("FieldMayBeFinal") // Map namespace to map of domainUID to Domain; tests may replace this value.
  private static Map<String, Map<String, DomainPresenceInfo>> DOMAINS = new ConcurrentHashMap<>();
  private static final Map<String, Map<String, ScheduledFuture<?>>> statusUpdaters = new ConcurrentHashMap<>();
  private final DomainProcessorDelegate delegate;

  public DomainProcessorImpl(DomainProcessorDelegate delegate) {
    this.delegate = delegate;
  }

  private static DomainPresenceInfo getExistingDomainPresenceInfo(String ns, String domainUid) {
    return DOMAINS.computeIfAbsent(ns, k -> new ConcurrentHashMap<>()).get(domainUid);
  }

  static void registerDomainPresenceInfo(DomainPresenceInfo info) {
    DOMAINS
          .computeIfAbsent(info.getNamespace(), k -> new ConcurrentHashMap<>())
          .put(info.getDomainUid(), info);
  }

  private static void unregisterPresenceInfo(String ns, String domainUid) {
    Map<String, DomainPresenceInfo> map = DOMAINS.get(ns);
    if (map != null) {
      map.remove(domainUid);
    }
  }

  private static void registerStatusUpdater(
        String ns, String domainUid, ScheduledFuture<?> future) {
    ScheduledFuture<?> existing =
          statusUpdaters.computeIfAbsent(ns, k -> new ConcurrentHashMap<>()).put(domainUid, future);
    if (existing != null) {
      existing.cancel(false);
    }
  }

  private static void unregisterStatusUpdater(String ns, String domainUid) {
    Map<String, ScheduledFuture<?>> map = statusUpdaters.get(ns);
    if (map != null) {
      ScheduledFuture<?> existing = map.remove(domainUid);
      if (existing != null) {
        existing.cancel(true);
      }
    }
  }

  private static void onEvent(V1Event event) {
    V1ObjectReference ref = event.getInvolvedObject();
    if (ref == null || ref.getName() == null) {
      return;
    }

    String[] domainAndServer = ref.getName().split("-");
    String domainUid = domainAndServer[0];
    String serverName = domainAndServer[1];
    String status = getReadinessStatus(event);
    if (status == null) {
      return;
    }

    Optional.ofNullable(DOMAINS.get(event.getMetadata().getNamespace()))
          .map(m -> m.get(domainUid))
          .ifPresent(info -> info.updateLastKnownServerStatus(serverName, status));
  }

  private static String getReadinessStatus(V1Event event) {
    return Optional.ofNullable(event.getMessage())
          .filter(m -> m.contains(WebLogicConstants.READINESS_PROBE_NOT_READY_STATE))
          .map(m -> m.substring(m.lastIndexOf(':') + 1).trim())
          .orElse(null);
  }

  // pre-conditions: DomainPresenceInfo SPI
  // "principal"
  static Step bringAdminServerUp(
        DomainPresenceInfo info, PodAwaiterStepFactory podAwaiterStepFactory) {
    return bringAdminServerUpSteps(info, podAwaiterStepFactory);
  }

  private static Step domainIntrospectionSteps(DomainPresenceInfo info) {
    return Step.chain(
          ConfigMapHelper.readIntrospectionVersionStep(info.getNamespace(), info.getDomainUid()),
          new IntrospectionRequestStep(info),
          JobHelper.deleteDomainIntrospectorJobStep(null),
          JobHelper.createDomainIntrospectorJobStep(null));
  }

  private static class IntrospectionRequestStep extends Step {

    private final String requestedIntrospectVersion;

    public IntrospectionRequestStep(DomainPresenceInfo info) {
      this.requestedIntrospectVersion = info.getDomain().getIntrospectVersion();
    }

    @Override
    public NextAction apply(Packet packet) {
      if (!Objects.equals(requestedIntrospectVersion, packet.get(INTROSPECTION_STATE_LABEL))) {
        packet.put(DOMAIN_INTROSPECT_REQUESTED, Optional.ofNullable(requestedIntrospectVersion).orElse("0"));
      }
      return doNext(packet);
    }
  }

  private static Step bringAdminServerUpSteps(
        DomainPresenceInfo info, PodAwaiterStepFactory podAwaiterStepFactory) {
    List<Step> steps = new ArrayList<>();
    steps.add(new BeforeAdminServiceStep(null));
    steps.add(PodHelper.createAdminPodStep(null));

<<<<<<< HEAD
    // Reset introspection failure count if any
    Optional.ofNullable(info)
        .map(DomainPresenceInfo::getDomain)
        .map(Domain::getStatus)
        .ifPresent(a -> a.resetIntrospectJobFailureCount());

    if (Domain.isExternalServiceConfigured(info.getDomain().getSpec())) {
=======
    Domain dom = info.getDomain();
    AdminServer adminServer = dom.getSpec().getAdminServer();
    AdminService adminService = adminServer != null ? adminServer.getAdminService() : null;
    List<Channel> channels = adminService != null ? adminService.getChannels() : null;
    if (channels != null && !channels.isEmpty()) {
>>>>>>> 5dded553
      steps.add(ServiceHelper.createForExternalServiceStep(null));
    }
    steps.add(ServiceHelper.createForServerStep(null));
    steps.add(new WatchPodReadyAdminStep(podAwaiterStepFactory, null));
    return Step.chain(steps.toArray(new Step[0]));
  }

  private static Step bringManagedServersUp(Step next) {
    return new ManagedServersUpStep(next);
  }

  private FiberGate getMakeRightFiberGate(String ns) {
    return makeRightFiberGates.computeIfAbsent(ns, k -> delegate.createFiberGate());
  }

  private FiberGate getStatusFiberGate(String ns) {
    return statusFiberGates.computeIfAbsent(ns, k -> delegate.createFiberGate());
  }

  /**
   * Stop namespace.
   * @param ns namespace
   */
  public void stopNamespace(String ns) {
    try (LoggingContext stack = LoggingContext.setThreadContext().namespace(ns)) {
      Map<String, DomainPresenceInfo> map = DOMAINS.get(ns);
      if (map != null) {
        for (DomainPresenceInfo dpi : map.values()) {
          stack.domainUid(dpi.getDomainUid());

          Domain dom = dpi.getDomain();
          DomainPresenceInfo value =
              (dom != null)
                  ? new DomainPresenceInfo(dom)
                  : new DomainPresenceInfo(dpi.getNamespace(), dpi.getDomainUid());
          value.setDeleting(true);
          value.setPopulated(true);
          createMakeRightOperation(value).withExplicitRecheck().forDeletion().execute();
        }
      }
    }
  }

  /**
   * Report on currently suspended fibers. This is the first step toward diagnosing if we need special handling
   * to kill or kick these fibers.
   */
  public void reportSuspendedFibers() {
    if (LOGGER.isFineEnabled()) {
      BiConsumer<String, FiberGate> consumer =
          (namespace, gate) -> {
            gate.getCurrentFibers().forEach(
                (key, fiber) -> {
                  Optional.ofNullable(fiber.getSuspendedStep()).ifPresent(suspendedStep -> {
                    try (LoggingContext ignored
                             = LoggingContext.setThreadContext().namespace(namespace).domainUid(getDomainUid(fiber))) {
                      LOGGER.fine("Fiber is SUSPENDED at " + suspendedStep.getName());
                    }
                  });
                });
          };
      makeRightFiberGates.forEach(consumer);
      statusFiberGates.forEach(consumer);
    }
  }

  private String getDomainUid(Fiber fiber) {
    return Optional.ofNullable(fiber)
          .map(Fiber::getPacket)
          .map(p -> p.getSpi(DomainPresenceInfo.class))
          .map(DomainPresenceInfo::getDomainUid).orElse("");
  }

  /**
   * Dispatch pod watch event.
   * @param item watch event
   */
  public void dispatchPodWatch(Watch.Response<V1Pod> item) {
    if (getPodLabel(item.object, LabelConstants.DOMAINUID_LABEL) == null) {
      return;
    }

    if (getPodLabel(item.object, LabelConstants.SERVERNAME_LABEL) != null) {
      processServerPodWatch(item.object, item.type);
    } else if (getPodLabel(item.object, LabelConstants.JOBNAME_LABEL) != null) {
      processIntrospectorJobPodWatch(item.object, item.type);
    }
  }

  private void processServerPodWatch(V1Pod pod, String watchType) {
    String domainUid = getPodLabel(pod, LabelConstants.DOMAINUID_LABEL);
    DomainPresenceInfo info = getExistingDomainPresenceInfo(getNamespace(pod), domainUid);
    if (info == null) {
      return;
    }

    String serverName = getPodLabel(pod, LabelConstants.SERVERNAME_LABEL);
    switch (watchType) {
      case "ADDED":
        info.setServerPodBeingDeleted(serverName, Boolean.FALSE);
        // fall through
      case "MODIFIED":
        info.setServerPodFromEvent(serverName, pod);
        break;
      case "DELETED":
        boolean removed = info.deleteServerPodFromEvent(serverName, pod);
        if (removed && info.isNotDeleting() && !info.isServerPodBeingDeleted(serverName)) {
          LOGGER.info(MessageKeys.POD_DELETED, domainUid, getNamespace(pod), serverName);
          createMakeRightOperation(info).interrupt().withExplicitRecheck().execute();
        }
        break;

      case "ERROR":
      default:
    }
  }

  private String getNamespace(V1Pod pod) {
    return Optional.ofNullable(pod)
        .map(V1Pod::getMetadata)
        .map(V1ObjectMeta::getNamespace)
        .orElse(null);
  }

  private String getPodLabel(V1Pod pod, String labelName) {
    return Optional.ofNullable(pod)
        .map(V1Pod::getMetadata)
        .map(V1ObjectMeta::getLabels)
        .map(m -> m.get(labelName))
        .orElse(null);
  }

  private void processIntrospectorJobPodWatch(V1Pod pod, String watchType) {
    String domainUid = getPodLabel(pod, LabelConstants.DOMAINUID_LABEL);
    DomainPresenceInfo info = getExistingDomainPresenceInfo(getNamespace(pod), domainUid);
    if (info == null) {
      return;
    }

    switch (watchType) {
      case "ADDED":
      case "MODIFIED":
        PodWatcher.PodStatus podStatus = PodWatcher.getPodStatus(pod);
        new DomainStatusUpdate(pod, domainUid, delegate, info, podStatus).invoke();
        break;
      default:
    }
  }

  /* Recently, we've seen a number of intermittent bugs where K8s reports
   * outdated watch events.  There seem to be two main cases: 1) a DELETED
   * event for a resource that was deleted, but has since been recreated, and 2)
   * a MODIFIED event for an object that has already had subsequent modifications.
   */

  /**
   * Dispatch service watch event.
   * @param item watch event
   */
  public void dispatchServiceWatch(Watch.Response<V1Service> item) {
    V1Service service = item.object;
    String domainUid = ServiceHelper.getServiceDomainUid(service);
    if (domainUid == null) {
      return;
    }

    DomainPresenceInfo info =
        getExistingDomainPresenceInfo(service.getMetadata().getNamespace(), domainUid);
    if (info == null) {
      return;
    }

    switch (item.type) {
      case "ADDED":
      case "MODIFIED":
        ServiceHelper.updatePresenceFromEvent(info, item.object);
        break;
      case "DELETED":
        boolean removed = ServiceHelper.deleteFromEvent(info, item.object);
        if (removed && info.isNotDeleting()) {
          createMakeRightOperation(info).interrupt().withExplicitRecheck().execute();
        }
        break;
      default:
    }
  }

  /**
   * Dispatch config map watch event.
   * @param item watch event
   */
  public void dispatchConfigMapWatch(Watch.Response<V1ConfigMap> item) {
    V1ConfigMap c = item.object;
    if (c != null && c.getMetadata() != null) {
      switch (item.type) {
        case "MODIFIED":
        case "DELETED":
          delegate.runSteps(
              ConfigMapHelper.createScriptConfigMapStep(
                    c.getMetadata().getNamespace()));
          break;

        case "ERROR":
        default:
      }
    }
  }

  /**
   * Dispatch event watch event.
   * @param item watch event
   */
  public void dispatchEventWatch(Watch.Response<V1Event> item) {
    V1Event e = item.object;
    if (e != null) {
      switch (item.type) {
        case "ADDED":
        case "MODIFIED":
          onEvent(e);
          break;
        case "DELETED":
        case "ERROR":
        default:
      }
    }
  }

  /**
   * Dispatch the Domain event to the appropriate handler.
   *
   * @param item An item received from a Watch response.
   */
  public void dispatchDomainWatch(Watch.Response<Domain> item) {
    switch (item.type) {
      case "ADDED":
        handleAddedDomain(item.object);
        break;
      case "MODIFIED":
        handleModifiedDomain(item.object);
        break;
      case "DELETED":
        handleDeletedDomain(item.object);
        break;

      case "ERROR":
      default:
    }
  }

  private void handleAddedDomain(Domain domain) {
    LOGGER.info(MessageKeys.WATCH_DOMAIN, domain.getDomainUid());
    createMakeRightOperation(new DomainPresenceInfo(domain)).interrupt().withExplicitRecheck().execute();
  }

  private void handleModifiedDomain(Domain domain) {
    LOGGER.fine(MessageKeys.WATCH_DOMAIN, domain.getDomainUid());
    createMakeRightOperation(new DomainPresenceInfo(domain)).interrupt().execute();
  }

  private void handleDeletedDomain(Domain domain) {
    LOGGER.info(MessageKeys.WATCH_DOMAIN_DELETED, domain.getDomainUid());
    createMakeRightOperation(new DomainPresenceInfo(domain)).interrupt().forDeletion().withExplicitRecheck().execute();
  }

  private void scheduleDomainStatusUpdating(DomainPresenceInfo info) {
    final OncePerMessageLoggingFilter loggingFilter = new OncePerMessageLoggingFilter();

    MainTuning main = TuningParameters.getInstance().getMainTuning();
    registerStatusUpdater(
        info.getNamespace(),
        info.getDomainUid(),
        delegate.scheduleWithFixedDelay(
            () -> {
              try {
                V1SubjectRulesReviewStatus srrs =
                    delegate.getSubjectRulesReviewStatus(info.getNamespace());
                Packet packet = new Packet();
                packet
                    .getComponents()
                    .put(
                        ProcessingConstants.DOMAIN_COMPONENT_NAME,
                        Component.createFor(
                            info, delegate.getVersion(), V1SubjectRulesReviewStatus.class, srrs));
                packet.put(LoggingFilter.LOGGING_FILTER_PACKET_KEY, loggingFilter);
                Step strategy =
                    ServerStatusReader.createStatusStep(main.statusUpdateTimeoutSeconds, null);
                FiberGate gate = getStatusFiberGate(info.getNamespace());

                Fiber f =
                    gate.startFiberIfNoCurrentFiber(
                        info.getDomainUid(),
                        strategy,
                        packet,
                        new CompletionCallback() {
                          @Override
                          public void onCompletion(Packet packet) {
                            AtomicInteger serverHealthRead =
                                packet.getValue(
                                    ProcessingConstants.REMAINING_SERVERS_HEALTH_TO_READ);
                            if (serverHealthRead == null || serverHealthRead.get() == 0) {
                              loggingFilter.setFiltering(false).resetLogHistory();
                            } else {
                              loggingFilter.setFiltering(true);
                            }
                          }

                          @Override
                          public void onThrowable(Packet packet, Throwable throwable) {
                            logThrowable(throwable);
                            loggingFilter.setFiltering(true);
                          }
                        });
              } catch (Throwable t) {
                try (LoggingContext ignored
                         = LoggingContext.setThreadContext()
                    .namespace(info.getNamespace()).domainUid(info.getDomainUid())) {
                  LOGGER.severe(MessageKeys.EXCEPTION, t);
                }
              }
            },
            main.initialShortDelay,
            main.initialShortDelay,
            TimeUnit.SECONDS));
  }

  private void logThrowable(Throwable throwable) {
    if (throwable instanceof Step.MultiThrowable) {
      for (Throwable t : ((Step.MultiThrowable) throwable).getThrowables()) {
        logThrowable(t);
      }
    } else if (throwable instanceof FailureStatusSourceException) {
      ((FailureStatusSourceException) throwable).log();
    } else {
      LOGGER.severe(MessageKeys.EXCEPTION, throwable);
    }
  }

  @Override
  public MakeRightDomainOperationImpl createMakeRightOperation(DomainPresenceInfo liveInfo) {
    return new MakeRightDomainOperationImpl(liveInfo);
  }

  @Override
  public MakeRightDomainOperation createMakeRightOperation(Domain liveDomain) {
    return createMakeRightOperation(new DomainPresenceInfo(liveDomain));
  }

  public Step createPopulatePacketServerMapsStep(oracle.kubernetes.operator.work.Step next) {
    return new PopulatePacketServerMapsStep(next);
  }

  public static class PopulatePacketServerMapsStep extends Step {
    public PopulatePacketServerMapsStep(Step next) {
      super(next);
    }

    @Override
    public NextAction apply(Packet packet) {
      populatePacketServerMapsFromDomain(packet);
      return doNext(packet);
    }

    private void populatePacketServerMapsFromDomain(Packet packet) {
      Map<String, ServerHealth> serverHealth = new ConcurrentHashMap<>();
      Map<String, String> serverState = new ConcurrentHashMap<>();
      Optional.ofNullable(packet.getSpi(DomainPresenceInfo.class))
          .map(DomainPresenceInfo::getDomain)
          .map(Domain::getStatus)
          .map(DomainStatus::getServers)
          .ifPresent(servers -> servers.forEach(item -> addServerToMaps(serverHealth, serverState, item)));
      if (!serverState.isEmpty()) {
        packet.put(SERVER_STATE_MAP, serverState);
      }
      if (!serverHealth.isEmpty()) {
        packet.put(SERVER_HEALTH_MAP, serverHealth);
      }
    }

    private void addServerToMaps(Map<String, ServerHealth> serverHealthMap,
                                 Map<String, String> serverStateMap, ServerStatus item) {
      if (item.getHealth() != null) {
        serverHealthMap.put(item.getServerName(), item.getHealth());
      }
      if (item.getState() != null) {
        serverStateMap.put(item.getServerName(), item.getState());
      }
    }

  }

  /**
   * A factory which creates and executes steps to align the cached domain status with the value read from Kubernetes.
   */
  class MakeRightDomainOperationImpl implements MakeRightDomainOperation {

    private final DomainPresenceInfo liveInfo;
    private boolean explicitRecheck;
    private boolean deleting;
    private boolean willInterrupt;
    private boolean inspectionRun;

    /**
     * Create the operation.
     * @param liveInfo domain presence info read from Kubernetes
     */
    MakeRightDomainOperationImpl(DomainPresenceInfo liveInfo) {
      this.liveInfo = liveInfo;
    }

    /**
     * Modifies the factory to run even if the domain spec is unchanged.
     * @return the updated factory
     */
    @Override
    public MakeRightDomainOperation withExplicitRecheck() {
      explicitRecheck = true;
      return this;
    }

    /**
     * Modifies the factory to handle shutting down the domain.
     * @return the updated factory
     */
    @Override
    public MakeRightDomainOperation forDeletion() {
      deleting = true;
      return this;
    }

    /**
     * Modifies the factory to handle shutting down the domain if the 'deleting' flag is set.
     * @param deleting if true, indicates that the domain is being shut down
     * @return the updated factory
     */
    @Override
    public MakeRightDomainOperation withDeleting(boolean deleting) {
      this.deleting = deleting;
      return this;
    }

    /**
     * Modifies the factory to indicate that it should interrupt any current make-right thread.
     * @return the updated factory
     */
    @Override
    public MakeRightDomainOperation interrupt() {
      willInterrupt = true;
      return this;
    }

    @Override
    public void execute() {
      try (LoggingContext ignored = LoggingContext.setThreadContext().presenceInfo(liveInfo)) {
        if (!delegate.isNamespaceRunning(getNamespace())) {
          return;
        }

        if (isShouldContinue()) {
          internalMakeRightDomainPresence();
        } else {
          LOGGER.fine(MessageKeys.NOT_STARTING_DOMAINUID_THREAD, getDomainUid());
        }
      }
    }

    @Override
    public void setInspectionRun() {
      inspectionRun = true;
    }

    @Override
    public boolean wasInspectionRun() {
      return inspectionRun;
    }

    private boolean isShouldContinue() {
      DomainPresenceInfo cachedInfo = getExistingDomainPresenceInfo(getNamespace(), getDomainUid());
      int currentIntrospectFailureRetryCount = Optional.ofNullable(liveInfo)
          .map(DomainPresenceInfo::getDomain)
          .map(Domain::getStatus)
          .map(DomainStatus::getIntrospectJobFailureCount)
          .orElse(0);

      String existingError = Optional.ofNullable(liveInfo)
          .map(DomainPresenceInfo::getDomain)
          .map(Domain::getStatus)
          .map(DomainStatus::getMessage)
          .orElse(null);

      boolean exceededFailureRetryCount = (currentIntrospectFailureRetryCount
          >= DomainPresence.getDomainPresenceFailureRetryMaxCount());

      boolean isVersionsChanged = isImgRestartIntrospectVerChanged(liveInfo, cachedInfo);

      if (cachedInfo == null || cachedInfo.getDomain() == null) {
        return true;
      } else if (exceededFailureRetryCount && !isVersionsChanged) {
        LOGGER.fine("Stop introspection retry - exceeded configured domainPresenceFailureRetryMaxCount: "
            + DomainPresence.getDomainPresenceFailureRetryMaxCount()
            + " The domainPresenceFailureRetryMaxCount is an operator tuning parameter and can be controlled"
            + " by adding it to the weblogic-operator-cm configmap.");
        return false;
      } else if (existingError != null && existingError.contains("FatalIntrospectorError")) {
        LOGGER.fine("Stop introspection retry - MII Fatal Error: "
            + existingError);
        return false;
      } else if (isCachedInfoNewer(liveInfo, cachedInfo)) {
        return false;  // we have already cached this
      } else if (explicitRecheck || isSpecChanged(liveInfo, cachedInfo)) {
        if (exceededFailureRetryCount) {
          Optional.ofNullable(liveInfo)
              .map(DomainPresenceInfo::getDomain)
              .map(Domain::getStatus)
              .map(o -> o.resetIntrospectJobFailureCount());
        }

        if (currentIntrospectFailureRetryCount > 0) {
          LOGGER.info(MessageKeys.INTROSPECT_JOB_FAILED_RETRY_COUNT, cachedInfo.getDomain().getDomainUid(),
              currentIntrospectFailureRetryCount,
              DomainPresence.getDomainPresenceFailureRetryMaxCount());
        }

        return true;
      }
      cachedInfo.setDomain(getDomain());
      return false;
    }

    private void internalMakeRightDomainPresence() {
      LOGGER.fine(MessageKeys.PROCESSING_DOMAIN, getDomainUid());

      Packet packet = new Packet();
      packet.put(MAKE_RIGHT_DOMAIN_OPERATION, this);
      packet
          .getComponents()
          .put(
              ProcessingConstants.DOMAIN_COMPONENT_NAME,
              Component.createFor(liveInfo, delegate.getVersion(),
                  PodAwaiterStepFactory.class, delegate.getPodAwaiterStepFactory(getNamespace()),
                  V1SubjectRulesReviewStatus.class, delegate.getSubjectRulesReviewStatus(getNamespace())));
      runDomainPlan(
            getDomain(),
            getDomainUid(),
            getNamespace(),
            createDomainPlanSteps(packet),
            deleting,
            willInterrupt);
    }

    private StepAndPacket createDomainPlanSteps(Packet packet) {
      return new StepAndPacket(
          createPopulatePacketServerMapsStep(createSteps()),
          packet);
    }

    private Domain getDomain() {
      return liveInfo.getDomain();
    }

    private String getDomainUid() {
      return liveInfo.getDomainUid();
    }

    private String getNamespace() {
      return liveInfo.getNamespace();
    }

    @Override
    public Step createSteps() {
      Step strategy =
            new StartPlanStep(liveInfo, deleting ? createDomainDownPlan(liveInfo) : createDomainUpPlan(liveInfo));
      if (deleting || getDomain() == null) {
        return strategy;
      } else {
        return DomainValidationSteps.createDomainValidationSteps(getNamespace(), strategy);
      }
    }
  }

  private static boolean isSpecChanged(DomainPresenceInfo liveInfo, DomainPresenceInfo cachedInfo) {
    // TODO, RJE: now that we are switching to updating domain status using the separate
    // status-specific endpoint, Kubernetes guarantees that changes to the main endpoint
    // will only be for metadata and spec, so we can know that we have an important
    // change just by looking at metadata.generation.
    return Optional.ofNullable(liveInfo.getDomain())
          .map(Domain::getSpec)
          .map(spec -> !spec.equals(cachedInfo.getDomain().getSpec()))
          .orElse(true);
  }

  private static boolean isImgRestartIntrospectVerChanged(DomainPresenceInfo liveInfo, DomainPresenceInfo cachedInfo) {
    String liveIntrospectVersion = Optional.ofNullable(liveInfo)
        .map(DomainPresenceInfo::getDomain)
        .map(Domain::getSpec)
        .map(DomainSpec::getIntrospectVersion)
        .orElse(null);

    String cachedIntropectVersion = Optional.ofNullable(cachedInfo)
        .map(DomainPresenceInfo::getDomain)
        .map(Domain::getSpec)
        .map(DomainSpec::getIntrospectVersion)
        .orElse(null);

    if (!Objects.equals(liveIntrospectVersion, cachedIntropectVersion)) {
      return true;
    }

    String liveRestartVersion = Optional.ofNullable(liveInfo)
        .map(DomainPresenceInfo::getDomain)
        .map(Domain::getRestartVersion)
        .orElse(null);

    String cachedRestartVersion = Optional.ofNullable(cachedInfo)
        .map(DomainPresenceInfo::getDomain)
        .map(Domain::getRestartVersion)
        .orElse(null);

    if (!Objects.equals(liveRestartVersion, cachedRestartVersion)) {
      return true;
    }

    String liveIntrospectImage = Optional.ofNullable(liveInfo)
        .map(DomainPresenceInfo::getDomain)
        .map(Domain::getSpec)
        .map(DomainSpec::getImage)
        .orElse(null);

    String cachedIntrospectImage = Optional.ofNullable(cachedInfo)
        .map(DomainPresenceInfo::getDomain)
        .map(Domain::getSpec)
        .map(DomainSpec::getImage)
        .orElse(null);

    if (!Objects.equals(liveIntrospectImage, cachedIntrospectImage)) {
      return true;
    } else {
      return false;
    }
  }

  private static boolean isCachedInfoNewer(DomainPresenceInfo liveInfo, DomainPresenceInfo cachedInfo) {
    return liveInfo.getDomain() != null
        && KubernetesUtils.isFirstNewer(cachedInfo.getDomain().getMetadata(), liveInfo.getDomain().getMetadata());
  }

  @SuppressWarnings("unused")
  private void runDomainPlan(
      Domain dom,
      String domainUid,
      String ns,
      Step.StepAndPacket plan,
      boolean isDeleting,
      boolean isWillInterrupt) {
    FiberGate gate = getMakeRightFiberGate(ns);
    CompletionCallback cc =
        new CompletionCallback() {
          @Override
          public void onCompletion(Packet packet) {
            // no-op
          }

          @Override
          public void onThrowable(Packet packet, Throwable throwable) {
            logThrowable(throwable);

            gate.startFiberIfLastFiberMatches(
                domainUid,
                Fiber.getCurrentIfSet(),
                DomainStatusUpdater.createFailedStep(throwable, null),
                plan.packet,
                new CompletionCallback() {
                  @Override
                  public void onCompletion(Packet packet) {
                    // no-op
                  }

                  @Override
                  public void onThrowable(Packet packet, Throwable throwable) {
                    logThrowable(throwable);
                  }
                });

            gate.getExecutor()
                .schedule(
                    () -> {
                      DomainPresenceInfo existing = getExistingDomainPresenceInfo(ns, domainUid);
                      if (existing != null) {
                        try (LoggingContext ignored =
                                 LoggingContext.setThreadContext().namespace(ns).domainUid(domainUid)) {
                          existing.setPopulated(false);
                          // proceed only if we have not already retried max number of times
                          int retryCount = existing.incrementAndGetFailureCount();
                          LOGGER.fine(
                              "Failure count for DomainPresenceInfo: "
                                  + existing
                                  + " is now: "
                                  + retryCount);
                          if (retryCount <= DomainPresence.getDomainPresenceFailureRetryMaxCount()) {
                            createMakeRightOperation(existing).withDeleting(isDeleting).withExplicitRecheck().execute();
                          } else {
                            LOGGER.severe(
                                MessageKeys.CANNOT_START_DOMAIN_AFTER_MAX_RETRIES,
                                domainUid,
                                ns,
                                DomainPresence.getDomainPresenceFailureRetryMaxCount(),
                                throwable);
                          }
                        }
                      }
                    },
                    DomainPresence.getDomainPresenceFailureRetrySeconds(),
                    TimeUnit.SECONDS);
          }
        };

    if (isWillInterrupt) {
      gate.startFiber(domainUid, plan.step, plan.packet, cc);
    } else {
      gate.startFiberIfNoCurrentFiber(domainUid, plan.step, plan.packet, cc);
    }
  }

  Step createDomainUpPlan(DomainPresenceInfo info) {
    Step managedServerStrategy = bringManagedServersUp(DomainStatusUpdater.createEndProgressingStep(new TailStep()));

    Step domainUpStrategy =
        Step.chain(
            domainIntrospectionSteps(info),
            DomainValidationSteps.createAfterIntrospectValidationSteps(info.getDomainUid()),
            new DomainStatusStep(info, null),
            bringAdminServerUp(info, delegate.getPodAwaiterStepFactory(info.getNamespace())),
            managedServerStrategy);

    return Step.chain(
          createDomainUpInitialStep(info),
          ConfigMapHelper.readExistingIntrospectorConfigMap(info.getNamespace(), info.getDomainUid()),
          DomainPresenceStep.createDomainPresenceStep(info.getDomain(), domainUpStrategy, managedServerStrategy));
  }

  Step createDomainUpInitialStep(DomainPresenceInfo info) {
    return new UpHeadStep(info);
  }

  private Step createDomainDownPlan(DomainPresenceInfo info) {
    String ns = info.getNamespace();
    String domainUid = info.getDomainUid();
    return Step.chain(
        new DownHeadStep(info, ns),
        new DeleteDomainStep(info, ns, domainUid),
        new UnregisterStep(info));
  }

  private static class UnregisterStep extends Step {
    private final DomainPresenceInfo info;

    UnregisterStep(DomainPresenceInfo info) {
      this(info, null);
    }

    UnregisterStep(DomainPresenceInfo info, Step next) {
      super(next);
      this.info = info;
    }

    @Override
    public NextAction apply(Packet packet) {
      unregisterPresenceInfo(info.getNamespace(), info.getDomainUid());
      return doNext(packet);
    }
  }

  private static class TailStep extends Step {

    @Override
    public NextAction apply(Packet packet) {
      packet.getSpi(DomainPresenceInfo.class).complete();
      return doNext(packet);
    }
  }

  private static class StartPlanStep extends Step {
    private final DomainPresenceInfo info;

    StartPlanStep(DomainPresenceInfo info, Step next) {
      super(next);
      this.info = info;
    }

    @Override
    public NextAction apply(Packet packet) {
      registerDomainPresenceInfo(info);

      return doNext(getNextSteps(), packet);
    }

    private Step getNextSteps() {
      if (lookForPodsAndServices()) {
        return Step.chain(getRecordExistingResourcesSteps(), getNext());
      } else {
        return getNext();
      }
    }

    private boolean lookForPodsAndServices() {
      return !info.isPopulated() && info.isNotDeleting();
    }

    private Step getRecordExistingResourcesSteps() {
      NamespacedResources resources = new NamespacedResources(info.getNamespace(), info.getDomainUid());

      resources.addProcessor(new NamespacedResources.Processors() {
        @Override
        Consumer<V1PodList> getPodListProcessing() {
          return list -> list.getItems().forEach(this::addPod);
        }

        private void addPod(V1Pod pod) {
          Optional.ofNullable(PodHelper.getPodServerName(pod)).ifPresent(name -> info.setServerPod(name, pod));
        }

        @Override
        Consumer<V1ServiceList> getServiceListProcessing() {
          return list -> list.getItems().forEach(this::addService);
        }

        private void addService(V1Service service) {
          ServiceHelper.addToPresence(info, service);
        }
      });

      return resources.createListSteps();
    }

  }

  private static class UpHeadStep extends Step {
    private final DomainPresenceInfo info;

    UpHeadStep(DomainPresenceInfo info) {
      this(info, null);
    }

    UpHeadStep(DomainPresenceInfo info, Step next) {
      super(next);
      this.info = info;
    }

    @Override
    public NextAction apply(Packet packet) {
      info.setDeleting(false);
      return doNext(packet);
    }
  }

  private class DomainStatusStep extends Step {
    private final DomainPresenceInfo info;

    DomainStatusStep(DomainPresenceInfo info, Step next) {
      super(next);
      this.info = info;
    }

    @Override
    public NextAction apply(Packet packet) {
      scheduleDomainStatusUpdating(info);
      return doNext(packet);
    }
  }

  private static class DownHeadStep extends Step {
    private final DomainPresenceInfo info;
    private final String ns;

    DownHeadStep(DomainPresenceInfo info, String ns) {
      this(info, ns, null);
    }

    DownHeadStep(DomainPresenceInfo info, String ns, Step next) {
      super(next);
      this.info = info;
      this.ns = ns;
    }

    @Override
    public NextAction apply(Packet packet) {
      info.setDeleting(true);
      unregisterStatusUpdater(ns, info.getDomainUid());
      return doNext(packet);
    }
  }

  private static class DomainStatusUpdate {
    private final V1Pod pod;
    private final String domainUid;
    private DomainProcessorDelegate delegate;
    private DomainPresenceInfo info;
    private PodWatcher.PodStatus podStatus;

    DomainStatusUpdate(V1Pod pod, String domainUid, DomainProcessorDelegate delegate,
                       DomainPresenceInfo info, PodWatcher.PodStatus podStatus) {
      this.pod = pod;
      this.domainUid = domainUid;
      this.delegate = delegate;
      this.info = info;
      this.podStatus = podStatus;
    }

    private void invoke() {
      switch (podStatus) {
        case PHASE_FAILED:
          delegate.runSteps(
                  DomainStatusUpdater.createFailedStep(
                          info, pod.getStatus().getReason(), pod.getStatus().getMessage(), null));
          break;
        case WAITING_NON_NULL_MESSAGE:
          Optional.ofNullable(getMatchingContainerStatus())
                  .map(V1ContainerStatus::getState)
                  .map(V1ContainerState::getWaiting)
                  .ifPresent(waiting ->
                    delegate.runSteps(
                            DomainStatusUpdater.createFailedStep(
                                    info, waiting.getReason(), waiting.getMessage(), null)));
          break;
        case TERMINATED_ERROR_REASON:
          Optional.ofNullable(getMatchingContainerStatus())
                  .map(V1ContainerStatus::getState)
                  .map(V1ContainerState::getTerminated)
                  .ifPresent(terminated -> delegate.runSteps(
                          DomainStatusUpdater.createFailedStep(
                                  info, terminated.getReason(), terminated.getMessage(), null)));
          break;
        case UNSCHEDULABLE:
          Optional.ofNullable(getMatchingPodCondition())
                  .ifPresent(condition ->
                          delegate.runSteps(
                                  DomainStatusUpdater.createFailedStep(
                                          info, condition.getReason(), condition.getMessage(), null)));
          break;
        case SUCCESS:
          Optional.ofNullable(getMatchingContainerStatus())
                  .map(V1ContainerStatus::getState)
                  .map(V1ContainerState::getWaiting)
                  .ifPresent(waiting ->
                          delegate.runSteps(
                                  DomainStatusUpdater.createProgressingStep(
                                          info, waiting.getReason(), false, null)));
          break;
        default:
      }
    }

    private V1ContainerStatus getMatchingContainerStatus() {
      return Optional.ofNullable(pod.getStatus())
              .map(V1PodStatus::getContainerStatuses)
              .flatMap(this::getMatchingContainerStatus)
              .orElse(null);
    }

    private Optional<V1ContainerStatus> getMatchingContainerStatus(Collection<V1ContainerStatus> statuses) {
      return statuses.stream().filter(this::hasInstrospectorJobName).findFirst();
    }

    private V1PodCondition getMatchingPodCondition() {
      return Optional.ofNullable(pod.getStatus())
              .map(V1PodStatus::getConditions)
              .flatMap(this::getPodCondition)
              .orElse(null);
    }

    private Optional<V1PodCondition> getPodCondition(Collection<V1PodCondition> conditions) {
      return conditions.stream().findFirst();
    }

    private boolean hasInstrospectorJobName(V1ContainerStatus s) {
      return toJobIntrospectorName(domainUid).equals(s.getName());
    }
  }
}<|MERGE_RESOLUTION|>--- conflicted
+++ resolved
@@ -187,21 +187,7 @@
     steps.add(new BeforeAdminServiceStep(null));
     steps.add(PodHelper.createAdminPodStep(null));
 
-<<<<<<< HEAD
-    // Reset introspection failure count if any
-    Optional.ofNullable(info)
-        .map(DomainPresenceInfo::getDomain)
-        .map(Domain::getStatus)
-        .ifPresent(a -> a.resetIntrospectJobFailureCount());
-
     if (Domain.isExternalServiceConfigured(info.getDomain().getSpec())) {
-=======
-    Domain dom = info.getDomain();
-    AdminServer adminServer = dom.getSpec().getAdminServer();
-    AdminService adminService = adminServer != null ? adminServer.getAdminService() : null;
-    List<Channel> channels = adminService != null ? adminService.getChannels() : null;
-    if (channels != null && !channels.isEmpty()) {
->>>>>>> 5dded553
       steps.add(ServiceHelper.createForExternalServiceStep(null));
     }
     steps.add(ServiceHelper.createForServerStep(null));
