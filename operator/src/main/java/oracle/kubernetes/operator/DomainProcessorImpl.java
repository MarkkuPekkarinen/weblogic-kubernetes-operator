--- conflicted
+++ resolved
@@ -74,12 +74,9 @@
 import oracle.kubernetes.weblogic.domain.model.ServerStatus;
 import org.jetbrains.annotations.NotNull;
 
-<<<<<<< HEAD
 import static oracle.kubernetes.operator.DomainStatusUpdater.createAbortedFailureRelatedSteps;
 import static oracle.kubernetes.operator.DomainStatusUpdater.createInternalFailureRelatedSteps;
-=======
 import static oracle.kubernetes.operator.DomainStatusUpdater.createStatusInitializationStep;
->>>>>>> 22f5bbae
 import static oracle.kubernetes.operator.DomainStatusUpdater.createStatusUpdateStep;
 import static oracle.kubernetes.operator.LabelConstants.INTROSPECTION_STATE_LABEL;
 import static oracle.kubernetes.operator.ProcessingConstants.DOMAIN_INTROSPECTOR_JOB;
@@ -953,19 +950,12 @@
 
     @Override
     public Step createSteps() {
-<<<<<<< HEAD
-      Step strategy =
-            new StartPlanStep(liveInfo, deleting ? createDomainDownPlan(liveInfo) : createDomainUpPlan(liveInfo));
-      strategy = Step.chain(willThrow ? createThrowStep() : null, strategy);
-      if (deleting || getDomain() == null) {
-        return strategy;
-=======
       final List<Step> result = new ArrayList<>();
 
+      result.add(willThrow ? createThrowStep() : null);
       result.add(createStatusInitializationStep());
       if (deleting) {
         result.add(new StartPlanStep(liveInfo, createDomainDownPlan(liveInfo)));
->>>>>>> 22f5bbae
       } else {
         result.add(createDomainValidationStep(getDomain()));
         result.add(new StartPlanStep(liveInfo, createDomainUpPlan(liveInfo)));
