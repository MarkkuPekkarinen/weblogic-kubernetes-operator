# Copyright (c) 2018, 2019, Oracle Corporation and/or its affiliates. All rights reserved.
# Licensed under the Universal Permissive License v 1.0 as shown at https://oss.oracle.com/licenses/upl.
#
# ------------
# Description:
# ------------
#
#   This code reads the configuration in a WL domain's domain home, and generates
#   multiple files that are copied to stdout.  It also checks whether the domain
#   configuration is 'valid' (suitable for running in k8s).  Finally, it 
#   populates customer supplied 'configOverrides' templates.
#
#   This code is used by the operator to introspect and validate an arbitrary
#   WL domain before its pods are started.  It generates information that's
#   useful for running the domain, setting up its networking, and for overriding
#   specific parts of its configuration so that it can run in k8s.
# 
#   For more details, see the Description in instrospectDomain.sh (which
#   calls this script).
#
# ---------------------
# Prerequisites/Inputs:
# ---------------------
#
#   A WebLogic install.
#
#   A WebLogic domain.
#
#   A running WL node manager at port 5556 (see introspectDomain.sh).
#
#   Plain text WL admin username/password in:
#     /weblogic-operator/secrets/username 
#     /weblogic-operator/secrets/password
#
#   Optional custom sit cfg 'configOverrides' templates in:
#     /weblogic-operator/config-overrides-secrets
#
#   Optional custom sit cfg 'configOverridesSecrets' in:
#     /weblogic-operator/config-overrides-secrets/<secret-name>/<key>
#
#   The following env vars:
#     DOMAIN_UID         - completely unique id for this domain
#     DOMAIN_HOME        - path for the domain configuration
#     LOG_HOME           - path to override WebLogic server log locations
#     CREDENTIALS_SECRET_NAME  - name of secret containing credentials
#
# ---------------------------------
# Outputs (files copied to stdout):
# ---------------------------------
#
#   topology.yaml                  -- Domain configuration summary for operator (server names, etc).
#                                           -and/or-
#                                     Domain validation warnings/errors. 
#
#   Sit-Cfg-CFG--introspector-situational-config.xml  
#                                  -- Automatic sit cfg overrides for domain configuration
#                                     (listen addresses, etc).
#
#   Sit-Cfg-*                      -- Expanded optional configOverrides sit cfg templates
#
#   boot.properties                -- Encoded credentials for starting WL.
#   userConfigNodeManager.secure   -- Encoded credentials for starting NM in a WL pod.
#   userKeyNodeManager.secure      -- Encoded credentials for starting NM in a WL pod.
#
# 
# Note:
#
#   This code partly depends on a node manager so that we can use it to encrypt 
#   the username and password and put them into files that can be used to connect
#   to the node manager later in the server pods (so that the server pods don't
#   have to mount the secret containing the username and password).
#
#   The configuration overrides are specified via situational config file(s), and 
#   include listen addresses, log file locations, etc.  Additional information
#   is provided in other files -- including encrypted credentials, domain
#   topology (server names, etc), and any validation warnings/errors.
#


import base64, md5
import distutils.dir_util
import inspect
import os
import re
import sys
import traceback

# Include this script's current directory in the import path (so we can import utils, etc.)
# sys.path.append('/weblogic-operator/scripts')

# Alternative way to dynamically get script's current directory
tmp_callerframerecord = inspect.stack()[0]    # 0 represents this line # 1 represents line at caller
tmp_info = inspect.getframeinfo(tmp_callerframerecord[0])
tmp_scriptdir=os.path.dirname(tmp_info[0])
sys.path.append(tmp_scriptdir)

from utils import *

class OfflineWlstEnv(object):

  def open(self):

    # before doing anything, get each env var and verify it exists 

    self.DOMAIN_UID               = self.getEnv('DOMAIN_UID')
    self.DOMAIN_HOME              = self.getEnv('DOMAIN_HOME')
    self.LOG_HOME                 = self.getEnv('LOG_HOME')
    self.DATA_HOME                = self.getEnvOrDef('DATA_HOME', "")
    self.CREDENTIALS_SECRET_NAME  = self.getEnv('CREDENTIALS_SECRET_NAME')

    # initialize globals

    # The following 3 globals mush match prefix hard coded in startServer.sh
    self.CUSTOM_PREFIX_JDBC = 'Sit-Cfg-JDBC--'
    self.CUSTOM_PREFIX_JMS  = 'Sit-Cfg-JMS--'
    self.CUSTOM_PREFIX_WLDF = 'Sit-Cfg-WLDF--'
    self.CUSTOM_PREFIX_CFG  = 'Sit-Cfg-CFG--'

<<<<<<< HEAD
    self.INTROSPECT_HOME    = '/tmp/introspect/' + self.DOMAIN_UID
    self.TOPOLOGY_FILE      = self.INTROSPECT_HOME + '/topology.yaml'
    self.CM_FILE            = self.INTROSPECT_HOME + '/' + self.CUSTOM_PREFIX_CFG + 'introspector-situational-config.xml'
    self.BOOT_FILE          = self.INTROSPECT_HOME + '/boot.properties'
    self.USERCONFIG_FILE    = self.INTROSPECT_HOME + '/userConfigNodeManager.secure'
    self.USERKEY_FILE       = self.INTROSPECT_HOME + '/userKeyNodeManager.secure'
    self.DOMAIN_ZIP         = self.INTROSPECT_HOME + '/domainzip.secure'
    self.PRIMORDIAL_DOMAIN_ZIP         = self.INTROSPECT_HOME + '/primordial_domainzip.secure'

    self.INVENTORY_IMAGE_MD5 = self.INTROSPECT_HOME + '/inventory_image.md5'
    self.INVENTORY_CM_MD5 = self.INTROSPECT_HOME + '/inventory_cm.md5'
    self.INVENTORY_PASSPHRASE_MD5 = self.INTROSPECT_HOME + '/inventory_passphrase.md5'
    self.MERGED_MODEL_FILE = self.INTROSPECT_HOME + '/merged_model.json'
    self.EWALLET             = self.INTROSPECT_HOME + '/ewallet.p12'
    self.WLS_VERSION  = self.INTROSPECT_HOME + "/wls.version"
    self.JDK_PATH  = self.INTROSPECT_HOME + "/jdk.path"
    self.SECRETS_MD5 = self.INTROSPECT_HOME + "/secrets.md5"
    self.DOMAINZIP_HASH = self.INTROSPECT_HOME + "/domainzip_hash"
=======
    self.INTROSPECT_HOME        = '/tmp/introspect/' + self.DOMAIN_UID
    self.TOPOLOGY_FILE          = self.INTROSPECT_HOME + '/topology.yaml'
    self.CM_FILE                = self.INTROSPECT_HOME + '/' + self.CUSTOM_PREFIX_CFG + 'introspector-situational-config.xml'
    self.BOOT_FILE              = self.INTROSPECT_HOME + '/boot.properties'
    self.USERCONFIG_FILE        = self.INTROSPECT_HOME + '/userConfigNodeManager.secure'
    self.USERKEY_FILE           = self.INTROSPECT_HOME + '/userKeyNodeManager.secure'
    self.DOMAIN_SECRET_MD5_FILE = '/tmp/DomainSecret.md5'
>>>>>>> a8db5925

    # The following 4 env vars are for unit testing, their defaults are correct for production.
    self.CREDENTIALS_SECRET_PATH = self.getEnvOrDef('CREDENTIALS_SECRET_PATH', '/weblogic-operator/secrets')
    self.CUSTOM_SECRET_ROOT      = self.getEnvOrDef('CUSTOM_SECRET_ROOT', '/weblogic-operator/config-overrides-secrets')
    self.CUSTOM_SITCFG_PATH      = self.getEnvOrDef('CUSTOM_SITCFG_PATH', '/weblogic-operator/config-overrides')
    self.NM_HOST                 = self.getEnvOrDef('NM_HOST', 'localhost')
    self.WDT_CONFIGMAP_PATH      = self.getEnvOrDef('WDT_CONFIGMAP_PATH',
                                                             '/weblogic-operator/wdt-config-map')

    # Set IS_FMW_INFRA to True if the image contains a FMW infrastructure domain
    # (dectected by checking the RCUPREFIX environment variable)
    self.IS_FMW_INFRA_DOMAIN = self.isEnvSet('RCUPREFIX')

    # Check environment variable that allows dynamic clusters in FMW infrastructure
    # domains
    self.ALLOW_DYNAMIC_CLUSTER_IN_FMW = self.getEnvOrDef('ALLOW_DYNAMIC_CLUSTER_IN_FMW', "False")

    # maintain a list of errors that we include in topology.yaml on completion, if any

    self.errors             = []

    # maintain a list of files that we print on completion when there are no errors

    self.generatedFiles     = []

    # create tmp directory (mkpath == 'mkdir -p') 

    distutils.dir_util.mkpath(self.INTROSPECT_HOME)

    # remove any files that are already in the tmp directory

    for the_file in os.listdir(self.INTROSPECT_HOME):
      the_file_path = os.path.join(self.INTROSPECT_HOME, the_file)
      if os.path.isfile(the_file_path):
        os.unlink(the_file_path)


    trace("About to load domain from "+self.getDomainHome())
    readDomain(self.getDomainHome())
    self.domain = cmo
    self.DOMAIN_NAME = self.getDomain().getName()

    # this should only be done for model in image case

    if os.path.exists('/u01/wdt/models'):
      self.WDT_DOMAIN_TYPE = self.getEnvOrDef('WDT_DOMAIN_TYPE', 'WLS')

      try:
        # find the em ear source path
        cd('Application/em')
        em_attrs = ls(returnMap='true', returnType='a')
        self.empath = em_attrs['SourcePath']
      except:
        self.empath = None
        pass

      if self.WDT_DOMAIN_TYPE == 'JRF':
        try:
          # Only export if it is not there already (i.e. have not been copied from the secrets
          if not os.path.exists('/tmp/opsswallet/ewallet.p12'):
            opss_passphrase = self.getEnv('OPSS_PASSPHRASE')
            os.mkdir('/tmp/opsswallet')
            exportEncryptionKey(jpsConfigFile=self.getDomainHome() + '/config/fmwconfig/jps-config.xml', \
                              keyFilePath='/tmp/opsswallet', keyFilePassword=opss_passphrase)
        except:
          trace("SEVERE","Error in exporting OPSS key ")
          dumpStack()
          sys.exit(1)


  def getEmPath(self):
    return self.empath

  def close(self):
    closeDomain()

  def getDomain(self):
    return self.domain

  def getDomainUID(self):
    return self.DOMAIN_UID

  def getDomainHome(self):
    return self.DOMAIN_HOME

  def getDomainLogHome(self):
    return self.LOG_HOME

  def getDataHome(self):
    return self.DATA_HOME

  def isFMWInfraDomain(self):
    return self.IS_FMW_INFRA_DOMAIN

  def allowDynamicClusterInFMWInfraDomain(self):
    return self.ALLOW_DYNAMIC_CLUSTER_IN_FMW.lower() == 'true'

  def addError(self, error):
    self.errors.append(error)

  def getErrors(self):
    return self.errors

  def getClusterOrNone(self,serverOrTemplate):
    try:
      ret = serverOrTemplate.getCluster()
    except:
      trace("Ignoring getCluster() exception, this is expected.")
      ret = None
    return ret

  def addGeneratedFile(self, filePath):
    self.generatedFiles.append(filePath)

  def printGeneratedFiles(self):
    for filePath in self.generatedFiles:
      self.printFile(filePath)

  def encrypt(self, cleartext):
    return encrypt(cleartext, self.getDomainHome())

  def readFile(self, path):
    file = open(path, 'r')
    contents = file.read()
    file.close()
    return contents

  def readBinaryFile(self, path):
    file = open(path, 'rb')
    contents = file.read()
    file.close()
    return contents

  def printFile(self, path):
    trace("Printing file " + path)
    print ">>> ",path
    print self.readFile(path)
    print ">>> EOF"
    print

  def getEnv(self, name):
    val = os.getenv(name)
    if val is None or val == "null":
      trace("SEVERE","Env var "+name+" not set.")
      sys.exit(1)
    return val

  def getEnvOrDef(self, name, deflt):
    val = os.getenv(name)
    if val == None or val == "null" or len(val) == 0:
      return deflt
    return val

  def isEnvSet(self, name):
    val = os.getenv(name)
    if val is None or val == "null":
      return False
    return True

  def toDNS1123Legal(self, address):
    return address.lower().replace('_','-')


class SecretManager(object):

  def __init__(self, env):
    self.env = env

  def encrypt(self, cleartext):
    return self.env.encrypt(cleartext)

  def readCredentialsSecret(self, key):
    path = self.env.CREDENTIALS_SECRET_PATH + '/' + key
    return self.env.readFile(path)

class Generator(SecretManager):

  def __init__(self, env, path):
    SecretManager.__init__(self, env)
    self.env = env
    self.path = path
    self.indentStack = [""]

  def open(self):
    self.f =  open(self.path, 'w+')

  def close(self):
    self.f.close()

  def indent(self):
    self.indentStack.append(self.indentPrefix() + "  ")

  def undent(self):
    self.indentStack.pop()

  def indentPrefix(self):
    return self.indentStack[len(self.indentStack)-1]

  def write(self, msg):
    self.f.write(msg)

  def writeln(self, msg):
    self.f.write(self.indentPrefix() + msg + "\n")

  def quote(self, val):
    return "\"" + val + "\""

  def name(self, mbean):
    return "\"" + mbean.getName() + "\"";

  def addGeneratedFile(self):
    return self.env.addGeneratedFile(self.path)

class TopologyGenerator(Generator):

  def __init__(self, env):
    Generator.__init__(self, env, env.TOPOLOGY_FILE)

  def validate(self):
    self.validateAdminServer()
    self.validateClusters()
    self.validateServerCustomChannelName()
    return self.isValid()

  def generate(self):
    self.open()
    try:
      if self.isValid():
        self.generateTopology()
      else:
        self.reportErrors()
      self.close()
      self.addGeneratedFile()
    finally:
      self.close()

  # Work-around bug in off-line WLST where cluster.getDynamicServers() may throw
  # when there are no 'real' DynamicServers.  Exception looks like:
  #     at com.sun.proxy.$Proxy46.getDynamicServers(Unknown Source)
  #     at sun.reflect.NativeMethodAccessorImpl.invoke0(Native Method)
  #     at sun.reflect.NativeMethodAccessorImpl.invoke(NativeMethodAccessorImpl.java:62)
  #     at sun.reflect.DelegatingMethodAccessorImpl.invoke(DelegatingMethodAccessorImpl.java:43)
  #     at java.lang.reflect.Method.invoke(Method.java:498)
  def getDynamicServersOrNone(self,cluster):
    try:
      ret = cluster.getDynamicServers()
    except:
      trace("Ignoring getDynamicServers() exception, this is expected.")
      ret = None
    return ret

  def getSSLOrNone(self,server):
    try:
      ret = server.getSSL()
    except:
      trace("Ignoring getSSL() exception, this is expected.")
      ret = None
    return ret

  def validateAdminServer(self):
    adminServerName = self.env.getDomain().getAdminServerName()
    if adminServerName is None:
      addError("The admin server name is null.")
      return
    adminServer = None
    for server in self.env.getDomain().getServers():
      if adminServerName == server.getName():
        adminServer = server
    if adminServer is None:
      addError("The admin server '" + adminServerName + "' does not exist.")
      return
    cluster = self.env.getClusterOrNone(adminServer)
    if cluster is not None:
      self.addError("The admin server " + self.name(adminServer) + " belongs to the cluster " + self.name(cluster) + ".")

  def validateClusters(self):
    for cluster in self.env.getDomain().getClusters():
      self.validateCluster(cluster)

  def validateCluster(self, cluster):
    if self.getDynamicServersOrNone(cluster) is None:
      self.validateNonDynamicCluster(cluster)
    else:
      if self.env.isFMWInfraDomain() and not self.env.allowDynamicClusterInFMWInfraDomain():
        self.addError("Dynamic clusters are not supported in FMW Infrastructure domains. Set ALLOW_DYNAMIC_CLUSTER_IN_FMW environment variable to true to bypass this validation.")
      else:
        self.validateDynamicCluster(cluster)

  def validateNonDynamicCluster(self, cluster):
    self.validateNonDynamicClusterReferencedByAtLeastOneServer(cluster)
    self.validateNonDynamicClusterNotReferencedByAnyServerTemplates(cluster)
    self.validateNonDynamicClusterServersHaveSameListenPort(cluster)
    self.validateNonDynamicClusterServerHaveSameCustomChannels(cluster)

  def validateNonDynamicClusterReferencedByAtLeastOneServer(self, cluster):
    for server in self.env.getDomain().getServers():
      if self.env.getClusterOrNone(server) is cluster:
        return
    self.addError("The non-dynamic cluster " + self.name(cluster) + " is not referenced by any servers.")

  def validateNonDynamicClusterNotReferencedByAnyServerTemplates(self, cluster):
    for template in self.env.getDomain().getServerTemplates():
      if self.env.getClusterOrNone(template) is cluster:
        self.addError("The non-dynamic cluster " + self.name(cluster) + " is referenced by the server template " + self.name(template) + ".")

  LISTEN_PORT = 'listen port'
  LISTEN_PORT_ENABLED = 'listen port enabled'
  SSL_LISTEN_PORT = 'ssl listen port'
  SSL_LISTEN_PORT_ENABLED = 'ssl listen port enabled'
  ADMIN_LISTEN_PORT = 'admin listen port'
  ADMIN_LISTEN_PORT_ENABLED = 'admin listen port enabled'

  def getServerClusterPortPropertyValue(self, server, clusterListenPortProperty):
    sslListenPort = None
    ssl = self.getSSLOrNone(server)
    if ssl is not None:
      sslListenPort = ssl.getListenPort()
    sslListenPortEnabled = None
    if ssl is not None:
      sslListenPortEnabled = ssl.isListenPortEnabled()
    return {
             LISTEN_PORT: server.getListenPort(),
             LISTEN_PORT_ENABLED: server.isListenPortEnabled(),
             SSL_LISTEN_PORT: sslListenPort,
             SSL_LISTEN_PORT_ENABLED: sslListenPortEnabled,
             ADMIN_LISTEN_PORT: server.getAdministrationPort(),
             ADMIN_LISTEN_PORT_ENABLED: server.isAdministrationPortEnabled()
     }[clusterListenPortProperty]

  def validateNonDynamicClusterServersHaveSameListenPort(self, cluster):
    firstServer = None
    firstListenPort = None
    firstListenPortEnabled = None
    firstSslListenPort = None
    firstSslListenPortEnabled = None
    firstAdminPort = None
    firstAdminPortEnabled = None
    for server in self.env.getDomain().getServers():
      if cluster is self.env.getClusterOrNone(server):
        listenPort = server.getListenPort()
        listenPortEnabled = server.isListenPortEnabled()
        ssl = self.getSSLOrNone(server)
        sslListenPort = None
        sslListenPortEnabled = None
        if ssl is not None:
              sslListenPort = ssl.getListenPort()
              sslListenPortEnabled = ssl.isEnabled()
        adminPort = server.getAdministrationPort()
        adminPortEnabled = server.isAdministrationPortEnabled()
        if firstServer is None:
          firstServer = server
          firstListenPort = listenPort
          firstListenPortEnabled = listenPortEnabled
          firstSslListenPort = sslListenPort
          firstSslListenPortEnabled = sslListenPortEnabled
          firstAdminPort = adminPort
          firstAdminPortEnabled = adminPortEnabled
        else:
          if listenPort != firstListenPort:
            self.addError("The non-dynamic cluster " + self.name(cluster) + "'s server " + self.name(firstServer) + "'s listen port is " + str(firstListenPort) + " but its server " + self.name(server) + "'s listen port is " + str(listenPort) + ". All ports for the same channel in a cluster must be the same.")
          if listenPortEnabled != firstListenPortEnabled:
            self.addError("The non-dynamic cluster " + self.name(cluster) + "'s server " + self.name(firstServer) + " has listen port enabled: " + self.booleanToString(firstListenPortEnabled) + " but its server " + self.name(server) + "'s listen port enabled: " + self.booleanToString(listenPortEnabled) + ".  Channels in a cluster must be either all enabled or disabled.")
          if sslListenPort != firstSslListenPort:
             self.addError("The non-dynamic cluster " + self.name(cluster) + "'s server " + self.name(firstServer) + "'s ssl listen port is " + str(firstSslListenPort) + " but its server " + self.name(server) + "'s ssl listen port is " + str(sslListenPort) + ".  All ports for the same channel in a cluster must be the same.")
          if sslListenPortEnabled != firstSslListenPortEnabled:
            self.addError("The non-dynamic cluster " + self.name(cluster) + "'s server " + self.name(firstServer) + " has ssl listen port enabled: " + self.booleanToString(firstSslListenPortEnabled) + " but its server " + self.name(server) + "'s ssl listen port enabled: " + self.booleanToString(sslListenPortEnabled) + ".  Channels in a cluster must be either all enabled or disabled.")
          if adminPort != firstAdminPort:
            self.addError("The non-dynamic cluster " + self.name(cluster) + "'s server " + self.name(firstServer) + "'s ssl listen port is " + str(firstAdminPort) + " but its server " + self.name(server) + "'s ssl listen port is " + str(adminPort) + ".  All ports for the same channel in a cluster must be the same.")
          if adminPortEnabled != firstAdminPortEnabled:
            self.addError("The non-dynamic cluster " + self.name(cluster) + "'s server " + self.name(firstServer) + " has ssl listen port enabled: " + self.booleanToString(firstAdminPortEnabled) + " but its server " + self.name(server) + "'s ssl listen port enabled: " + self.booleanToString(adminPortEnabled) + ".  Channels in a cluster must be either all enabled or disabled.")



  def validateClusterServersListenPortProperty(self, cluster, errorMsg, clusterListenPortProperty):
    firstServer = None
    firstListenPortProperty = None
    for server in self.env.getDomain().getServers():
      if cluster is self.env.getClusterOrNone(server):
        listenPortProperty = getServerClusterPortPropertyValue(self, server, clusterListenPortProperty)
        if firstServer is None:
          firstServer = server
          firstListenPortProperty = listenPortProperty
        else:
          if listenPortProperty != firstListenPortProperty:
            self.addError(errorMsg.substitute(cluster=self.name(cluster), server1=self.name(firstServer), property=clusterListenPortProperty, value1=str(firstListenPortProperty), server2=self.name(server), value2=str(firstListenPortProperty)))
            return

  def validateNonDynamicClusterServerHaveSameCustomChannels(self, cluster):
     firstServer = None
     serverNap = {}
     for server in self.env.getDomain().getServers():
       if cluster is self.env.getClusterOrNone(server):
         if firstServer is None:
           for nap in server.getNetworkAccessPoints():
             serverNap[nap.getName()] = nap.getProtocol() + "~" + str(nap.getListenPort());
           firstServer = server
         else:
           naps = server.getNetworkAccessPoints()
           if len(naps) != len(serverNap):
             self.addError("The non-dynamic cluster " + self.name(cluster) + " has mismatched number of network access points in servers " + self.name(firstServer) + " and " + self.name(server) + ". All network access points in a cluster must be the same.")
             return
           else:
             for nap in naps:
               if nap.getName() in serverNap:
                 if serverNap[nap.getName()] != nap.getProtocol() + "~" + str(nap.getListenPort()):
                   self.addError("The non-dynamic cluster " + self.name(cluster) + " has mismatched network access point " + self.name(nap) + " in servers " + self.name(firstServer) + " and " + self.name(server) + ". All network access points in a cluster must be the same.")
                   return
               else:
                 self.addError("The non-dynamic cluster " + self.name(cluster) + " has mismatched network access point " + self.name(nap) + " in servers " + self.name(firstServer) + " and " + self.name(server) + ". All network access points in a cluster must be the same.")
                 return


  def validateDynamicCluster(self, cluster):
    self.validateDynamicClusterReferencedByOneServerTemplate(cluster)
    self.validateDynamicClusterDynamicServersDoNotUseCalculatedListenPorts(cluster)
    self.validateDynamicClusterNotReferencedByAnyServers(cluster)

  def validateDynamicClusterReferencedByOneServerTemplate(self, cluster):
    server_template=None
    for template in self.env.getDomain().getServerTemplates():
      if self.env.getClusterOrNone(template) is cluster:
        if server_template is None:
          server_template = template
        else:
          if server_template is not None:
            self.addError("The dynamic cluster " + self.name(cluster) + " is referenced the server template " + self.name(server_template) + " and the server template " + self.name(template) + ".")
            return
    if server_template is None:
      self.addError("The dynamic cluster " + self.name(cluster) + "' is not referenced by any server template.")

  def validateDynamicClusterNotReferencedByAnyServers(self, cluster):
    for server in self.env.getDomain().getServers():
      if self.env.getClusterOrNone(server) is cluster:
        self.addError("The dynamic cluster " + self.name(cluster) + " is referenced by the server " + self.name(server) + ".")

  def validateDynamicClusterDynamicServersDoNotUseCalculatedListenPorts(self, cluster):
    if cluster.getDynamicServers().isCalculatedListenPorts() == True:
      self.addError("The dynamic cluster " + self.name(cluster) + "'s dynamic servers use calculated listen ports.")

  def validateServerCustomChannelName(self):
    reservedNames = ['default','default-secure','default-admin']
    for server in self.env.getDomain().getServers():
      naps = server.getNetworkAccessPoints()
      for nap in naps:
        if nap.getName() in reservedNames:
          self.addError("The custom channel " + self.name(nap) + " is a reserved name.")

  def isValid(self):
    return len(self.env.getErrors()) == 0

  def addError(self, error):
    self.env.addError(error)

  def reportErrors(self):
    self.writeln("domainValid: false")
    self.writeln("validationErrors:")
    for error in self.env.getErrors():
      self.writeln("- \"" + error.replace("\"", "\\\"") + "\"")

  def generateTopology(self):
    self.writeln("domainValid: true")
    self.addDomain()

  def addDomain(self):
    self.writeln("domain:")
    self.indent()
    self.writeln("name: " + self.name(self.env.getDomain()))
    self.writeln("adminServerName: " + self.quote(self.env.getDomain().getAdminServerName()))
    self.addConfiguredClusters()
    self.addServerTemplates()
    self.addNonClusteredServers()
    self.undent()

  def addConfiguredClusters(self):
    clusters = self.env.getDomain().getClusters()
    if len(clusters) == 0:
      return
    self.writeln("configuredClusters:")
    self.indent()
    for cluster in clusters:
      self.addConfiguredCluster(cluster)
    self.undent()
  
  def getConfiguredClusters(self):
    rtn = []
    for cluster in self.env.getDomain().getClusters():
      if self.getDynamicServersOrNone(cluster) is None:
        rtn.append(cluster)
    return rtn

  def addConfiguredCluster(self, cluster):
    self.writeln("- name: " + self.name(cluster))
    dynamicServers = self.getDynamicServersOrNone(cluster)
    if dynamicServers is not None:
      self.indent();
      self.writeln("dynamicServersConfig:")
      self.indent()
      self.addDynamicServer(dynamicServers)
      self.undent()
      self.undent()
    servers = self.getClusteredServers(cluster)
    if len(servers) != 0:
      self.indent();
      self.writeln("servers:")
      self.indent()
      for server in servers:
        self.addServer(server)
      self.undent()
      self.undent()

  def addDynamicServer(self, dynamicServer):
    if dynamicServer.getName() is not None:
      name=self.name(dynamicServer)
      self.writeln("name: " + name)
    self.writeln("serverTemplateName: " + self.quote(dynamicServer.getServerTemplate().getName()))
    self.writeln("calculatedListenPorts: " + str(dynamicServer.isCalculatedListenPorts()))
    self.writeln("serverNamePrefix: " + self.quote(dynamicServer.getServerNamePrefix()))
    self.writeln("dynamicClusterSize: " + str(dynamicServer.getDynamicClusterSize()))
    self.writeln("maxDynamicClusterSize: " + str(dynamicServer.getMaxDynamicClusterSize()))

  def getClusteredServers(self, cluster):
    rtn = []
    for server in self.env.getDomain().getServers():
      if self.env.getClusterOrNone(server) is cluster:
        rtn.append(server)
    return rtn

  def addServer(self, server):
    name=self.name(server)
    self.writeln("- name: " + name)
    if server.isListenPortEnabled():
      self.writeln("  listenPort: " + str(server.getListenPort()))
    self.writeln("  listenAddress: " + self.quote(self.env.toDNS1123Legal(self.env.getDomainUID() + "-" + server.getName())))
    if server.isAdministrationPortEnabled():
      self.writeln("  adminPort: " + str(server.getAdministrationPort()))
    else:
      if self.env.getDomain().isAdministrationPortEnabled():
        self.writeln("  adminPort: " + str(self.env.getDomain().getAdministrationPort()))
    self.addSSL(server)
    self.addNetworkAccessPoints(server)

  def addSSL(self, server):
    ssl = self.getSSLOrNone(server)
    if ssl is not None and ssl.isEnabled():
      self.indent()
      self.writeln("sslListenPort: " + str(ssl.getListenPort()))
      self.undent()

  def addServerTemplates(self):
    serverTemplates = self.env.getDomain().getServerTemplates()
    if len(serverTemplates) == 0:
      return
    self.writeln("serverTemplates:")
    self.indent()
    for serverTemplate in serverTemplates:
      if not (self.env.getClusterOrNone(serverTemplate) is None):
        self.addServerTemplate(serverTemplate)
    self.undent()

  def addServerTemplate(self, serverTemplate):
    self.addServer(serverTemplate)
    self.writeln("  clusterName: " + self.quote(serverTemplate.getCluster().getName()))

  def addDynamicClusters(self):
    clusters = self.getDynamicClusters()
    if len(clusters) == 0:
      return
    self.writeln("dynamicClusters:")
    self.indent()
    for cluster in clusters:
      self.addDynamicCluster(cluster)
    self.undent()
  
  def getDynamicClusters(self):
    rtn = []
    for cluster in self.env.getDomain().getClusters():
      if self.getDynamicServersOrNone(cluster) is not None:
        rtn.append(cluster)
    return rtn

  def addDynamicCluster(self, cluster):
    self.writeln(self.name(cluster) + ":")
    self.indent()
    template = self.findDynamicClusterServerTemplate(cluster)
    dyn_servers = cluster.getDynamicServers()
    self.writeln("port: " + str(template.getListenPort()))
    self.writeln("maxServers: " + str(dyn_servers.getDynamicClusterSize()))
    self.writeln("baseServerName: " + self.quote(dyn_servers.getServerNamePrefix()))
    self.undent()

  def findDynamicClusterServerTemplate(self, cluster):
    for template in cmo.getServerTemplates():
      if self.env.getClusterOrNone(template) is cluster:
        return template
    # should never get here - the domain validator already checked that
    # one server template references the cluster
    return None

  def addNonClusteredServers(self):
    # the domain validator already checked that we have a non-clustered admin server
    # therefore we know there will be at least one non-clustered server
    self.writeln("servers:")
    self.indent()
    for server in self.env.getDomain().getServers():
      if self.env.getClusterOrNone(server) is None:
        self.addServer(server)
    self.undent()

  def addNetworkAccessPoints(self, server):
    naps = server.getNetworkAccessPoints()
    if len(naps) == 0:
      return
    self.writeln("  networkAccessPoints:")
    self.indent()
    for nap in naps:
      self.addNetworkAccessPoint(nap)
    self.undent()

  def addNetworkAccessPoint(self, nap):
    name=self.name(nap)
    self.writeln("  - name: " + name)
    self.writeln("    protocol: " + self.quote(nap.getProtocol()))
    self.writeln("    listenPort: " + str(nap.getListenPort()))
    self.writeln("    publicPort: " + str(nap.getPublicPort()))

  def booleanToString(self, bool):
    if bool == 0:
      return "false"
    return "true"

class BootPropertiesGenerator(Generator):

  def __init__(self, env):
    Generator.__init__(self, env, env.BOOT_FILE)

  def generate(self):
    self.open()
    try:
      self.addBootProperties()
      self.close()
      self.addGeneratedFile()
    finally:
      self.close()

  def addBootProperties(self):
    self.writeln("username=" + self.encrypt(self.readCredentialsSecret("username")))
    self.writeln("password=" + self.encrypt(self.readCredentialsSecret("password")))

class UserConfigAndKeyGenerator(Generator):

  def __init__(self, env):
    Generator.__init__(self, env, env.USERKEY_FILE)
    self.env = env

  def generate(self):
    if not self.env.NM_HOST:
      # user config&key generation has been disabled for test purposes
      return
    self.open()
    try:
      # first, generate UserConfig file and add it, also generate UserKey file
      self.addUserConfigAndKey()
      self.close()
      # now add UserKey file
      self.addGeneratedFile()
    finally:
      self.close()

  def addUserConfigAndKey(self):
    username = self.readCredentialsSecret("username")
    password = self.readCredentialsSecret("password")
    nm_host = 'localhost'
    nm_port = '5556' 
    domain_name = self.env.getDomain().getName()
    domain_home = self.env.getDomainHome()
    isNodeManager = "true"
    userConfigFile = self.env.USERCONFIG_FILE
    userKeyFileBin = self.env.USERKEY_FILE + '.bin'

    trace("nmConnect " + username + ", " + nm_host + ", " + nm_port + ", " + domain_name + ", " + domain_home)
    nmConnect(username, password, nm_host, nm_port, domain_name, domain_home, 'plain')
    try:
      # the following storeUserConfig WLST command generates two files:
      storeUserConfig(userConfigFile, userKeyFileBin, isNodeManager)

      # user config is already a text file, so directly add it to the generated file list
      self.env.addGeneratedFile(userConfigFile)

      # but key is a binary, so we b64 it - and the caller of this method will add the file
      userKey = self.env.readBinaryFile(userKeyFileBin)
      b64 = ""
      for s in base64.encodestring(userKey).splitlines():
        b64 = b64 + s
      self.writeln(b64)
    finally:
      nmDisconnect()

class DomainSeedGenerator(Generator):

  def __init__(self, env):
    Generator.__init__(self, env, env.DOMAIN_ZIP)
    self.env = env
    self.domain_home = self.env.getDomainHome()
  def generate(self):
    self.open()
    try:
      self.addDomainSeed()
      self.close()
      self.addGeneratedFile()
    finally:
      self.close()

  def addDomainSeed(self):
    em_ear_path = self.env.getEmPath()
    empath = ''
    if em_ear_path is not None and os.path.exists(em_ear_path):
      empath = em_ear_path
    #packcmd = "tar -pczf /tmp/domain.tar.gz --exclude %s/wlsdeploy --exclude %s/lib %s %s/*" % (self.domain_home,
    # self.domain_home, empath, self.domain_home)
    packcmd = "tar -pczf /tmp/domain.tar.gz %s/config/config.xml %s/config/jdbc/ %s/config/jms %s/config/coherence " \
              "%s/config/diagnostics %s/config/startup %s/config/configCache %s/config/nodemanager" % (
              self.domain_home, self.domain_home, self.domain_home, self.domain_home, self.domain_home,
              self.domain_home, self.domain_home, self.domain_home)
    trace(packcmd)
    rc = os.system(packcmd)
    trace("targz " + str(rc))
    domain_data = self.env.readBinaryFile("/tmp/domain.tar.gz")
    b64 = ""
    for s in base64.encodestring(domain_data).splitlines():
      b64 = b64 + s
    self.writeln(b64)
    domainzip_hash = md5.new(domain_data).hexdigest()
    fh = open("/tmp/domainzip_hash", "w")
    fh.write(domainzip_hash)
    fh.close()
    trace('done zipping up domain ')


class OpssKeyGenerator(Generator):

  def __init__(self, env):
    Generator.__init__(self, env, env.EWALLET)
    self.env = env
    self.domain_home = self.env.getDomainHome()
  def generate(self):
    self.open()
    try:
      self.addWallet()
      self.close()
      self.addGeneratedFile()
    finally:
      self.close()

  def addWallet(self):
    wallet_data = self.env.readBinaryFile("/tmp/opsswallet/ewallet.p12")
    b64 = ""
    for s in base64.encodestring(wallet_data).splitlines():
      b64 = b64 + s
    self.writeln(b64)
    trace("done writing opss key")


class PrimordialDomainGenerator(Generator):

  def __init__(self, env):
    Generator.__init__(self, env, env.PRIMORDIAL_DOMAIN_ZIP)
    self.env = env
    self.domain_home = self.env.getDomainHome()
  def generate(self):
    self.open()
    try:
      self.addPrimordialDomain()
      self.close()
      self.addGeneratedFile()
    finally:
      self.close()

  def addPrimordialDomain(self):
    primordial_domain_data = self.env.readBinaryFile("/tmp/prim_domain.tar.gz")
    b64 = ""
    for s in base64.encodestring(primordial_domain_data).splitlines():
      b64 = b64 + s
    self.writeln(b64)
    trace("done writing primordial domain")


class InventoryMD5Generator(Generator):

  def __init__(self, env, inventory, fromfile):
    Generator.__init__(self, env, inventory)
    self.env = env
    self.fromfile = fromfile

  def generate(self):
    self.open()
    try:
      rc = self.addInventoryFile()
      self.close()
      if rc is not None:
        self.addGeneratedFile()
    finally:
      self.close()

  def addInventoryFile(self):
    if os.path.exists(self.fromfile):
      file_str = self.env.readFile(self.fromfile)
      self.writeln(file_str)
      return "hasfile"
    else:
      return None


class SitConfigGenerator(Generator):

  def __init__(self, env):
    Generator.__init__(self, env, env.CM_FILE)

  def generate(self):
    self.open()
    try:
      self.addSitCfg()
      self.close()
      self.addGeneratedFile()
    finally:
      self.close()

  def addSitCfg(self):
    self.addSitCfgXml()

  def addSitCfgXml(self):
    self.writeln("<?xml version='1.0' encoding='UTF-8'?>")
    self.writeln("<d:domain xmlns:d=\"http://xmlns.oracle.com/weblogic/domain\" xmlns:f=\"http://xmlns.oracle.com/weblogic/domain-fragment\" xmlns:s=\"http://xmlns.oracle.com/weblogic/situational-config\">")
    self.indent()
    self.writeln("<s:expiration> 2099-07-16T19:20+01:00 </s:expiration>")
    #self.writeln("<d:name>" + self.env.DOMAIN_NAME + "</d:name>")
    self.customizeNodeManagerCreds()
    self.customizeDomainLogPath()
    self.customizeCustomFileStores()
    self.customizeServers()
    self.customizeServerTemplates()
    self.undent()
    self.writeln("</d:domain>")

  def customizeNodeManagerCreds(self):
    username = self.readCredentialsSecret('username')
    password = self.encrypt(self.readCredentialsSecret('password'))
    self.writeln("<d:security-configuration>")
    self.indent()
    self.writeln("<d:node-manager-user-name f:combine-mode=\"replace\">" + username + "</d:node-manager-user-name>")
    self.writeln("<d:node-manager-password-encrypted f:combine-mode=\"replace\">" + password + "</d:node-manager-password-encrypted>")
    self.undent()
    self.writeln("</d:security-configuration>")

  def customizeDomainLogPath(self):
    self.customizeLog(self.env.getDomain().getName(), self.env.getDomain(), true)

  def customizeCustomFileStores(self):
    self.customizeFileStores(self.env.getDomain())

  def customizeServers(self):
    for server in self.env.getDomain().getServers():
      self.customizeServer(server)

  def writeListenAddress(self, originalValue, newValue):
    repVerb="\"replace\""
    if originalValue is None or len(originalValue)==0:
      repVerb="\"add\""
    self.writeln("<d:listen-address f:combine-mode=" + repVerb + ">" + newValue + "</d:listen-address>")

  def customizeServer(self, server):
    name=server.getName()
    listen_address=self.env.toDNS1123Legal(self.env.getDomainUID() + "-" + name)
    self.writeln("<d:server>")
    self.indent()
    self.writeln("<d:name>" + name + "</d:name>")
    self.customizeLog(name, server, false)
    self.customizeDefaultFileStore(server)
    self.writeListenAddress(server.getListenAddress(),listen_address)
    self.customizeNetworkAccessPoints(server,listen_address)
    self.undent()
    self.writeln("</d:server>")

  def customizeServerTemplates(self):
    for template in self.env.getDomain().getServerTemplates():
      if not (self.env.getClusterOrNone(template) is None):
        self.customizeServerTemplate(template)

  def customizeServerTemplate(self, template):
    name=template.getName()
    server_name_prefix=template.getCluster().getDynamicServers().getServerNamePrefix()
    listen_address=self.env.toDNS1123Legal(self.env.getDomainUID() + "-" + server_name_prefix + "${id}")
    self.writeln("<d:server-template>")
    self.indent()
    self.writeln("<d:name>" + name + "</d:name>")
    self.customizeLog(server_name_prefix + "${id}", template, false)
    self.customizeDefaultFileStore(template)
    self.writeListenAddress(template.getListenAddress(),listen_address)
    self.customizeNetworkAccessPoints(template,listen_address)
    self.undent()
    self.writeln("</d:server-template>")

  def customizeNetworkAccessPoints(self, server, listen_address):
    for nap in server.getNetworkAccessPoints():
      self.customizeNetworkAccessPoint(nap,listen_address)

  def customizeNetworkAccessPoint(self, nap, listen_address):
    # Don't bother 'add' a nap listen-address, only do a 'replace'.
    # If we try 'add' this appears to mess up an attempt to 
    #   'add' PublicAddress/Port via custom sit-cfg.
    # FWIW there's theoretically no need to 'add' or 'replace' when empty
    #   since the runtime default is the server listen-address.
    nap_name=nap.getName()
    if not (nap.getListenAddress() is None) and len(nap.getListenAddress()) > 0 and not (nap_name.startswith('istio-')):
        self.writeln("<d:network-access-point>")
        self.indent()
        self.writeln("<d:name>" + nap_name + "</d:name>")
        self.writeListenAddress("force a replace",listen_address)
        self.undent()
        self.writeln("</d:network-access-point>")

  def getLogOrNone(self,server):
    try:
      ret = server.getLog()
    except:
      trace("Ignoring getLog() exception, this is expected.")
      ret = None
    return ret

  def customizeLog(self, name, bean, isDomainBean):
    logs_dir = self.env.getDomainLogHome()
    if logs_dir is None or len(logs_dir) == 0:
      return

    logaction=''
    fileaction=''
    log = self.getLogOrNone(bean)
    if log is None:
      if not isDomainBean:
        # don't know why, but don't need to "add" a missing domain log bean, and adding it causes trouble
        logaction=' f:combine-mode="add"'
      fileaction=' f:combine-mode="add"'
    else:
      if log.getFileName() is None:
        fileaction=' f:combine-mode="add"'
      else:
        fileaction=' f:combine-mode="replace"'

    self.writeln("<d:log" + logaction + ">")
    self.indent()
    self.writeln("<d:file-name" + fileaction + ">" + logs_dir + "/" + name + ".log</d:file-name>")
    self.undent()
    self.writeln("</d:log>")

  def customizeFileStores(self, domain):
    data_dir = self.env.getDataHome()
    if data_dir is None or len(data_dir) == 0:
      # do not override if dataHome not specified or empty ("")
      return

    for filestore in domain.getFileStores():
      self.customizeFileStore(filestore, data_dir)


  def customizeFileStore(self, filestore, data_dir):
    fileaction=''
    if filestore.getDirectory() is None:
      fileaction=' f:combine-mode="add"'
    else:
      fileaction=' f:combine-mode="replace"'

    self.writeln("<d:file-store>")
    self.indent()
    self.writeln("<d:name>" + filestore.getName() + "</d:name>")
    self.writeln("<d:directory"+ fileaction + ">" + data_dir + "</d:directory>")
    self.undent()
    self.writeln("</d:file-store>")

  def customizeDefaultFileStore(self, bean):
    data_dir = self.env.getDataHome()
    if data_dir is None or len(data_dir) == 0:
      # do not override if dataHome not specified or empty ("")
      return

    dfsaction=''
    fileaction=''
    if bean.getDefaultFileStore() is None:
      # don't know why, but don't need to "add" a missing default file store bean, and adding it causes trouble
      dfsaction=' f:combine-mode="add"'
      fileaction=' f:combine-mode="add"'
    else:
      if bean.getDefaultFileStore().getDirectory() is None:
        fileaction=' f:combine-mode="add"'
      else:
        fileaction=' f:combine-mode="replace"'

    self.writeln("<d:default-file-store" + dfsaction + ">")
    self.indent()
    self.writeln("<d:directory" + fileaction + ">" + data_dir + "</d:directory>")
    self.undent()
    self.writeln("</d:default-file-store>")

class CustomSitConfigIntrospector(SecretManager):

  def __init__(self, env):
    SecretManager.__init__(self, env)
    self.env = env
    self.macroMap={}
    self.macroStr=''
    self.moduleMap={}
    self.moduleStr=''

    # Populate macro map with known secrets and env vars, log them
    #   env macro format:         'env:<somename>'
    #   plain text secret macro:  'secret:<somename>'
    #   encrypted secret macro:   'secret:<somename>:encrypt'

    if os.path.exists(self.env.CUSTOM_SECRET_ROOT):
      for secret_name in os.listdir(self.env.CUSTOM_SECRET_ROOT):
        secret_path = os.path.join(self.env.CUSTOM_SECRET_ROOT, secret_name)
        self.addSecretsFromDirectory(secret_path, secret_name)

    self.addSecretsFromDirectory(self.env.CREDENTIALS_SECRET_PATH, 
                                 self.env.CREDENTIALS_SECRET_NAME)

    self.macroMap['env:DOMAIN_UID']  = self.env.DOMAIN_UID
    self.macroMap['env:DOMAIN_HOME'] = self.env.DOMAIN_HOME
    self.macroMap['env:LOG_HOME']    = self.env.LOG_HOME
    self.macroMap['env:DOMAIN_NAME'] = self.env.DOMAIN_NAME

    keys=self.macroMap.keys()
    keys.sort()
    for key in keys:
      val=self.macroMap[key]
      if self.macroStr:
        self.macroStr+=', '
      self.macroStr+='${' + key + '}'

    trace("Available macros: '" + self.macroStr + "'")

    # Populate module maps with known module files and names, log them

    self.jdbcModuleStr = self.buildModuleTable(
                           'jdbc', 
                           self.env.getDomain().getJDBCSystemResources(),
                           self.env.CUSTOM_PREFIX_JDBC)

    self.jmsModuleStr = self.buildModuleTable(
                           'jms', 
                           self.env.getDomain().getJMSSystemResources(),
                           self.env.CUSTOM_PREFIX_JMS)

    self.wldfModuleStr = self.buildModuleTable(
                           'diagnostics', 
                           self.env.getDomain().getWLDFSystemResources(),
                           self.env.CUSTOM_PREFIX_WLDF)

    trace('Available modules: ' + self.moduleStr)


  def addSecretsFromDirectory(self, secret_path, secret_name):
    if not os.path.isdir(secret_path):
      # The operator pod somehow put a file where we
      # only expected to find a directory mount.
      self.env.addError("Internal Error:  Secret path'" 
                        + secret_path + "'" +
                        + " is not a directory.")
      return
    for the_file in os.listdir(secret_path):
      the_file_path = os.path.join(secret_path, the_file)
      if os.path.isfile(the_file_path):
        val=self.env.readFile(the_file_path)
        key='secret:' + secret_name + "." + the_file
        self.macroMap[key] = val
        self.macroMap[key + ':encrypt'] = self.env.encrypt(val)


  def buildModuleTable(self, moduleTypeStr, moduleResourceBeans, customPrefix):

    # - Populate global 'moduleMap' with key of 'moduletype-modulename.xml'
    #   andvalue of 'module system resource file name' + '-situational-config.xml'.
    # - Populate global 'moduleStr' with list of known modules.
    # - Generate validation error if a module is not located in a config subdirectory
    #   that matches its type (e.g. jdbc modules are expected to be in directory 'jdbc').

    if self.moduleStr:
      self.moduleStr += ', '
    self.moduleStr += 'type.' + moduleTypeStr + "=("
    firstModule=true

    for module in moduleResourceBeans:

      mname=module.getName()
      mfile=module.getDescriptorFileName()

      if os.path.dirname(mfile) != moduleTypeStr:
        self.env.addError(
          "Error, the operator expects module files of type '" + moduleTypeStr + "'"
          + " to be located in directory '" + moduleTypeStr + "/'"
          + ", but the " + moduleTypeStr + " system resource module '" + mname + "'"
          + " is configured with DescriptorFileName='" + mfile + "'.")      

      if mfile.count(".xml") != 1 or mfile.find(".xml") + 4 != len(mfile):
        self.env.AddError(
          "Error, the operator expects system resource module files"
          + " to end in '.xml'"
          + ", but the " + moduleTypeStr + " system resource module '" + mname + "'"
          + " is configured with DescriptorFileName='" + mfile + "'.")      

      if not firstModule:
        self.moduleStr += ", "
      firstModule=false
      self.moduleStr += "'" + mname + "'";

      mfile=os.path.basename(mfile)
      mfile=mfile.replace(".xml","-situational-config.xml")
      mfile=customPrefix + mfile

      self.moduleMap[moduleTypeStr + '-' + mname + '.xml'] = mfile

    # end of for loop

    self.moduleStr += ')' 


  def validateUnresolvedMacros(self, file, filestr):

    # Add a validation error if file contents have any unresolved macros
    # that contain a ":" or "." in  their name.  This step  is performed
    # after all known macros  are  already resolved.  (Other  macros are
    # considered  valid  server  template  macros in  config.xml,  so we
    # assume they're supposed to remain in the final sit-cfg xml).

    errstr = ''
    for unknown_macro in re.findall('\${[^}]*:[^}]*}', filestr):
      if errstr:
        errstr += ","
      errstr += unknown_macro
    for unknown_macro in re.findall('\${[^}]*[.][^}]*}', filestr):
      if errstr:
        errstr += ","
      errstr += unknown_macro
    if errstr:
      self.env.addError("Error, unresolvable macro(s) '" + errstr + "'" 
                        + " in custom sit config file '" + file + "'."
                        + " Known macros are '" + self.macroStr + "'.")


  def generateAndValidate(self):

    # For each custom sit-cfg template, generate a file using macro substitution,
    # validate that it has a correponding module if it's a module override file,
    # and validate that all of its 'secret:' and 'env:' macros are resolvable.

    if not os.path.exists(self.env.CUSTOM_SITCFG_PATH):
      return

    # We expect the user to include a 'version.txt' file in their situational
    # config directory.
    #
    # That file is expected to contain '2.0'
    #
    versionPath=os.path.join(self.env.CUSTOM_SITCFG_PATH,"version.txt")
    if not os.path.exists(versionPath):
        self.env.addError("Error, Required file, '"+versionPath+"', does not exist")
    else:
        version=self.env.readFile(versionPath).strip()
        if not version == "2.0":
            # truncate and ellipsify at 75 characters
            version = version[:75] + (version[75:] and '...')
            self.env.addError("Error, "+versionPath+" does not have the value of"
                              + " '2.0'. The current content: '" + version 
                              + "' is not valid.")

    for the_file in os.listdir(self.env.CUSTOM_SITCFG_PATH):

      if the_file == "version.txt":
        continue  

      the_file_path = os.path.join(self.env.CUSTOM_SITCFG_PATH, the_file)

      if not os.path.isfile(the_file_path):
        continue

      trace("Processing custom sit config file '" + the_file + "'")

      # check if file name corresponds with config.xml or a module

      if not self.moduleMap.has_key(the_file) and the_file != "config.xml":
        self.env.addError("Error, custom sit config override file '" + the_file + "'" 
          + " is not named 'config.xml' or has no matching system resource"
          + " module. Custom sit config files must be named 'config.xml'"
          + " to override config.xml or 'moduletype-modulename.xml' to override"
          + " a module. Known module names for each type: " + self.moduleStr + ".")
        continue

      # substitute macros and validate unresolved macros

      file_str = self.env.readFile(the_file_path)
      file_str_orig = 'dummyvalue'
      while file_str != file_str_orig:
        file_str_orig = file_str
        for key,val in self.macroMap.items():
          file_str=file_str.replace('${'+key+'}',val)

      self.validateUnresolvedMacros(the_file, file_str)

      # put resolved template into a file

      genfile = self.env.INTROSPECT_HOME + '/';

      if the_file == 'config.xml':
        genfile += self.env.CUSTOM_PREFIX_CFG + 'custom-situational-config.xml' 
      else:
        genfile += self.moduleMap[the_file]

      gen = Generator(self.env, genfile)
      gen.open()
      gen.write(file_str)
      gen.close()
      gen.addGeneratedFile()


class WDTConfigIntrospector(SecretManager):

  def __init__(self, env):
    SecretManager.__init__(self, env)
    self.env = env

  def generateAndValidate(self):

    # For each custom sit-cfg template, generate a file using macro substitution,
    # validate that it has a correponding module if it's a module override file,
    # and validate that all of its 'secret:' and 'env:' macros are resolvable.

    if not os.path.exists(self.env.WDT_CONFIGMAP_PATH):
      return

    # We expect the user to include a 'version.txt' file in their situational
    # config directory.
    #
    # That file is expected to contain '2.0'
    #
    # versionPath=os.path.join(self.env.CUSTOM_SITCFG_PATH,"version.txt")
    # if not os.path.exists(versionPath):
    #   self.env.addError("Error, Required file, '"+versionPath+"', does not exist")
    # else:
    #   version=self.env.readFile(versionPath).strip()
    #   if not version == "2.0":
    #     # truncate and ellipsify at 75 characters
    #     version = version[:75] + (version[75:] and '...')
    #     self.env.addError("Error, "+versionPath+" does not have the value of"
    #                       + " '2.0'. The current content: '" + version
    #                       + "' is not valid.")

    for the_file in os.listdir(self.env.WDT_CONFIGMAP_PATH):

      # if the_file == "version.txt":
      #   continue

      the_file_path = os.path.join(self.env.WDT_CONFIGMAP_PATH, the_file)

      if not os.path.isfile(the_file_path):
        continue

      trace("Processing wdt config file '" + the_file + "'")

      file_str = self.env.readFile(the_file_path)

      genfile = self.env.INTROSPECT_HOME + '/' + the_file;
      gen = Generator(self.env, genfile)
      gen.open()
      gen.write(file_str)
      gen.close()
      gen.addGeneratedFile()


class DomainIntrospector(SecretManager):

  def __init__(self, env):
    SecretManager.__init__(self, env)
    self.env = env

  def introspect(self):
    tg = TopologyGenerator(self.env)

    if tg.validate():
      SitConfigGenerator(self.env).generate()
      BootPropertiesGenerator(self.env).generate()
      UserConfigAndKeyGenerator(self.env).generate()
      if os.path.exists('/u01/wdt/models'):
        trace("md5 model")
        InventoryMD5Generator(self.env, self.env.MERGED_MODEL_FILE,
                              self.env.DOMAIN_HOME+"/wlsdeploy/domain_model.json").generate()
        DomainSeedGenerator(self.env).generate()
        trace("cfgmap write md5 image")
        InventoryMD5Generator(self.env, self.env.INVENTORY_IMAGE_MD5, '/tmp/inventory_image.md5').generate()
        trace("cfgmap write md5 cm")
        InventoryMD5Generator(self.env, self.env.INVENTORY_CM_MD5, '/tmp/inventory_cm.md5').generate()
        trace("cfgmap write md5 passphrase")
        InventoryMD5Generator(self.env, self.env.INVENTORY_PASSPHRASE_MD5, '/tmp/inventory_passphrase.md5').generate()
        trace("cfgmap write wls version")
        InventoryMD5Generator(self.env, self.env.WLS_VERSION, '/tmp/wls_version').generate()
        trace("cfgmap write jdk_path")
        InventoryMD5Generator(self.env, self.env.JDK_PATH, '/tmp/jdk_path').generate()
        trace("cfgmap write jdk_path")
        InventoryMD5Generator(self.env, self.env.SECRETS_MD5, '/tmp/secrets.md5').generate()
        trace("cfgmap write model secrets")
        # Must be called after DomainSeedGenerator
        InventoryMD5Generator(self.env, self.env.DOMAINZIP_HASH, '/tmp/domainzip_hash').generate()
        trace("cfgmap write model secrets")
        PrimordialDomainGenerator(self.env).generate()
        trace("cfgmap write primordial_domain")

        if self.env.WDT_DOMAIN_TYPE == 'JRF':
          OpssKeyGenerator(self.env).generate()


    CustomSitConfigIntrospector(self.env).generateAndValidate()
    #WDTConfigIntrospector(self.env).generateAndValidate()

    # If the topology is invalid, the generated topology
    # file contains a list of one or more validation errors
    # instead of a topology.
  
    tg.generate()


def main(env):
  try:
    #  Needs to build the domain first


    env.open()
    try:
      env.addGeneratedFile(env.DOMAIN_SECRET_MD5_FILE)
      DomainIntrospector(env).introspect()
      env.printGeneratedFiles()
      trace("Domain introspection complete.")
    finally:
      env.close()
    exit(exitcode=0)
  except WLSTException, e:
    trace("SEVERE","Domain introspection failed with WLST exception: " + str(e))
    print e
    traceback.print_exc()
    dumpStack()
    exit(exitcode=1)
  except:
    trace("SEVERE","Domain introspection unexpectedly failed:")
    traceback.print_exc()
    dumpStack()
    exit(exitcode=1)

main(OfflineWlstEnv())<|MERGE_RESOLUTION|>--- conflicted
+++ resolved
@@ -116,34 +116,25 @@
     self.CUSTOM_PREFIX_WLDF = 'Sit-Cfg-WLDF--'
     self.CUSTOM_PREFIX_CFG  = 'Sit-Cfg-CFG--'
 
-<<<<<<< HEAD
-    self.INTROSPECT_HOME    = '/tmp/introspect/' + self.DOMAIN_UID
-    self.TOPOLOGY_FILE      = self.INTROSPECT_HOME + '/topology.yaml'
-    self.CM_FILE            = self.INTROSPECT_HOME + '/' + self.CUSTOM_PREFIX_CFG + 'introspector-situational-config.xml'
-    self.BOOT_FILE          = self.INTROSPECT_HOME + '/boot.properties'
-    self.USERCONFIG_FILE    = self.INTROSPECT_HOME + '/userConfigNodeManager.secure'
-    self.USERKEY_FILE       = self.INTROSPECT_HOME + '/userKeyNodeManager.secure'
-    self.DOMAIN_ZIP         = self.INTROSPECT_HOME + '/domainzip.secure'
-    self.PRIMORDIAL_DOMAIN_ZIP         = self.INTROSPECT_HOME + '/primordial_domainzip.secure'
-
-    self.INVENTORY_IMAGE_MD5 = self.INTROSPECT_HOME + '/inventory_image.md5'
-    self.INVENTORY_CM_MD5 = self.INTROSPECT_HOME + '/inventory_cm.md5'
+    self.INTROSPECT_HOME          = '/tmp/introspect/' + self.DOMAIN_UID
+    self.TOPOLOGY_FILE            = self.INTROSPECT_HOME + '/topology.yaml'
+    self.CM_FILE                  = self.INTROSPECT_HOME + '/' + self.CUSTOM_PREFIX_CFG + 'introspector-situational-config.xml'
+    self.BOOT_FILE                = self.INTROSPECT_HOME + '/boot.properties'
+    self.USERCONFIG_FILE          = self.INTROSPECT_HOME + '/userConfigNodeManager.secure'
+    self.USERKEY_FILE             = self.INTROSPECT_HOME + '/userKeyNodeManager.secure'
+    self.DOMAIN_SECRET_MD5_FILE   = '/tmp/DomainSecret.md5'
+    self.DOMAIN_ZIP               = self.INTROSPECT_HOME + '/domainzip.secure'
+    self.PRIMORDIAL_DOMAIN_ZIP    = self.INTROSPECT_HOME + '/primordial_domainzip.secure'
+
+    self.INVENTORY_IMAGE_MD5      = self.INTROSPECT_HOME + '/inventory_image.md5'
+    self.INVENTORY_CM_MD5         = self.INTROSPECT_HOME + '/inventory_cm.md5'
     self.INVENTORY_PASSPHRASE_MD5 = self.INTROSPECT_HOME + '/inventory_passphrase.md5'
-    self.MERGED_MODEL_FILE = self.INTROSPECT_HOME + '/merged_model.json'
-    self.EWALLET             = self.INTROSPECT_HOME + '/ewallet.p12'
-    self.WLS_VERSION  = self.INTROSPECT_HOME + "/wls.version"
-    self.JDK_PATH  = self.INTROSPECT_HOME + "/jdk.path"
-    self.SECRETS_MD5 = self.INTROSPECT_HOME + "/secrets.md5"
-    self.DOMAINZIP_HASH = self.INTROSPECT_HOME + "/domainzip_hash"
-=======
-    self.INTROSPECT_HOME        = '/tmp/introspect/' + self.DOMAIN_UID
-    self.TOPOLOGY_FILE          = self.INTROSPECT_HOME + '/topology.yaml'
-    self.CM_FILE                = self.INTROSPECT_HOME + '/' + self.CUSTOM_PREFIX_CFG + 'introspector-situational-config.xml'
-    self.BOOT_FILE              = self.INTROSPECT_HOME + '/boot.properties'
-    self.USERCONFIG_FILE        = self.INTROSPECT_HOME + '/userConfigNodeManager.secure'
-    self.USERKEY_FILE           = self.INTROSPECT_HOME + '/userKeyNodeManager.secure'
-    self.DOMAIN_SECRET_MD5_FILE = '/tmp/DomainSecret.md5'
->>>>>>> a8db5925
+    self.MERGED_MODEL_FILE        = self.INTROSPECT_HOME + '/merged_model.json'
+    self.EWALLET                  = self.INTROSPECT_HOME + '/ewallet.p12'
+    self.WLS_VERSION              = self.INTROSPECT_HOME + "/wls.version"
+    self.JDK_PATH                 = self.INTROSPECT_HOME + "/jdk.path"
+    self.SECRETS_MD5              = self.INTROSPECT_HOME + "/secrets.md5"
+    self.DOMAINZIP_HASH           = self.INTROSPECT_HOME + "/domainzip_hash"
 
     # The following 4 env vars are for unit testing, their defaults are correct for production.
     self.CREDENTIALS_SECRET_PATH = self.getEnvOrDef('CREDENTIALS_SECRET_PATH', '/weblogic-operator/secrets')
