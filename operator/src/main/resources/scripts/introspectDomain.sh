#!/bin/bash
# Copyright (c) 2018, 2019, Oracle Corporation and/or its affiliates. All rights reserved.
# Licensed under the Universal Permissive License v 1.0 as shown at https://oss.oracle.com/licenses/upl.

#
# This script introspects a WebLogic DOMAIN_HOME in order to generate:
#
#   - a description of the domain for the operator (domain name, cluster name, ports, etc)
#   - encrypted login files for accessing a NM
#   - encrypted boot.ini for booting WL 
#   - encrypted admin user password passed in via a plain-text secret (for use in sit config)
#   - situational config files for overriding the configuration within the DOMAIN_HOME
# 
# It works as part of the following flow:
#
#   (1) When an operator discovers a new domain, it launches this script via an
#       introspector k8s job.
#   (2) This script then:
#       (2A) Configures and starts a NM via startNodeManager.sh (in NODEMGR_HOME)
#       (2B) Calls introspectDomain.py, which depends on the NM
#       (2C) Exits 0 on success, non-zero otherwise.
#   (5) Operator parses the output of introspectDomain.py into files and:
#       (5A) Uses one to get the domain's name, cluster name, ports, etc.
#       (5B) Deploys a config map for the domain containing the files.
#   (6) Operator starts pods for domain's WebLogic servers.
#   (7) Pod 'startServer.sh' script loads files from the config map, 
#       copies/uses encrypted files, and applies sit config files.
#
# Prerequisites:
#
#    - Optionally set
#        ORACLE_HOME = Oracle Install Home - defaults via utils.sh/exportInstallHomes
#        MW_HOME     = MiddleWare Install Home - defaults to ${ORACLE_HOME}
#        WL_HOME     = WebLogic Install Home - defaults to ${ORACLE_HOME}/wlserver
#
#    - Transitively requires other env vars for startNodeManager.sh, wlst.sh,
#      and introspectDomain.py (see these scripts to find out what else needs to be set).
#


# sort the files according to the pattern and
# and put it in a sequence array

function sort_files() {
    shopt -s nullglob
    root_dir=$1
    ext=$2
    declare -A sequence_array
    for file in ${root_dir}/*${ext} ;
      do
        actual_filename=$(basename $file)
        base_filename=$(basename ${file%.*})
        sequence="${base_filename##*.}"
        sequence_array[${actual_filename}]=${sequence}
      done
    for k in "${!sequence_array[@]}"
    do
        # MUST use echo , caller depends on stdout
        echo $k ' - ' ${sequence_array["$k"]}
    done |
    sort -n -k3  | cut -d' ' -f 1
    shopt -u nullglob
}

# compare the current MD5 list of WDT artifacts against
# the one keep in the introspect cm
#  return 0 - nothing has changed
#         1 - something has changed or new additions, deletions

function checkExistInventory() {
    has_md5=0

    trace "Checking model in image"
    if [ -f ${inventory_image_md5} ] ; then
        source -- ${inventory_image_md5}
        has_md5=1
        if [ ${#introspect_image[@]} -ne ${#inventory_image[@]} ]; then
            trace "Contents in model home changed: create domain again"
            return 1
        fi
        for K in "${!inventory_image[@]}"; do
            extension="${K##*.}"
            if [ "$extension" == "yaml" -o "$extension" == "properties" -o "$extension" == "zip" ]; then
                if [ ! "${inventory_image[$K]}" == "${introspect_image[$K]}" ]; then
                    trace "md5 not equal: create domain" $K
                    archive_zip_changed=1
                    return 1
                fi
            fi
        done
    fi

    trace "Checking images in config map"
    if [ -f ${inventory_cm_md5} ] ; then
        source -- ${inventory_cm_md5}
        has_md5=1
        if [ ${#introspect_cm[@]} -ne ${#inventory_cm[@]} ]; then
            trace "Contents of config map changed: create domain again"
            return 1
        fi
        for K in "${!inventory_cm[@]}"; do
            extension="${K##*.}"
            if [ "$extension" == "yaml" -o "$extension" == "properties" ]; then
                if [ ! "${inventory_cm[$K]}" == "${introspect_cm[$K]}" ]; then
                    trace "md5 not equal: create domain" $K
                    return 1
                fi
            fi
         done
    else
        # if no config map before but adding one now
        if [ ${#inventory_cm[@]} -ne 0 ]; then
            trace "New inventory in cm: create domain"
            return 1
        fi
    fi
    trace "Checking passphrase"
    if [ -f ${inventory_passphrase_md5} ] ; then
        has_md5=1
        source -- ${inventory_passphrase_md5}
        found_wdt_pwd=$(find ${wdt_secret_path} -name wdtpassword -type f)
        if [ -f "${found_wdt_pwd}" ] ; then
            target_md5=$(md5sum $found_wdt_pwd | cut -d' ' -f1)
        fi
        for K in "${!inventory_passphrase[@]}"; do
            if [ ! "$target_md5" == "${inventory_passphrase[$K]}" ]; then
                trace "passphrase changed: recreate domain " $target_md5 ${inventory_passphrase[$K]}
                return 1
            fi
        done
    else
        if [ ${#inventory_passphrase[@]} -ne 0 ]; then
            trace "new passphrase: recreate domain"
            return 1
        fi
    fi

    if [ $has_md5 -eq 0 ]; then
        trace "no md5 found: create domain"
        return 1
    fi
    return 0

}

function createWLDomain() {

    model_list=""
    archive_list=""
    variable_list="${model_home}/_k8s_generated_props.properties"

    # in case retry
    if [ -f ${variable_list} ] ; then
        cat /dev/null > ${variable_list}
    fi

    #
    # First build the command line parameters for WDT
    # based on the file listing in the image or config map
    #

    for file in $(sort_files $model_root ".yaml")
        do
            inventory_image[$file]=$(md5sum ${model_root}/${file} | cut -d' ' -f1)
            if [ "$model_list" != "" ]; then
                model_list="${model_list},"
            fi
            model_list="${model_list}${model_root}/${file}"
        done

    for file in $(sort_files $wdt_config_root ".yaml")
        do
            inventory_cm[$file]=$(md5sum ${wdt_config_root}/$file | cut -d' ' -f1)
            if [ "$model_list" != "" ]; then
                model_list="${model_list},"
            fi
            model_list="${model_list}${wdt_config_root}/${file}"
        done

    # Should only have one !!

    for file in $(ls ${archive_root}/*.zip | sort)
        do
            if [ "$archive_list" != "" ]; then
                archive_list="${archive_list},"
                trace "More than one archive file"
                exit 1
            fi
            inventory_image[$file]=$(md5sum $file | cut -d' ' -f1)
            archive_list="${archive_list}${file}"
        done

    # Merge all properties together

    for file in $(sort_files ${variable_root} ".properties")
        do
            inventory_image[$file]=$(md5sum ${variable_root}/$file | cut -d' ' -f1)
            cat ${variable_root}/${file} >> ${variable_list}
        done

    for file in $(sort_files ${wdt_config_root} ".properties")
        do
            inventory_cm[$file]=$(md5sum  ${wdt_config_root}/$file | cut -d' ' -f1)
            cat ${wdt_config_root}/${file} >> ${variable_list}
        done

    if [ -f ${variable_list} ]; then
        variable_list="-variable_file ${variable_list}"
    else
        variable_list=""
    fi

    if [ "$archive_list" != "" ]; then
        archive_list="-archive_file ${archive_list}"
    fi

    if [ "$model_list" != "" ]; then
        model_list="-model_file ${model_list}"
    fi

    use_encryption=""
    use_passphrase=0
    found_wdt_pwd=$(find ${wdt_secret_path} -name wdtpassword -type f)
    if [ -f "${found_wdt_pwd}" ] ; then
        inventory_passphrase[wdtpassword]=$(md5sum $found_wdt_pwd | cut -d' ' -f1)
        wdt_passphrase=$(cat ${found_wdt_pwd})
        use_passphrase=1
    fi

    found_opss_passphrase=$(find ${wdt_secret_path} -name opsspassphrase -type f)
    if [ -f "${found_opss_passphrase}" ] ; then
        export OPSS_PASSPHRASE=$(cat ${found_opss_passphrase})
    fi
    # just in case is not set
    if [ -z "${OPSS_PASSPHRASE}" ] ; then
        export OPSS_PASSPHRASE=${DOMAIN_UID}_welcome1
    fi

    # check to see if any model including changed (or first model in image deploy)
    # if yes. then run create domain again

    checkExistInventory
    create_domain=$?
    # something changed in the wdt artifacts
    if  [ ${create_domain} -ne 0 ] ; then

        trace "Need to create domain ${WDT_DOMAIN_TYPE}"
        export __WLSDEPLOY_STORE_MODEL__=1

        # We need to run wdt create to get a new merged model
        # otherwise for the update case we won't have one to compare with

        if [ -z "${WDT_DOMAIN_TYPE}" ] ; then
            WDT_DOMAIN_TYPE=WLS
        fi
        trace "Run wdt create domain ${WDT_DOMAIN_TYPE}"

        #  We cannot strictly run create domain for JRF type because it's tied to a database schema
        #  We shouldn't require user to drop the db first since it may have data in it
        #  Can we safely switch to use WLS as type.
        if [ -f "${opss_wallet}" ] ; then
            if [ ! -z ${KEEP_JRF_SCHEMA} ] && [ ${KEEP_JRF_SCHEMA} -eq 1 ] ; then
               trace "keeping rcu schema"
               mkdir -p /tmp/opsswallet
               base64 -d  ${opss_wallet} > /tmp/opsswallet/ewallet.p12
               OPSS_FLAGS="-opss_wallet /tmp/opsswallet -opss_wallet_passphrase ${OPSS_PASSPHRASE}"
            fi
        else
            OPSS_FLAGS=""
        fi


        if [ $use_passphrase -eq 1 ]; then
            yes ${wdt_passphrase} | ${wdt_bin}/createDomain.sh -oracle_home $MW_HOME -domain_home \
            $DOMAIN_HOME $model_list $archive_list $variable_list -use_encryption -domain_type ${WDT_DOMAIN_TYPE} \
            ${OPSS_FLAGS}
        else
            ${wdt_bin}/createDomain.sh -oracle_home $MW_HOME -domain_home $DOMAIN_HOME $model_list \
            $archive_list $variable_list  -domain_type ${WDT_DOMAIN_TYPE} ${OPSS_FLAGS}
        fi
        ret=$?
        if [ $ret -ne 0 ]; then
            trace "Create Domain Failed"
            exit 1
        fi

        # For lifecycle updates:
        # if there is a merged model in the cm then it is an update case, try online update
        #
        if [ -f ${inventory_merged_model} ] && [ ${archive_zip_changed} -eq 0 ] ; then


            ${SCRIPTPATH}/wlst.sh ${SCRIPTPATH}/model_diff.py ${DOMAIN_HOME}/wlsdeploy/domain_model.json \
                ${inventory_merged_model} || exit 1

            if [ $? -eq 0 ] ; then
                trace "Using online update"
                admin_user=$(cat /weblogic-operator/secrets/username)
                admin_pwd=$(cat /weblogic-operator/secrets/password)

                cat /tmp/diffed_model.json

                yes ${admin_pwd} | ${wdt_bin}/updateDomain.sh -oracle_home ${MW_HOME} \
                 -admin_url "t3://${AS_SERVICE_NAME}:${ADMIN_PORT}" -admin_user ${admin_user} -model_file \
                 /tmp/diffed_model.json ${variable_list} -domain_home ${DOMAIN_HOME}

                retcode=$?
                trace "Completed update"
                if [ ${retcode} -eq 103 ] ; then
                    trace ">>>  updatedomainResult=103"
                elif [ ${retcode} -eq 102 ] ; then
                    trace ">>>  updatedomainResult=102"
                elif [ ${retcode} -ne 0 ] ; then
                    trace ">>>  updatedomainResult=${retcode}"
                    exit 1
                else
                    trace ">>>  updatedomainResult=${retcode}"
                fi
                trace "wrote updateResult"

                # if online update is successful, then we extract the old domain and use offline update, so that
                # we can update the domain and reuse the old ldap
                rm -fr ${DOMAIN_HOME}
                cd / && base64 -d ${domain_zipped} > /tmp/domain.tar.gz && tar -xzvf /tmp/domain.tar.gz
                chmod +x ${DOMAIN_HOME}/bin/*.sh ${DOMAIN_HOME}/*.sh

                # We do not need OPSS key for offline update

                ${wdt_bin}/updateDomain.sh -oracle_home ${MW_HOME} \
                 -model_file /tmp/diffed_model.json ${variable_list} -domain_home ${DOMAIN_HOME} -domain_type \
                 ${WDT_DOMAIN_TYPE}

              # perform wdt online update if the user has specify in the spec ? How to get it from the spec ?  env ?

            fi

            if [ $? -eq 2 ] ; then
                trace "Shape changes in the model is not supported"
                exit 1
            fi

        fi

        # The reason for copying the associative array is because they cannot be passed to the function for checking
        # and the script source the persisted associative variable shell script to retrieve it back to a variable
        # we are comparing  inventory* (which is the current image md5 contents) vs introspect* (which is the previous
        # run stored in the config map )

        if [ "${#inventory_image[@]}" -ne "0" ] ; then
            declare -A introspect_image
            for K in "${!inventory_image[@]}"; do introspect_image[$K]=${inventory_image[$K]}; done
            declare -p introspect_image > /tmp/inventory_image.md5
        fi
        if [ "${#inventory_cm[@]}" -ne "0" ] ; then
            declare -A introspect_cm
            for K in "${!inventory_cm[@]}"; do introspect_cm[$K]=${inventory_cm[$K]}; done
            declare -p introspect_cm > /tmp/inventory_cm.md5
        fi
        if [ "${#inventory_passphrase[@]}" -ne "0" ] ; then
            declare -A introspect_passphrase
            for K in "${!inventory_passphrase[@]}"; do introspect_passphrase[$K]=${inventory_passphrase[$K]}; done
            declare -p introspect_passphrase > /tmp/inventory_passphrase.md5
        fi

    fi
    return ${create_domain}
}


declare -A inventory_image
declare -A inventory_cm
declare -A inventory_passphrase
inventory_image_md5="/weblogic-operator/introspectormd5/inventory_image.md5"
inventory_cm_md5="/weblogic-operator/introspectormd5/inventory_cm.md5"
inventory_passphrase_md5="/weblogic-operator/introspectormd5/inventory_passphrase.md5"
inventory_merged_model="/weblogic-operator/introspectormd5/merged_model.json"
opss_wallet="/weblogic-operator/introspectormd5/ewallet.p12"
domain_zipped="/weblogic-operator/introspectormd5/domainzip.secure"
wdt_config_root="/weblogic-operator/wdt-config-map"
wdt_secret_path="/weblogic-operator/wdt-config-map-secrets"
model_home="/u01/wdt/models"
model_root="${model_home}"
archive_root="${model_home}"
variable_root="${model_home}"
wdt_bin="/u01/wdt/weblogic-deploy/bin"
operator_md5=$DOMAIN_HOME/operatormd5
archive_zip_changed=0


SCRIPTPATH="$( cd "$(dirname "$0")" > /dev/null 2>&1 ; pwd -P )"

# setup tracing

source ${SCRIPTPATH}/utils.sh
[ $? -ne 0 ] && echo "[SEVERE] Missing file ${SCRIPTPATH}/utils.sh" && exit 1
<<<<<<< HEAD
=======

# Local createFolder method which does an 'exit 1' instead of exitOrLoop for
# immediate failure during introspection
function createFolder {
  mkdir -m 750 -p $1
  if [ ! -d $1 ]; then
    trace SEVERE "Unable to create folder $1"
    exit 1
  fi
}
>>>>>>> 5337c253

trace "Introspecting the domain"

env | tracePipe "Current environment:"

# set defaults
# set ORACLE_HOME/WL_HOME/MW_HOME to defaults if needed

exportInstallHomes

# check if prereq env-vars, files, and directories exist

checkEnv DOMAIN_UID \
         NAMESPACE \
         ORACLE_HOME \
         JAVA_HOME \
         NODEMGR_HOME \
         WL_HOME \
         MW_HOME \
         || exit 1

for script_file in "${SCRIPTPATH}/wlst.sh" \
                   "${SCRIPTPATH}/startNodeManager.sh"  \
                   "${SCRIPTPATH}/introspectDomain.py"; do
  [ ! -f "$script_file" ] && trace SEVERE "Missing file '${script_file}'." && exit 1
done 

for dir_var in JAVA_HOME WL_HOME MW_HOME ORACLE_HOME; do
  [ ! -d "${!dir_var}" ] && trace SEVERE "Missing ${dir_var} directory '${!dir_var}'." && exit 1
done

<<<<<<< HEAD
if [ ! -d "${DOMAIN_HOME}" ]; then
    command -v gzip
    if [ $? -ne 0 ] ; then
      trace "gzip is missing - image must have gzip installed " && exit 1
    fi
    command -v unzip
    if [ $? -ne 0 ] ; then
      trace "unzip is missing - image must have unzip installed " && exit 1
    fi
    command -v tar
    if [ $? -ne 0 ] ; then
        trace "tar is missing - image must have tar installed " && exit 1
    fi
    mkdir -p ${DOMAIN_HOME}
    createWLDomain
    created_domain=$?
    trace "created domain " ${created_domain}
else
    created_domain=1
=======
trace "DATA_HOME=${DATA_HOME}"

#
# DATA_HOME env variable exists implies override directory specified.  Attempt to create directory
#
if [ ! -z "${DATA_HOME}" ] && [ ! -d "${DATA_HOME}" ]; then
  trace "Creating data home directory: '${DATA_HOME}'"
  createFolder ${DATA_HOME}
>>>>>>> 5337c253
fi


# check DOMAIN_HOME for a config/config.xml, reset DOMAIN_HOME if needed

exportEffectiveDomainHome || exit 1

# check if we're using a supported WebLogic version
# (the check  will log a message if it fails)

checkWebLogicVersion || exit 1

# start node manager

# run instrospector wlst script

if [ ${created_domain} -ne 0 ]; then
    # start node manager -why ??
    trace "Starting node manager"
    ${SCRIPTPATH}/startNodeManager.sh || exit 1
    trace "Running introspector WLST script ${SCRIPTPATH}/introspectDomain.py"
    ${SCRIPTPATH}/wlst.sh ${SCRIPTPATH}/introspectDomain.py || exit 1
fi
trace "Domain introspection complete"

exit 0<|MERGE_RESOLUTION|>--- conflicted
+++ resolved
@@ -393,8 +393,6 @@
 
 source ${SCRIPTPATH}/utils.sh
 [ $? -ne 0 ] && echo "[SEVERE] Missing file ${SCRIPTPATH}/utils.sh" && exit 1
-<<<<<<< HEAD
-=======
 
 # Local createFolder method which does an 'exit 1' instead of exitOrLoop for
 # immediate failure during introspection
@@ -405,7 +403,6 @@
     exit 1
   fi
 }
->>>>>>> 5337c253
 
 trace "Introspecting the domain"
 
@@ -430,14 +427,24 @@
 for script_file in "${SCRIPTPATH}/wlst.sh" \
                    "${SCRIPTPATH}/startNodeManager.sh"  \
                    "${SCRIPTPATH}/introspectDomain.py"; do
-  [ ! -f "$script_file" ] && trace SEVERE "Missing file '${script_file}'." && exit 1
+  [ ! -f "$script_file" ] && trace SEVERE "Missing file '${script_file}'." && exit 1 
 done 
 
 for dir_var in JAVA_HOME WL_HOME MW_HOME ORACLE_HOME; do
   [ ! -d "${!dir_var}" ] && trace SEVERE "Missing ${dir_var} directory '${!dir_var}'." && exit 1
 done
 
-<<<<<<< HEAD
+trace "DATA_HOME=${DATA_HOME}"
+
+#
+# DATA_HOME env variable exists implies override directory specified.  Attempt to create directory
+#
+if [ ! -z "${DATA_HOME}" ] && [ ! -d "${DATA_HOME}" ]; then
+  trace "Creating data home directory: '${DATA_HOME}'"
+  createFolder ${DATA_HOME}
+fi
+
+
 if [ ! -d "${DOMAIN_HOME}" ]; then
     command -v gzip
     if [ $? -ne 0 ] ; then
@@ -457,16 +464,6 @@
     trace "created domain " ${created_domain}
 else
     created_domain=1
-=======
-trace "DATA_HOME=${DATA_HOME}"
-
-#
-# DATA_HOME env variable exists implies override directory specified.  Attempt to create directory
-#
-if [ ! -z "${DATA_HOME}" ] && [ ! -d "${DATA_HOME}" ]; then
-  trace "Creating data home directory: '${DATA_HOME}'"
-  createFolder ${DATA_HOME}
->>>>>>> 5337c253
 fi
 
 
